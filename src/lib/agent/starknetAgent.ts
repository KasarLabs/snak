import { IAgent } from '../../agents/interfaces/agent.interface';
import { createAgent } from './agent';
import { RpcProvider } from 'starknet';
<<<<<<< HEAD
import { AccountManager } from './method/core/account/utils/AccountManager';
import { TransactionMonitor } from './method/core/transaction/utils/TransactionMonitor';
import { ContractInteractor } from './method/core/contract/utils/ContractInteractor';
import { createAutonomousAgent } from './agent_autonomous';
import { AddAgentLimit, Limit } from './limit';
import { Scraper } from 'agent-twitter-client';
import { TwitterApi } from 'twitter-api-v2';
import {
  TwitterInterface,
  TwitterApiConfig,
  TwitterScraperConfig,
} from './method/Twitter/interface/twitter-interface';

=======
import { AccountManager } from './plugins/core/account/utils/AccountManager';
import { TransactionMonitor } from './plugins/core/transaction/utils/TransactionMonitor';
import { ContractInteractor } from './plugins/core/contract/utils/ContractInteractor';
import { createAutonomousAgent } from './autonomousAgents';
>>>>>>> 000bb83d
export interface StarknetAgentConfig {
  aiProviderApiKey: string;
  aiModel: string;
  aiProvider: 'openai' | 'anthropic' | 'ollama' | 'gemini';
  provider: RpcProvider;
  accountPublicKey: string;
  accountPrivateKey: string;
  signature: string;
  agentMode: string;
}

export class StarknetAgent implements IAgent {
  private readonly provider: RpcProvider;
  private readonly accountPrivateKey: string;
  private readonly accountPublicKey: string;
  private readonly aiModel: string;
  private readonly aiProviderApiKey: string;
  private readonly agentReactExecutor: any;
  private twitterAccoutManager: TwitterInterface = {};

  public readonly accountManager: AccountManager;
  public readonly transactionMonitor: TransactionMonitor;
  public readonly contractInteractor: ContractInteractor;
  public readonly signature: string;
  public readonly agentMode: string;
  public readonly token_limit: Limit;

  constructor(private readonly config: StarknetAgentConfig) {
    this.validateConfig(config);

    this.provider = config.provider;
    this.accountPrivateKey = config.accountPrivateKey;
    this.accountPublicKey = config.accountPublicKey;
    this.aiModel = config.aiModel;
    this.aiProviderApiKey = config.aiProviderApiKey;
    this.signature = config.signature;
    this.agentMode = config.agentMode;
    this.token_limit = AddAgentLimit();

    // Initialize managers
    this.accountManager = new AccountManager(this.provider);
    this.transactionMonitor = new TransactionMonitor(this.provider);
    this.contractInteractor = new ContractInteractor(this.provider);

    // Create agent executor with tools
    console.log('Agent Mode : ', this.agentMode);
    if (this.agentMode === 'auto') {
      this.agentReactExecutor = createAutonomousAgent(this, {
        aiModel: this.aiModel,
        apiKey: this.aiProviderApiKey,
        aiProvider: config.aiProvider,
      });
    }
    if (this.agentMode === 'agent') {
      this.agentReactExecutor = createAgent(this, {
        aiModel: this.aiModel,
        apiKey: this.aiProviderApiKey,
        aiProvider: config.aiProvider,
      });
    }
  }

  private validateConfig(config: StarknetAgentConfig) {
    if (!config.accountPrivateKey) {
      throw new Error(
        'Starknet wallet private key is required https://www.argent.xyz/argent-x'
      );
    }
    if (config.aiModel !== 'ollama' && !config.aiProviderApiKey) {
      throw new Error('AI Provider API key is required');
    }
  }

  public async initializeTwitterManager(): Promise<void> {
    const auth_mode = process.env.TWITTER_AUTH_MODE;
    try {
      if (auth_mode === 'CREDIDENTIALS') {
        const username = process.env.TWITTER_USERNAME;
        const password = process.env.TWITTER_PASSWORD;
        const email = process.env.TWITTER_EMAIL;

        if (!username || !password) {
          throw new Error(
            'Error when try to initializeTwitterManager in CREDIDENTIALS twitter_auth_mode check your .env'
          );
        }
        const user_client = new Scraper();

        await user_client.login(username, password, email);
        const account = await user_client.me();
        if (!account) {
          throw new Error('Impossible to get your twitter account information');
        }
        const userClient: TwitterScraperConfig = {
          twitter_client: user_client,
          twitter_id: account?.userId as string,
          twitter_username: account?.username as string,
        };
        this.twitterAccoutManager.twitter_scraper = userClient;
      } else if (auth_mode === 'API') {
        const twitter_api = process.env.TWITTER_API;
        const twitter_api_secret = process.env.TWITTER_API_SECRET;
        const twitter_access_token = process.env.TWITTER_ACCESS_TOKEN;
        const twitter_access_token_secret =
          process.env.TWITTER_ACCESS_TOKEN_SECRET;

        if (
          !twitter_api ||
          !twitter_api_secret ||
          !twitter_access_token ||
          !twitter_access_token_secret
        ) {
          throw new Error(
            'Error when try to initializeTwitterManager in API twitter_auth_mode check your .env'
          );
        }

        const userClient = new TwitterApi({
          appKey: twitter_api,
          appSecret: twitter_api_secret,
          accessToken: twitter_access_token,
          accessSecret: twitter_access_token_secret,
        });
        if (!userClient) {
          throw new Error(
            'Error when trying to createn you Twitter API Account check your API Twitter Credidentials'
          );
        }

        const apiConfig: TwitterApiConfig = {
          twitter_api: twitter_api,
          twitter_api_secret: twitter_api_secret,
          twitter_access_token: twitter_access_token,
          twitter_access_token_secret: twitter_access_token_secret,
          twitter_api_client: userClient,
        };

        this.twitterAccoutManager.twitter_api = apiConfig;
      } else {
        return;
      }
    } catch (error) {
      console.log(error);
      return;
    }
  }
  getAccountCredentials() {
    return {
      accountPrivateKey: this.accountPrivateKey,
      accountPublicKey: this.accountPublicKey,
    };
  }

  getModelCredentials() {
    return {
      aiModel: this.aiModel,
      aiProviderApiKey: this.aiProviderApiKey,
    };
  }

  getSignature() {
    return {
      signature: this.signature,
    };
  }

  getAgent() {
    return {
      agentMode: this.agentMode,
    };
  }

  getProvider(): RpcProvider {
    return this.provider;
  }

  getLimit(): Limit {
    return this.token_limit;
  }

  getTwitterAuthMode(): 'API' | 'CREDIDENTIALS' | undefined {
    return process.env.TWITTER_AUTH_MODE as 'API' | 'CREDIDENTIALS' | undefined;
  }

  getTwitterManager(): TwitterInterface {
    if (!this.twitterAccoutManager) {
      throw new Error(
        'Twitter manager not initialized. Call initializeTwitterManager() first'
      );
    }
    return this.twitterAccoutManager;
  }

  async validateRequest(request: string): Promise<boolean> {
    return Boolean(request && typeof request === 'string');
  }

  async execute_autonomous(): Promise<unknown> {
    while (-1) {
      const aiMessage = await this.agentReactExecutor.agent.invoke(
        {
          messages: 'Choose what to do',
        },
        this.agentReactExecutor.agentConfig
      );
      console.log(aiMessage.messages[aiMessage.messages.length - 1].content);
      await new Promise((resolve) =>
        setTimeout(resolve, this.agentReactExecutor.json_config.interval)
      );
    }
    return;
  }

  async execute(input: string): Promise<unknown> {
    if (this.agentMode != 'agent') {
      throw new Error(
        `Can't use execute call data with agent_mod : ${this.agentMode}`
      );
    }
    const aiMessage = await this.agentReactExecutor.invoke({ messages: input });
    return aiMessage.messages[aiMessage.messages.length - 1].content;
  }

  async execute_call_data(input: string): Promise<unknown> {
    if (this.agentMode != 'agent') {
      throw new Error(
        `Can't use execute call data with agent_mod : ${this.agentMode}`
      );
    }
    const aiMessage = await this.agentReactExecutor.invoke({ messages: input });
    try {
      const parsedResult = JSON.parse(
        aiMessage.messages[aiMessage.messages.length - 2].content
      );
      return parsedResult;
    } catch (parseError) {
      return {
        status: 'failure',
        error: `Failed to parse observation: ${parseError.message}`,
      };
    }
  }
}<|MERGE_RESOLUTION|>--- conflicted
+++ resolved
@@ -1,11 +1,10 @@
 import { IAgent } from '../../agents/interfaces/agent.interface';
 import { createAgent } from './agent';
 import { RpcProvider } from 'starknet';
-<<<<<<< HEAD
-import { AccountManager } from './method/core/account/utils/AccountManager';
-import { TransactionMonitor } from './method/core/transaction/utils/TransactionMonitor';
-import { ContractInteractor } from './method/core/contract/utils/ContractInteractor';
-import { createAutonomousAgent } from './agent_autonomous';
+import { AccountManager } from './plugins/core/account/utils/AccountManager';
+import { TransactionMonitor } from './plugins/core/transaction/utils/TransactionMonitor';
+import { ContractInteractor } from './plugins/core/contract/utils/ContractInteractor';
+import { createAutonomousAgent } from './autonomousAgents';
 import { AddAgentLimit, Limit } from './limit';
 import { Scraper } from 'agent-twitter-client';
 import { TwitterApi } from 'twitter-api-v2';
@@ -13,14 +12,8 @@
   TwitterInterface,
   TwitterApiConfig,
   TwitterScraperConfig,
-} from './method/Twitter/interface/twitter-interface';
-
-=======
-import { AccountManager } from './plugins/core/account/utils/AccountManager';
-import { TransactionMonitor } from './plugins/core/transaction/utils/TransactionMonitor';
-import { ContractInteractor } from './plugins/core/contract/utils/ContractInteractor';
-import { createAutonomousAgent } from './autonomousAgents';
->>>>>>> 000bb83d
+} from './plugins/Twitter/interface/twitter-interface';
+
 export interface StarknetAgentConfig {
   aiProviderApiKey: string;
   aiModel: string;
@@ -66,7 +59,6 @@
     this.contractInteractor = new ContractInteractor(this.provider);
 
     // Create agent executor with tools
-    console.log('Agent Mode : ', this.agentMode);
     if (this.agentMode === 'auto') {
       this.agentReactExecutor = createAutonomousAgent(this, {
         aiModel: this.aiModel,

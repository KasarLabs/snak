--- conflicted
+++ resolved
@@ -14,14 +14,10 @@
   TwitterScraperConfig,
 } from './plugins/twitter/interfaces';
 import { JsonConfig } from './jsonConfig';
-<<<<<<< HEAD
 import { AgentConfig } from './agent';
-import { json } from 'stream/consumers';
-=======
 import { TelegramInterface } from './plugins/telegram/interfaces';
 import TelegramBot from 'node-telegram-bot-api';
 
->>>>>>> 170f0a39
 export interface StarknetAgentConfig {
   aiProviderApiKey: string;
   aiModel: string;
@@ -43,11 +39,8 @@
   private readonly aiProviderApiKey: string;
   private readonly agentReactExecutor: AgentConfig | undefined;
   private twitterAccoutManager: TwitterInterface = {};
-<<<<<<< HEAD
   private readonly agentMemory: boolean;
-=======
   private telegramAccountManager: TelegramInterface = {};
->>>>>>> 170f0a39
 
   public readonly accountManager: AccountManager;
   public readonly transactionMonitor: TransactionMonitor;

--- conflicted
+++ resolved
@@ -5,7 +5,6 @@
 import { TransactionMonitor } from './plugins/core/transaction/utils/TransactionMonitor';
 import { ContractInteractor } from './plugins/core/contract/utils/ContractInteractor';
 import { createAutonomousAgent } from './autonomousAgents';
-<<<<<<< HEAD
 import { AddAgentLimit, Limit } from './limit';
 import { Scraper } from 'agent-twitter-client';
 import { TwitterApi } from 'twitter-api-v2';
@@ -14,8 +13,6 @@
   TwitterApiConfig,
   TwitterScraperConfig,
 } from './plugins/Twitter/interface/twitter-interface';
-=======
->>>>>>> 9d9f975f
 
 export interface StarknetAgentConfig {
   aiProviderApiKey: string;

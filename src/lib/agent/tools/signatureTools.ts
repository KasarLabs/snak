--- conflicted
+++ resolved
@@ -1,26 +1,6 @@
 import { tool } from '@langchain/core/tools';
-<<<<<<< HEAD
-import {
-  getBalanceSignatureSchema,
-  transferSignatureschema,
-} from '../schemas/signatureSchemas';
-import { transfer_signature } from '../plugins/core/token/transfer';
-import { getBalanceSignature } from '../plugins/core/token/getBalances';
-
-import { CreateAXAccountSignature } from '../plugins/argentx/actions/createAccount';
-import { DeployAXAccountSignature } from '../plugins/argentx/actions/deployAccount';
-import { CreateOZAccountSignature } from '../plugins/openzeppelin/actions/createAccount';
-import { DeployOZAccountSignature } from '../plugins/openzeppelin/actions/deployAccount';
-import { CreateOKXAccountSignature } from '../plugins/okx/actions/createAccount';
-import { DeployOKXAccountSignature } from '../plugins/okx/actions/deployAccount';
-import { CreateBraavosAccountSignature } from '../plugins/braavos/actions/createAccount';
-import { DeployBraavosAccountSignature } from '../plugins/braavos/actions/deployAccount';
-
-import { accountDetailsSchema } from '../plugins/argentx/schemas/schema';
-=======
 import { registerSignatureToolsAccount } from '../plugins/core/account/tools/tools_signature';
 import { registerSignatureToolsToken } from '../plugins/core/token/tools/tools_signature';
->>>>>>> fa3653a3
 
 interface SignatureTool<P = any> {
   name: string;
@@ -49,89 +29,10 @@
   }
 }
 
-<<<<<<< HEAD
-export const RegisterSignatureTools = () => [
-  StarknetSignatureToolRegistry.RegisterSignatureTools({
-    name: 'transfer',
-    description: 'return transfer json transaction',
-    schema: transferSignatureschema,
-    execute: transfer_signature,
-  }),
-
-  StarknetSignatureToolRegistry.RegisterSignatureTools({
-    name: 'getbalance',
-    description: 'return the amoumt of token at a account address',
-    schema: getBalanceSignatureSchema,
-    execute: getBalanceSignature,
-  }),
-
-  // Register account-related tools
-  StarknetSignatureToolRegistry.RegisterSignatureTools({
-    name: 'create_argentx_account',
-    description:
-      'create argentx account return the privateKey/publicKey/contractAddress',
-    execute: CreateAXAccountSignature,
-  }),
-
-  StarknetSignatureToolRegistry.RegisterSignatureTools({
-    name: 'create_open_zeppelin_account',
-    description:
-      'create open_zeppelin/OZ account return the privateKey/publicKey/contractAddress',
-    execute: CreateOZAccountSignature,
-  }),
-
-  StarknetSignatureToolRegistry.RegisterSignatureTools({
-    name: 'create_okx_account',
-    description:
-      'create okx account return the privateKey/publicKey/contractAddress',
-    execute: CreateOKXAccountSignature,
-  }),
-
-  StarknetSignatureToolRegistry.RegisterSignatureTools({
-    name: 'create_braavos_account',
-    description:
-      'create braavos account return the privateKey/publicKey/contractAddress',
-    execute: CreateBraavosAccountSignature,
-  }),
-
-  StarknetSignatureToolRegistry.RegisterSignatureTools({
-    name: 'deploy_argent_account',
-    description:
-      'deploy argent account return the privateKey/publicKey/contractAddress',
-    schema: accountDetailsSchema,
-    execute: DeployAXAccountSignature,
-  }),
-
-  StarknetSignatureToolRegistry.RegisterSignatureTools({
-    name: 'deploy_openzeppelin_account',
-    description:
-      'deploy open_zeppelin account return the privateKey/publicKey/contractAddress',
-    schema: accountDetailsSchema,
-    execute: DeployOZAccountSignature,
-  }),
-
-  StarknetSignatureToolRegistry.RegisterSignatureTools({
-    name: 'deploy_okx_account',
-    description:
-      'deploy okx account return the privateKey/publicKey/contractAddress',
-    schema: accountDetailsSchema,
-    execute: DeployOKXAccountSignature,
-  }),
-
-  StarknetSignatureToolRegistry.RegisterSignatureTools({
-    name: 'deploy_braavos_account',
-    description:
-      'deploy braavos account return the privateKey/publicKey/contractAddress',
-    schema: accountDetailsSchema,
-    execute: DeployBraavosAccountSignature,
-  }),
-];
-=======
 export const RegisterSignatureTools = () => {
   registerSignatureToolsToken();
   registerSignatureToolsAccount();
 };
->>>>>>> fa3653a3
 
 RegisterSignatureTools();
 

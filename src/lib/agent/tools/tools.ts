--- conflicted
+++ resolved
@@ -41,7 +41,6 @@
   getClassAtSchema,
   getClassHashAtSchema,
   Transferschema,
-<<<<<<< HEAD
   createTwitterpostSchema,
   createAndPostTwitterThreadSchema,
   ReplyTweetSchema,
@@ -52,10 +51,6 @@
   getTwitterUserIdFromUsernameSchema,
   getLastTweetsFromUserSchema,
   getLastUserXTweetSchema,
-=======
-  depositEarnSchema,
-  withdrawEarnSchema,
->>>>>>> e6008623
 } from '../schemas/schema';
 import { swapTokens } from '../plugins/avnu/actions/swap';
 import { getRoute } from '../plugins/avnu/actions/fetchRoute';
@@ -78,28 +73,6 @@
   GetBalanceParams,
   GetOwnBalanceParams,
 } from '../plugins/core/token/types/balance';
-<<<<<<< HEAD
-import { TwitterInterface } from '../plugins/Twitter/interface/twitter-interface';
-import {
-  createTwitterpost,
-  ReplyTweet,
-  createAndPostTwitterThread,
-  FollowXUserFromUsername,
-} from '../plugins/Twitter/twitter';
-import {
-  getLastUserTweet,
-  getLastTweetsOptions,
-  getOwnTwitterAccountInfo,
-  getLastTweetsFromUser,
-  getLastTweetsAndRepliesFromUser,
-  getTwitterUserIdFromUsername,
-  getTwitterProfileFromUsername,
-} from '../plugins/Twitter/twitter_read';
-import { Limit } from '../limit';
-=======
-import { withdrawEarnPosition } from '../plugins/vesu/actions/withdrawService';
-import { depositEarnPosition } from '../plugins/vesu/actions/depositService';
->>>>>>> e6008623
 
 export interface StarknetAgentInterface {
   getAccountCredentials: () => {
@@ -379,98 +352,6 @@
     schema: contractAddressSchema,
     execute: getLockedLiquidity,
   });
-<<<<<<< HEAD
-  // Twitter Tools
-  StarknetToolRegistry.registerTool({
-    name: 'create_twitter_post',
-    description: 'Create new X/Twitter post',
-    schema: createTwitterpostSchema,
-    execute: createTwitterpost,
-  });
-
-  StarknetToolRegistry.registerTool({
-    name: 'reply_twitter_tweet',
-    description: 'Reply to specific X/Twitter post by ID',
-    schema: ReplyTweetSchema,
-    execute: ReplyTweet,
-  });
-
-  StarknetToolRegistry.registerTool({
-    name: 'get_last_tweet',
-    description: 'Get most recent post from specified X/Twitter account',
-    schema: getLastUserXTweetSchema,
-    execute: getLastUserTweet,
-  });
-
-  StarknetToolRegistry.registerTool({
-    name: 'get_last_tweets_options',
-    description: 'Get specified number of posts matching search query',
-    schema: getLastTweetsOptionsSchema,
-    execute: getLastTweetsOptions,
-  });
-
-  StarknetToolRegistry.registerTool({
-    name: 'create_and_post_twitter_thread',
-    description: 'Create and publish X/Twitter thread',
-    schema: createAndPostTwitterThreadSchema,
-    execute: createAndPostTwitterThread,
-  });
-
-  StarknetToolRegistry.registerTool({
-    name: 'follow_twitter_from_username',
-    description: 'Follow X/Twitter user by username',
-    schema: FollowXUserFromUsernameSchema,
-    execute: FollowXUserFromUsername,
-  });
-
-  StarknetToolRegistry.registerTool({
-    name: 'get_twitter_profile_from_username',
-    description: 'Get full X/Twitter profile data by username',
-    schema: getTwitterProfileFromUsernameSchema,
-    execute: getTwitterProfileFromUsername,
-  });
-
-  StarknetToolRegistry.registerTool({
-    name: 'get_twitter_user_id_from_username',
-    description: 'Get X/Twitter user ID from username',
-    schema: getTwitterUserIdFromUsernameSchema,
-    execute: getTwitterUserIdFromUsername,
-  });
-
-  StarknetToolRegistry.registerTool({
-    name: 'get_last_tweet_and_replies_from_user',
-    description: 'Get recent X/Twitter posts and replies from user',
-    schema: getLastTweetsAndRepliesFromUserSchema,
-    execute: getLastTweetsAndRepliesFromUser,
-  });
-
-  StarknetToolRegistry.registerTool({
-    name: 'get_last_tweet_from_user',
-    description: 'Get recent X/Twitter posts from user',
-    schema: getLastTweetsFromUserSchema,
-    execute: getLastTweetsFromUser,
-  });
-
-  StarknetToolRegistry.registerTool({
-    name: 'get_own_twitter_account_info',
-    description: 'Get current account profile data',
-    execute: getOwnTwitterAccountInfo,
-=======
-
-  StarknetToolRegistry.registerTool({
-    name: 'deposit',
-    description: 'Deposit asset into Earn position on Vesu',
-    schema: depositEarnSchema,
-    execute: depositEarnPosition,
-  });
-
-  StarknetToolRegistry.registerTool({
-    name: 'withdraw',
-    description: 'Withdraw total amount asset from Earn position on Vesu',
-    schema: withdrawEarnSchema,
-    execute: withdrawEarnPosition,
->>>>>>> e6008623
-  });
 };
 registerTools();
 

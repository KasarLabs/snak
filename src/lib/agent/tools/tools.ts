import { tool } from '@langchain/core/tools';
import { RpcProvider } from 'starknet';
import { AccountManager } from '../plugins/core/account/utils/AccountManager';
import { TransactionMonitor } from '../plugins/core/transaction/utils/TransactionMonitor';
import { ContractInteractor } from '../plugins/core/contract/utils/ContractInteractor';
import { TwitterInterface } from '../plugins/twitter/interfaces';
import { Limit } from '../limit';
import { JsonConfig } from '../jsonConfig';
import { registerTwitterTools } from '../plugins/twitter/tools';
import { registerUnraggableTools } from '../plugins/unruggable/tools';
import { registerTransactionTools } from '../plugins/core/transaction/tools';
import { registerRPCTools } from '../plugins/core/rpc/tools';
import { registerTokenTools } from '../plugins/core/token/tools';
import { registerAvnuTools } from '../plugins/avnu/tools';
import { registerAccountTools } from '../plugins/core/account/tools/index';
import { registerFibrousTools } from '../plugins/fibrous/tools';
import { register } from 'module';
<<<<<<< HEAD
import { registerAtlanticTools } from '../plugins/atlantic/tools';
=======
import { registerTelegramTools } from '../plugins/telegram/tools';
import { TelegramInterface } from '../plugins/telegram/interfaces';
>>>>>>> 88cda4f5

export interface StarknetAgentInterface {
  getAccountCredentials: () => {
    accountPublicKey: string;
    accountPrivateKey: string;
  };
  getModelCredentials: () => {
    aiModel: string;
    aiProviderApiKey: string;
  };
  getSignature: () => {
    signature: string;
  };
  getProvider: () => RpcProvider;
  accountManager: AccountManager;
  transactionMonitor: TransactionMonitor;
  contractInteractor: ContractInteractor;
  getLimit: () => Limit;
  getTwitterAuthMode: () => 'API' | 'CREDENTIALS' | undefined;
  getAgentConfig: () => JsonConfig | undefined;
  getTwitterManager: () => TwitterInterface;
  getTelegramManager: () => TelegramInterface;
}

export interface StarknetTool<P = any> {
  name: string;
  plugins: string;
  description: string;
  schema?: object;
  responseFormat?: string;
  execute: (agent: StarknetAgentInterface, params: P) => Promise<unknown>;
}

export class StarknetToolRegistry {
  private static tools: StarknetTool[] = [];

  static registerTool<P>(tool: StarknetTool<P>): void {
    this.tools.push(tool);
  }

  static createTools(agent: StarknetAgentInterface) {
    return this.tools.map(({ name, description, schema, execute }) =>
      tool(async (params: any) => execute(agent, params), {
        name,
        description,
        ...(schema && { schema }),
      })
    );
  }

  static createAllowedTools(
    agent: StarknetAgentInterface,
    allowed_tools: string[]
  ) {
    const filteredTools = this.tools.filter((tool) =>
      allowed_tools.includes(tool.name)
    );
    let tools = this.tools.filter((tool) =>
      allowed_tools.includes(tool.plugins)
    );
    return tools.map(({ name, description, schema, execute }) =>
      tool(async (params: any) => execute(agent, params), {
        name,
        description,
        ...(schema && { schema }),
      })
    );
  }
}

export const registerTools = () => {
  registerAccountTools();

  registerAvnuTools();

  registerTokenTools();

  registerRPCTools();

  registerTransactionTools();

  registerUnraggableTools();

  registerTwitterTools();

  registerFibrousTools();

<<<<<<< HEAD
  registerAtlanticTools();
=======
  registerTelegramTools();
>>>>>>> 88cda4f5
};

registerTools();
// Initialize tools

export const createTools = (agent: StarknetAgentInterface) => {
  return StarknetToolRegistry.createTools(agent);
};

export const createAllowedTools = (
  agent: StarknetAgentInterface,
  allowed_tools: string[]
) => {
  return StarknetToolRegistry.createAllowedTools(agent, allowed_tools);
};

export default StarknetToolRegistry;<|MERGE_RESOLUTION|>--- conflicted
+++ resolved
@@ -15,12 +15,9 @@
 import { registerAccountTools } from '../plugins/core/account/tools/index';
 import { registerFibrousTools } from '../plugins/fibrous/tools';
 import { register } from 'module';
-<<<<<<< HEAD
 import { registerAtlanticTools } from '../plugins/atlantic/tools';
-=======
 import { registerTelegramTools } from '../plugins/telegram/tools';
 import { TelegramInterface } from '../plugins/telegram/interfaces';
->>>>>>> 88cda4f5
 
 export interface StarknetAgentInterface {
   getAccountCredentials: () => {
@@ -108,11 +105,9 @@
 
   registerFibrousTools();
 
-<<<<<<< HEAD
   registerAtlanticTools();
-=======
+
   registerTelegramTools();
->>>>>>> 88cda4f5
 };
 
 registerTools();

--- conflicted
+++ resolved
@@ -104,11 +104,9 @@
 
   registerFibrousTools();
 
-<<<<<<< HEAD
   registerAtlanticTools();
-=======
+
   registerOpusTools();
->>>>>>> 8acaae2e
 
   registerTelegramTools();
 };

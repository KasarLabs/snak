import { tool } from '@langchain/core/tools';
import {
  CreateOZAccount,
  CreateArgentAccount,
} from '../plugins/core/account/createAccount';
import {
  DeployArgentAccount,
  DeployOZAccount,
} from '../plugins/core/account/deployAccount';
import { transfer } from '../plugins/core/token/transfer';
import {
  simulateDeployAccountTransaction,
  simulateInvokeTransaction,
  simulateDeployTransaction,
  simulateDeclareTransaction,
} from '../plugins/core/transaction/simulateTransaction';
import { getOwnBalance, getBalance } from '../plugins/core/token/getBalances';
import { getBlockNumber } from '../plugins/core/rpc/getBlockNumber';
import { getBlockTransactionCount } from '../plugins/core/rpc/getBlockTransactionCount';
import { getStorageAt } from '../plugins/core/rpc/getStorageAt';
import { getClassAt } from '../plugins/core/rpc/getClassAt';
import { getClassHashAt } from '../plugins/core/rpc/getClassHash';
import {
  getOwnBalanceSchema,
  getBalanceSchema,
  DeployArgentAccountSchema,
  getStorageAtSchema,
  swapSchema,
  DeployOZAccountSchema,
  blockIdSchema,
  transactionHashSchema,
  blockIdAndContractAddressSchema,
  simulateInvokeTransactionSchema,
  simulateDeployAccountTransactionSchema,
  simulateDeployTransactionSchema,
  simulateDeclareTransactionSchema,
  routeSchema,
  createMemecoinSchema,
  launchOnEkuboSchema,
  contractAddressSchema,
  getClassAtSchema,
  getClassHashAtSchema,
  Transferschema,
  createTwitterpostSchema,
  createAndPostTwitterThreadSchema,
  ReplyTweetSchema,
  getLastTweetsAndRepliesFromUserSchema,
  getLastTweetsOptionsSchema,
  FollowXUserFromUsernameSchema,
  getTwitterProfileFromUsernameSchema,
  getTwitterUserIdFromUsernameSchema,
  getLastTweetsFromUserSchema,
  getLastUserXTweetSchema,
} from '../schemas/schema';
import { swapTokens } from '../plugins/avnu/actions/swap';
import { getRoute } from '../plugins/avnu/actions/fetchRoute';
import { getSpecVersion } from '../plugins/core/rpc/getSpecVersion';
import { getBlockWithTxHashes } from '../plugins/core/rpc/getBlockWithTxHashes';
import { getBlockWithReceipts } from '../plugins/core/rpc/getBlockWithReceipts';
import { getTransactionStatus } from '../plugins/core/rpc/getTransactionStatus';
import { getClass } from '../plugins/core/rpc/getClass';
import { getChainId } from '../plugins/core/rpc/getChainId';
import { getSyncingStats } from '../plugins/core/rpc/getSyncingStats';
import { isMemecoin } from '../plugins/unruggable/actions/isMemecoin';
import { getLockedLiquidity } from '../plugins/unruggable/actions/getLockedLiquidity';
import { launchOnEkubo } from '../plugins/unruggable/actions/launchOnEkubo';
import { RpcProvider } from 'starknet';
import { AccountManager } from '../plugins/core/account/utils/AccountManager';
import { TransactionMonitor } from '../plugins/core/transaction/utils/TransactionMonitor';
import { ContractInteractor } from '../plugins/core/contract/utils/ContractInteractor';
import { createMemecoin } from '../plugins/unruggable/actions/createMemecoin';
import {
  GetBalanceParams,
  GetOwnBalanceParams,
} from '../plugins/core/token/types/balance';
import { TwitterInterface } from '../plugins/Twitter/interface/twitter-interface';
import {
  createTwitterpost,
  ReplyTweet,
  createAndPostTwitterThread,
  FollowXUserFromUsername,
} from '../plugins/Twitter/twitter';
import {
  getLastUserTweet,
  getLastTweetsOptions,
  getOwnTwitterAccountInfo,
  getLastTweetsFromUser,
  getLastTweetsAndRepliesFromUser,
  getTwitterUserIdFromUsername,
  getTwitterProfileFromUsername,
} from '../plugins/Twitter/twitter_read';
import { Limit } from '../limit';
<<<<<<< HEAD
=======
import { JsonConfig } from '../jsonConfig';
>>>>>>> aab1272b

export interface StarknetAgentInterface {
  getAccountCredentials: () => {
    accountPublicKey: string;
    accountPrivateKey: string;
  };
  getModelCredentials: () => {
    aiModel: string;
    aiProviderApiKey: string;
  };
  getSignature: () => {
    signature: string;
  };
  getProvider: () => RpcProvider;
  accountManager: AccountManager;
  transactionMonitor: TransactionMonitor;
  contractInteractor: ContractInteractor;
  getLimit: () => Limit;
  getTwitterAuthMode: () => 'API' | 'CREDIDENTIALS' | undefined;
<<<<<<< HEAD
=======
  getAgentConfig: () => JsonConfig | undefined;
>>>>>>> aab1272b
  getTwitterManager: () => TwitterInterface;
}

interface StarknetTool<P = any> {
  name: string;
  description: string;
  schema?: object;
  responseFormat?: string;
  execute: (agent: StarknetAgentInterface, params: P) => Promise<unknown>;
}

export class StarknetToolRegistry {
  private static tools: StarknetTool[] = [];

  static registerTool<P>(tool: StarknetTool<P>): void {
    this.tools.push(tool);
  }

  static createTools(agent: StarknetAgentInterface) {
    return this.tools.map(({ name, description, schema, execute }) =>
      tool(async (params: any) => execute(agent, params), {
        name,
        description,
        ...(schema && { schema }),
      })
    );
  }

  static createAllowedTools(
    agent: StarknetAgentInterface,
    allowed_tools: string[]
  ) {
    const filteredTools = this.tools.filter((tool) =>
      allowed_tools.includes(tool.name)
    );
    let tools = this.tools.filter((tool) => allowed_tools.includes(tool.name));
    return tools.map(({ name, description, schema, execute }) =>
      tool(async (params: any) => execute(agent, params), {
        name,
        description,
        ...(schema && { schema }),
      })
    );
  }
}

export const registerTools = () => {
  // Register balance tools
  StarknetToolRegistry.registerTool<GetOwnBalanceParams>({
    name: 'get_own_balance',
    description: 'Get the balance of an asset in your wallet',
    schema: getOwnBalanceSchema,
    execute: getOwnBalance,
  });

  StarknetToolRegistry.registerTool<GetBalanceParams>({
    name: 'get_balance',
    description: 'Get the balance of an asset for a given wallet address',
    schema: getBalanceSchema,
    execute: getBalance,
  });

  // Register account creation and deployment tools
  StarknetToolRegistry.registerTool({
    name: 'CreateOZAccount',
    description: 'Create Open Zeppelin account',
    execute: CreateOZAccount,
  });

  StarknetToolRegistry.registerTool({
    name: 'DeployOZ',
    description: 'Deploy a OZ Account',
    schema: DeployOZAccountSchema,
    execute: DeployOZAccount,
  });

  StarknetToolRegistry.registerTool({
    name: 'CreateArgentAccount',
    description: 'Create Account account',
    execute: CreateArgentAccount,
  });

  StarknetToolRegistry.registerTool({
    name: 'DeployArgent',
    description: 'Deploy a Argent Account',
    schema: DeployArgentAccountSchema,
    execute: DeployArgentAccount,
  });

  // Register blockchain query tools
  StarknetToolRegistry.registerTool({
    name: 'get_block_number',
    description: 'Get the current block number from the Starknet network',
    execute: getBlockNumber,
  });

  StarknetToolRegistry.registerTool({
    name: 'get_block_transaction_count',
    description: 'Get the number of transactions in a specific block',
    schema: blockIdSchema,
    execute: getBlockTransactionCount,
  });

  StarknetToolRegistry.registerTool({
    name: 'get_storage_at',
    description: 'Get the storage value at a specific slot for a contract',
    schema: getStorageAtSchema,
    execute: getStorageAt,
  });

  // Register contract-related tools
  StarknetToolRegistry.registerTool({
    name: 'get_class',
    description:
      'Retrieve the complete class definition of a contract at a specified address and block',
    schema: blockIdAndContractAddressSchema,
    execute: getClass,
  });

  StarknetToolRegistry.registerTool({
    name: 'get_class_at',
    description:
      'Fetch the class definition of a contract at a specific address in the latest state',
    schema: getClassAtSchema,
    execute: getClassAt,
  });

  // Register DeFi tools
  StarknetToolRegistry.registerTool({
    name: 'swap_tokens',
    description: 'Swap a specified amount of one token for another token',
    schema: swapSchema,
    execute: swapTokens,
  });

  StarknetToolRegistry.registerTool({
    name: 'get_route',
    description: 'Get a specific route for swapping tokens',
    schema: routeSchema,
    execute: getRoute,
  });

  // Register transaction tools
  StarknetToolRegistry.registerTool({
    name: 'transfer',
    description: 'Transfer ERC20 tokens to a specific address',
    schema: Transferschema,
    execute: transfer,
  });

  // Simulate transactions
  StarknetToolRegistry.registerTool({
    name: 'simulate_transaction',
    description: 'Simulate a transaction without executing it',
    schema: simulateInvokeTransactionSchema,
    execute: simulateInvokeTransaction,
  });

  // Register memecoin tools
  StarknetToolRegistry.registerTool({
    name: 'create_memecoin',
    description: 'Create a new memecoin using the Unruggable Factory',
    schema: createMemecoinSchema,
    execute: createMemecoin,
  });

  StarknetToolRegistry.registerTool({
    name: 'launch_on_ekubo',
    description: 'Launch a memecoin on Ekubo DEX with concentrated liquidity',
    schema: launchOnEkuboSchema,
    execute: launchOnEkubo,
  });

  // Register utility tools
  StarknetToolRegistry.registerTool({
    name: 'get_chain_id',
    description:
      'Retrieve the unique identifier (chain ID) of the Starknet network',
    execute: getChainId,
  });

  StarknetToolRegistry.registerTool({
    name: 'get_syncing_status',
    description: 'Retrieve the syncing status of the Starknet node',
    execute: getSyncingStats,
  });

  // Add remaining tools from createTools2
  StarknetToolRegistry.registerTool({
    name: 'get_class_hash',
    description:
      'Retrieve the unique class hash for a contract at a specific address',
    schema: getClassHashAtSchema,
    execute: getClassHashAt,
  });

  StarknetToolRegistry.registerTool({
    name: 'get_spec_version',
    description: 'Get the current spec version from the Starknet RPC provider',
    execute: getSpecVersion,
  });

  StarknetToolRegistry.registerTool({
    name: 'get_block_with_tx_hashes',
    description:
      'Retrieve the details of a block, including transaction hashes',
    schema: blockIdSchema,
    execute: getBlockWithTxHashes,
  });

  StarknetToolRegistry.registerTool({
    name: 'get_block_with_receipts',
    description: 'Fetch block details with transaction receipts',
    schema: blockIdSchema,
    execute: getBlockWithReceipts,
  });

  StarknetToolRegistry.registerTool({
    name: 'get_transaction_status',
    description: 'Fetch transaction status by hash',
    schema: transactionHashSchema,
    execute: getTransactionStatus,
  });

  // Transaction tools
  StarknetToolRegistry.registerTool({
    name: 'simulate_deploy_account_transaction',
    description: 'Simulate Deploy Account transaction',
    schema: simulateDeployAccountTransactionSchema,
    execute: simulateDeployAccountTransaction,
  });

  StarknetToolRegistry.registerTool({
    name: 'simulate_deploy_transaction',
    description: 'Simulate Deploy transaction',
    schema: simulateDeployTransactionSchema,
    execute: simulateDeployTransaction,
  });

  StarknetToolRegistry.registerTool({
    name: 'simulate_declare_transaction',
    description: 'Simulate Declare transaction',
    schema: simulateDeclareTransactionSchema,
    execute: simulateDeclareTransaction,
  });

  // Utility tools
  StarknetToolRegistry.registerTool({
    name: 'is_memecoin',
    description: 'Check if address is a memecoin',
    schema: contractAddressSchema,
    execute: isMemecoin,
  });

  StarknetToolRegistry.registerTool({
    name: 'get_locked_liquidity',
    description: 'Get locked liquidity info for token',
    schema: contractAddressSchema,
    execute: getLockedLiquidity,
  });
  // Twitter Tools
  StarknetToolRegistry.registerTool({
    name: 'create_twitter_post',
    description: 'Create new X/Twitter post',
    schema: createTwitterpostSchema,
    execute: createTwitterpost,
  });

  StarknetToolRegistry.registerTool({
    name: 'reply_twitter_tweet',
    description: 'Reply to specific X/Twitter post by ID',
    schema: ReplyTweetSchema,
    execute: ReplyTweet,
  });

  StarknetToolRegistry.registerTool({
    name: 'get_last_tweet',
    description: 'Get most recent post from specified X/Twitter account',
    schema: getLastUserXTweetSchema,
    execute: getLastUserTweet,
  });

  StarknetToolRegistry.registerTool({
    name: 'get_last_tweets_options',
    description: 'Get specified number of posts matching search query',
    schema: getLastTweetsOptionsSchema,
    execute: getLastTweetsOptions,
  });

  StarknetToolRegistry.registerTool({
    name: 'create_and_post_twitter_thread',
    description: 'Create and publish X/Twitter thread',
    schema: createAndPostTwitterThreadSchema,
    execute: createAndPostTwitterThread,
  });

  StarknetToolRegistry.registerTool({
    name: 'follow_twitter_from_username',
    description: 'Follow X/Twitter user by username',
    schema: FollowXUserFromUsernameSchema,
    execute: FollowXUserFromUsername,
  });

  StarknetToolRegistry.registerTool({
    name: 'get_twitter_profile_from_username',
    description: 'Get full X/Twitter profile data by username',
    schema: getTwitterProfileFromUsernameSchema,
    execute: getTwitterProfileFromUsername,
  });

  StarknetToolRegistry.registerTool({
    name: 'get_twitter_user_id_from_username',
    description: 'Get X/Twitter user ID from username',
    schema: getTwitterUserIdFromUsernameSchema,
    execute: getTwitterUserIdFromUsername,
  });

  StarknetToolRegistry.registerTool({
    name: 'get_last_tweet_and_replies_from_user',
    description: 'Get recent X/Twitter posts and replies from user',
    schema: getLastTweetsAndRepliesFromUserSchema,
    execute: getLastTweetsAndRepliesFromUser,
  });

  StarknetToolRegistry.registerTool({
    name: 'get_last_tweet_from_user',
    description: 'Get recent X/Twitter posts from user',
    schema: getLastTweetsFromUserSchema,
    execute: getLastTweetsFromUser,
  });

  StarknetToolRegistry.registerTool({
    name: 'get_own_twitter_account_info',
    description: 'Get current account profile data',
    execute: getOwnTwitterAccountInfo,
  });
};
registerTools();

// Initialize tools

export const createTools = (agent: StarknetAgentInterface) => {
  return StarknetToolRegistry.createTools(agent);
};

export const createAllowedTools = (
  agent: StarknetAgentInterface,
  allowed_tools: string[]
) => {
  return StarknetToolRegistry.createAllowedTools(agent, allowed_tools);
};

export default StarknetToolRegistry;<|MERGE_RESOLUTION|>--- conflicted
+++ resolved
@@ -90,10 +90,7 @@
   getTwitterProfileFromUsername,
 } from '../plugins/Twitter/twitter_read';
 import { Limit } from '../limit';
-<<<<<<< HEAD
-=======
 import { JsonConfig } from '../jsonConfig';
->>>>>>> aab1272b
 
 export interface StarknetAgentInterface {
   getAccountCredentials: () => {
@@ -113,10 +110,7 @@
   contractInteractor: ContractInteractor;
   getLimit: () => Limit;
   getTwitterAuthMode: () => 'API' | 'CREDIDENTIALS' | undefined;
-<<<<<<< HEAD
-=======
   getAgentConfig: () => JsonConfig | undefined;
->>>>>>> aab1272b
   getTwitterManager: () => TwitterInterface;
 }
 

import { tool } from '@langchain/core/tools';
import { RpcProvider } from 'starknet';
import { AccountManager } from '../plugins/core/account/utils/AccountManager';
import { TransactionMonitor } from '../plugins/core/transaction/utils/TransactionMonitor';
import { ContractInteractor } from '../plugins/core/contract/utils/ContractInteractor';
import { TwitterInterface } from '../plugins/twitter/interfaces';
import { Limit } from '../limit';
import { JsonConfig } from '../jsonConfig';
import { registerTwitterTools } from '../plugins/twitter/tools';
import { registerUnraggableTools } from '../plugins/unruggable/tools';
import { registerTransactionTools } from '../plugins/core/transaction/tools';
import { registerRPCTools } from '../plugins/core/rpc/tools';
import { registerTokenTools } from '../plugins/core/token/tools';
import { registerAvnuTools } from '../plugins/avnu/tools';
import { registerAccountTools } from '../plugins/core/account/tools/index';
import { registerFibrousTools } from '../plugins/fibrous/tools';
<<<<<<< HEAD
import { registerOpusTools } from '../plugins/opus/tools';
=======
import { register } from 'module';
import { registerTelegramTools } from '../plugins/telegram/tools';
import { TelegramInterface } from '../plugins/telegram/interfaces';
>>>>>>> fa3653a3

export interface StarknetAgentInterface {
  getAccountCredentials: () => {
    accountPublicKey: string;
    accountPrivateKey: string;
  };
  getModelCredentials: () => {
    aiModel: string;
    aiProviderApiKey: string;
  };
  getSignature: () => {
    signature: string;
  };
  getProvider: () => RpcProvider;
  accountManager: AccountManager;
  transactionMonitor: TransactionMonitor;
  contractInteractor: ContractInteractor;
  getLimit: () => Limit;
  getTwitterAuthMode: () => 'API' | 'CREDENTIALS' | undefined;
  getAgentConfig: () => JsonConfig | undefined;
  getTwitterManager: () => TwitterInterface;
  getTelegramManager: () => TelegramInterface;
}

export interface StarknetTool<P = any> {
  name: string;
  plugins: string;
  description: string;
  schema?: object;
  responseFormat?: string;
  execute: (agent: StarknetAgentInterface, params: P) => Promise<unknown>;
}

export class StarknetToolRegistry {
  private static tools: StarknetTool[] = [];

  static registerTool<P>(tool: StarknetTool<P>): void {
    this.tools.push(tool);
  }

  static createTools(agent: StarknetAgentInterface) {
    return this.tools.map(({ name, description, schema, execute }) =>
      tool(async (params: any) => execute(agent, params), {
        name,
        description,
        ...(schema && { schema }),
      })
    );
  }

  static createAllowedTools(
    agent: StarknetAgentInterface,
    allowed_tools: string[]
  ) {
    const filteredTools = this.tools.filter((tool) =>
      allowed_tools.includes(tool.name)
    );
    let tools = this.tools.filter((tool) =>
      allowed_tools.includes(tool.plugins)
    );
    return tools.map(({ name, description, schema, execute }) =>
      tool(async (params: any) => execute(agent, params), {
        name,
        description,
        ...(schema && { schema }),
      })
    );
  }
}

export const registerTools = () => {
  registerAccountTools();

  registerAvnuTools();

  registerTokenTools();

  registerRPCTools();

  registerTransactionTools();

  registerUnraggableTools();

  registerTwitterTools();

  registerFibrousTools();

<<<<<<< HEAD
  registerOpusTools();
=======
  registerTelegramTools();
>>>>>>> fa3653a3
};

registerTools();
// Initialize tools

export const createTools = (agent: StarknetAgentInterface) => {
  return StarknetToolRegistry.createTools(agent);
};

export const createAllowedTools = (
  agent: StarknetAgentInterface,
  allowed_tools: string[]
) => {
  return StarknetToolRegistry.createAllowedTools(agent, allowed_tools);
};

export default StarknetToolRegistry;<|MERGE_RESOLUTION|>--- conflicted
+++ resolved
@@ -14,13 +14,10 @@
 import { registerAvnuTools } from '../plugins/avnu/tools';
 import { registerAccountTools } from '../plugins/core/account/tools/index';
 import { registerFibrousTools } from '../plugins/fibrous/tools';
-<<<<<<< HEAD
 import { registerOpusTools } from '../plugins/opus/tools';
-=======
 import { register } from 'module';
 import { registerTelegramTools } from '../plugins/telegram/tools';
 import { TelegramInterface } from '../plugins/telegram/interfaces';
->>>>>>> fa3653a3
 
 export interface StarknetAgentInterface {
   getAccountCredentials: () => {
@@ -108,11 +105,8 @@
 
   registerFibrousTools();
 
-<<<<<<< HEAD
   registerOpusTools();
-=======
   registerTelegramTools();
->>>>>>> fa3653a3
 };
 
 registerTools();

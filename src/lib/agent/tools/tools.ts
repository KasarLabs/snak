import { tool } from '@langchain/core/tools';
import {
  CreateOZAccount,
  CreateArgentAccount,
} from '../method/core/account/createAccount';
import {
  DeployArgentAccount,
  DeployOZAccount,
} from '../method/core/account/deployAccount';
import { transfer } from '../method/core/token/transfer';
import {
  simulateDeployAccountTransaction,
  simulateInvokeTransaction,
  simulateDeployTransaction,
  simulateDeclareTransaction,
} from '../method/core/transaction/simulateTransaction';
import { getOwnBalance, getBalance } from '../method/core/token/getBalances';
import { getBlockNumber } from '../method/core/rpc/getBlockNumber';
import { getBlockTransactionCount } from '../method/core/rpc/getBlockTransactionCount';
import { getStorageAt } from '../method/core/rpc/getStorageAt';
import { getClassAt } from '../method/core/rpc/getClassAt';
import { getClassHashAt } from '../method/core/rpc/getClassHash';
import {
  getOwnBalanceSchema,
  getBalanceSchema,
  DeployArgentAccountSchema,
  getStorageAtSchema,
  swapSchema,
  DeployOZAccountSchema,
  blockIdSchema,
  transactionHashSchema,
  blockIdAndContractAddressSchema,
  simulateInvokeTransactionSchema,
  simulateDeployAccountTransactionSchema,
  simulateDeployTransactionSchema,
  simulateDeclareTransactionSchema,
  routeSchema,
  createMemecoinSchema,
  launchOnEkuboSchema,
  contractAddressSchema,
  getClassAtSchema,
  getClassHashAtSchema,
  Transferschema,
} from '../schema/schema';
import { swapTokens } from '../method/avnu/swapService';
import { getRoute } from '../method/avnu/fetchRouteService';
import { getSpecVersion } from '../method/core/rpc/getSpecVersion';
import { getBlockWithTxHashes } from '../method/core/rpc/getBlockWithTxHashes';
import { getBlockWithReceipts } from '../method/core/rpc/getBlockWithReceipts';
import { getTransactionStatus } from '../method/core/rpc/getTransactionStatus';
import { getClass } from '../method/core/rpc/getClass';
import { getChainId } from '../method/core/rpc/getChainId';
import { getSyncingStats } from '../method/core/rpc/getSyncingStats';
import { isMemecoin } from '../method/unruggable/isMemecoin';
import { getLockedLiquidity } from '../method/unruggable/getLockedLiquidity';
import { launchOnEkubo } from '../method/unruggable/launchOnEkubo';
import { RpcProvider } from 'starknet';
import { AccountManager } from '../method/core/account/utils/AccountManager';
import { TransactionMonitor } from '../method/core/transaction/utils/TransactionMonitor';
import { ContractInteractor } from '../method/core/contract/utils/ContractInteractor';

import { createMemecoin } from '../method/unruggable/createMemecoin';
import {
  GetBalanceParams,
  GetOwnBalanceParams,
} from '../method/core/token/types/balance';

export interface StarknetAgentInterface {
  getAccountCredentials: () => {
    accountPublicKey: string;
    accountPrivateKey: string;
  };
  getModelCredentials: () => {
    aiModel: string;
    aiProviderApiKey: string;
  };
  getSignature: () => {
    signature: string;
  };
  getProvider: () => RpcProvider;
  accountManager: AccountManager;
  transactionMonitor: TransactionMonitor;
  contractInteractor: ContractInteractor;
}

interface StarknetTool<P = any> {
  name: string;
  description: string;
  schema?: object;
  responseFormat?: string;
  execute: (agent: StarknetAgentInterface, params: P) => Promise<unknown>;
}

export class StarknetToolRegistry {
  private static tools: StarknetTool[] = [];

  static registerTool<P>(tool: StarknetTool<P>): void {
    this.tools.push(tool);
  }

  static createTools(agent: StarknetAgentInterface) {
    return this.tools.map(({ name, description, schema, execute }) =>
      tool(async (params: any) => execute(agent, params), {
        name,
        description,
        ...(schema && { schema }),
      })
    );
  }

  static createAllowedTools(
    agent: StarknetAgentInterface,
    allowed_tools: string[]
  ) {
    const filteredTools = this.tools.filter((tool) =>
      allowed_tools.includes(tool.name)
    );
<<<<<<< HEAD
=======
    console.log(filteredTools);
>>>>>>> 546e1a55
    let tools = this.tools.filter((tool) => allowed_tools.includes(tool.name));
    return tools.map(({ name, description, schema, execute }) =>
      tool(async (params: any) => execute(agent, params), {
        name,
        description,
        ...(schema && { schema }),
      })
    );
  }
}

export const registerTools = () => {
  // Register balance tools
  StarknetToolRegistry.registerTool<GetOwnBalanceParams>({
    name: 'get_own_balance',
    description: 'Get the balance of an asset in your wallet',
    schema: getOwnBalanceSchema,
    execute: getOwnBalance,
  });

  StarknetToolRegistry.registerTool<GetBalanceParams>({
    name: 'get_balance',
    description: 'Get the balance of an asset for a given wallet address',
    schema: getBalanceSchema,
    execute: getBalance,
  });

  // Register account creation and deployment tools
  StarknetToolRegistry.registerTool({
    name: 'CreateOZAccount',
    description: 'Create Open Zeppelin account',
    execute: CreateOZAccount,
  });

  StarknetToolRegistry.registerTool({
    name: 'DeployOZ',
    description: 'Deploy a OZ Account',
    schema: DeployOZAccountSchema,
    execute: DeployOZAccount,
  });

  StarknetToolRegistry.registerTool({
    name: 'CreateArgentAccount',
    description: 'Create Account account',
    execute: CreateArgentAccount,
  });

  StarknetToolRegistry.registerTool({
    name: 'DeployArgent',
    description: 'Deploy a Argent Account',
    schema: DeployArgentAccountSchema,
    execute: DeployArgentAccount,
  });

  // Register blockchain query tools
  StarknetToolRegistry.registerTool({
    name: 'get_block_number',
    description: 'Get the current block number from the Starknet network',
    execute: getBlockNumber,
  });

  StarknetToolRegistry.registerTool({
    name: 'get_block_transaction_count',
    description: 'Get the number of transactions in a specific block',
    schema: blockIdSchema,
    execute: getBlockTransactionCount,
  });

  StarknetToolRegistry.registerTool({
    name: 'get_storage_at',
    description: 'Get the storage value at a specific slot for a contract',
    schema: getStorageAtSchema,
    execute: getStorageAt,
  });

  // Register contract-related tools
  StarknetToolRegistry.registerTool({
    name: 'get_class',
    description:
      'Retrieve the complete class definition of a contract at a specified address and block',
    schema: blockIdAndContractAddressSchema,
    execute: getClass,
  });

  StarknetToolRegistry.registerTool({
    name: 'get_class_at',
    description:
      'Fetch the class definition of a contract at a specific address in the latest state',
    schema: getClassAtSchema,
    execute: getClassAt,
  });

  // Register DeFi tools
  StarknetToolRegistry.registerTool({
    name: 'swap_tokens',
    description: 'Swap a specified amount of one token for another token',
    schema: swapSchema,
    execute: swapTokens,
  });

  StarknetToolRegistry.registerTool({
    name: 'get_route',
    description: 'Get a specific route for swapping tokens',
    schema: routeSchema,
    execute: getRoute,
  });

  // Register transaction tools
  StarknetToolRegistry.registerTool({
    name: 'transfer',
    description: 'Transfer ERC20 tokens to a specific address',
    schema: Transferschema,
    execute: transfer,
  });

  // Simulate transactions
  StarknetToolRegistry.registerTool({
    name: 'simulate_transaction',
    description: 'Simulate a transaction without executing it',
    schema: simulateInvokeTransactionSchema,
    execute: simulateInvokeTransaction,
  });

  // Register memecoin tools
  StarknetToolRegistry.registerTool({
    name: 'create_memecoin',
    description: 'Create a new memecoin using the Unruggable Factory',
    schema: createMemecoinSchema,
    execute: createMemecoin,
  });

  StarknetToolRegistry.registerTool({
    name: 'launch_on_ekubo',
    description: 'Launch a memecoin on Ekubo DEX with concentrated liquidity',
    schema: launchOnEkuboSchema,
    execute: launchOnEkubo,
  });

  // Register utility tools
  StarknetToolRegistry.registerTool({
    name: 'get_chain_id',
    description:
      'Retrieve the unique identifier (chain ID) of the Starknet network',
    execute: getChainId,
  });

  StarknetToolRegistry.registerTool({
    name: 'get_syncing_status',
    description: 'Retrieve the syncing status of the Starknet node',
    execute: getSyncingStats,
  });

  // Add remaining tools from createTools2
  StarknetToolRegistry.registerTool({
    name: 'get_class_hash',
    description:
      'Retrieve the unique class hash for a contract at a specific address',
    schema: getClassHashAtSchema,
    execute: getClassHashAt,
  });

  StarknetToolRegistry.registerTool({
    name: 'get_spec_version',
    description: 'Get the current spec version from the Starknet RPC provider',
    execute: getSpecVersion,
  });

  StarknetToolRegistry.registerTool({
    name: 'get_block_with_tx_hashes',
    description:
      'Retrieve the details of a block, including transaction hashes',
    schema: blockIdSchema,
    execute: getBlockWithTxHashes,
  });

  StarknetToolRegistry.registerTool({
    name: 'get_block_with_receipts',
    description: 'Fetch block details with transaction receipts',
    schema: blockIdSchema,
    execute: getBlockWithReceipts,
  });

  StarknetToolRegistry.registerTool({
    name: 'get_transaction_status',
    description: 'Fetch transaction status by hash',
    schema: transactionHashSchema,
    execute: getTransactionStatus,
  });

  // Transaction tools
  StarknetToolRegistry.registerTool({
    name: 'simulate_deploy_account_transaction',
    description: 'Simulate Deploy Account transaction',
    schema: simulateDeployAccountTransactionSchema,
    execute: simulateDeployAccountTransaction,
  });

  StarknetToolRegistry.registerTool({
    name: 'simulate_deploy_transaction',
    description: 'Simulate Deploy transaction',
    schema: simulateDeployTransactionSchema,
    execute: simulateDeployTransaction,
  });

  StarknetToolRegistry.registerTool({
    name: 'simulate_declare_transaction',
    description: 'Simulate Declare transaction',
    schema: simulateDeclareTransactionSchema,
    execute: simulateDeclareTransaction,
  });

  // Utility tools
  StarknetToolRegistry.registerTool({
    name: 'is_memecoin',
    description: 'Check if address is a memecoin',
    schema: contractAddressSchema,
    execute: isMemecoin,
  });

  StarknetToolRegistry.registerTool({
    name: 'get_locked_liquidity',
    description: 'Get locked liquidity info for token',
    schema: contractAddressSchema,
    execute: getLockedLiquidity,
  });
};
registerTools();

// Initialize tools

export const createTools = (agent: StarknetAgentInterface) => {
  return StarknetToolRegistry.createTools(agent);
};

export const createAllowedTools = (
  agent: StarknetAgentInterface,
  allowed_tools: string[]
) => {
  return StarknetToolRegistry.createAllowedTools(agent, allowed_tools);
};

export default StarknetToolRegistry;<|MERGE_RESOLUTION|>--- conflicted
+++ resolved
@@ -115,10 +115,6 @@
     const filteredTools = this.tools.filter((tool) =>
       allowed_tools.includes(tool.name)
     );
-<<<<<<< HEAD
-=======
-    console.log(filteredTools);
->>>>>>> 546e1a55
     let tools = this.tools.filter((tool) => allowed_tools.includes(tool.name));
     return tools.map(({ name, description, schema, execute }) =>
       tool(async (params: any) => execute(agent, params), {

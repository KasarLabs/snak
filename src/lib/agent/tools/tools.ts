--- conflicted
+++ resolved
@@ -3,54 +3,7 @@
 import { AccountManager } from '../plugins/core/account/utils/AccountManager';
 import { TransactionMonitor } from '../plugins/core/transaction/utils/TransactionMonitor';
 import { ContractInteractor } from '../plugins/core/contract/utils/ContractInteractor';
-<<<<<<< HEAD
-import { createMemecoin } from '../plugins/unruggable/actions/createMemecoin';
-import { openTrove } from '../plugins/opus/actions/openTrove';
-import { borrowTrove } from '../plugins/opus/actions/borrowTrove';
-import { repayTrove } from '../plugins/opus/actions/repayTrove';
-import { depositTrove } from '../plugins/opus/actions/depositTrove';
-import { withdrawTrove } from '../plugins/opus/actions/withdrawTrove';
-import { 
-  getBorrowFee, 
-  getTroveHealth, 
-  getUserTroves, 
-} from '../plugins/opus/actions/getters';
-import { 
-  borrowTroveSchema, 
-  collateralActionSchema, 
-  getTroveHealthSchema, 
-  getUserTrovesSchema, 
-  openTroveSchema, 
-  repayTroveSchema,
-} from '../plugins/opus/schemas';
-import {
-  GetBalanceParams,
-  GetOwnBalanceParams,
-} from '../plugins/core/token/types/balance';
-import { withdrawEarnPosition } from '../plugins/vesu/actions/withdrawService';
-import { depositEarnPosition } from '../plugins/vesu/actions/depositService';
-import { swapTokensFibrous } from '../plugins/fibrous/actions/swap';
-import { batchSwapTokens } from '../plugins/fibrous/actions/batchSwap';
-import { getRouteFibrous } from '../plugins/fibrous/actions/fetchRoute';
-import { TwitterInterface } from '../plugins/Twitter/interface/twitter-interface';
-import {
-  createTwitterpost,
-  ReplyTweet,
-  createAndPostTwitterThread,
-  FollowXUserFromUsername,
-} from '../plugins/Twitter/twitter';
-import {
-  getLastUserTweet,
-  getLastTweetsOptions,
-  getOwnTwitterAccountInfo,
-  getLastTweetsFromUser,
-  getLastTweetsAndRepliesFromUser,
-  getTwitterUserIdFromUsername,
-  getTwitterProfileFromUsername,
-} from '../plugins/Twitter/twitter_read';
-=======
 import { TwitterInterface } from '../plugins/twitter/interfaces';
->>>>>>> b9a6ddf1
 import { Limit } from '../limit';
 import { JsonConfig } from '../jsonConfig';
 import { registerTwitterTools } from '../plugins/twitter/tools';
@@ -61,7 +14,6 @@
 import { registerAvnuTools } from '../plugins/avnu/tools';
 import { registerAccountTools } from '../plugins/core/account/tools/index';
 import { registerFibrousTools } from '../plugins/fibrous/tools';
-import { register } from 'module';
 
 export interface StarknetAgentInterface {
   getAccountCredentials: () => {
@@ -146,192 +98,7 @@
 
   registerTwitterTools();
 
-<<<<<<< HEAD
-  StarknetToolRegistry.registerTool({
-    name: 'simulate_deploy_transaction',
-    description: 'Simulate Deploy transaction',
-    schema: simulateDeployTransactionSchema,
-    execute: simulateDeployTransaction,
-  });
-
-  StarknetToolRegistry.registerTool({
-    name: 'simulate_declare_transaction',
-    description: 'Simulate Declare transaction',
-    schema: simulateDeclareTransactionSchema,
-    execute: simulateDeclareTransaction,
-  });
-
-  // Utility tools
-  StarknetToolRegistry.registerTool({
-    name: 'is_memecoin',
-    description: 'Check if address is a memecoin',
-    schema: contractAddressSchema,
-    execute: isMemecoin,
-  });
-
-  StarknetToolRegistry.registerTool({
-    name: 'get_locked_liquidity',
-    description: 'Get locked liquidity info for token',
-    schema: contractAddressSchema,
-    execute: getLockedLiquidity,
-  });
-  
-  // Opus
-  StarknetToolRegistry.registerTool({
-    name: 'open_trove',
-    description: 'Open a Trove on Opus',
-    schema: openTroveSchema,
-    execute: openTrove,
-  });
-
-  StarknetToolRegistry.registerTool({
-    name: 'get_user_troves',
-    description: 'Get trove IDs for an address on Opus',
-    schema: getUserTrovesSchema,
-    execute: getUserTroves,
-  });
-
-  StarknetToolRegistry.registerTool({
-    name: 'get_trove_health',
-    description: 'Get the health of a trove on Opus',
-    schema: getTroveHealthSchema,
-    execute: getTroveHealth,
-  });
-
-  StarknetToolRegistry.registerTool({
-    name: 'get_borrow_fee',
-    description: 'Get the current borrow fee for Opus',
-    execute: getBorrowFee,
-  });
-
-  StarknetToolRegistry.registerTool({
-    name: 'deposit_trove',
-    description: 'Deposit collateral to a Trove on Opus',
-    schema: collateralActionSchema,
-    execute: depositTrove,
-  });
-
-  StarknetToolRegistry.registerTool({
-    name: 'withdraw_trove',
-    description: 'Withdraw collateral from a Trove on Opus',
-    schema: collateralActionSchema,
-    execute: withdrawTrove,
-  });
-
-  StarknetToolRegistry.registerTool({
-    name: 'borrow_trove',
-    description: 'Borrow CASH for a Trove on Opus',
-    schema: borrowTroveSchema,
-    execute: borrowTrove,
-  });
-
-  StarknetToolRegistry.registerTool({
-    name: 'repay_trove',
-    description: 'Repay CASH for a Trove on Opus',
-    schema: repayTroveSchema,
-    execute: repayTrove,
-  });
-
-  // Twitter Tools
-  StarknetToolRegistry.registerTool({
-    name: 'create_twitter_post',
-    description: 'Create new X/Twitter post',
-    schema: createTwitterpostSchema,
-    execute: createTwitterpost,
-  });
-
-  StarknetToolRegistry.registerTool({
-    name: 'reply_twitter_tweet',
-    description: 'Reply to specific X/Twitter post by ID',
-    schema: ReplyTweetSchema,
-    execute: ReplyTweet,
-  });
-
-  StarknetToolRegistry.registerTool({
-    name: 'get_last_tweet',
-    description: 'Get most recent post from specified X/Twitter account',
-    schema: getLastUserXTweetSchema,
-    execute: getLastUserTweet,
-  });
-
-  StarknetToolRegistry.registerTool({
-    name: 'get_last_tweets_options',
-    description: 'Get specified number of posts matching search query',
-    schema: getLastTweetsOptionsSchema,
-    execute: getLastTweetsOptions,
-  });
-
-  StarknetToolRegistry.registerTool({
-    name: 'create_and_post_twitter_thread',
-    description: 'Create and publish X/Twitter thread',
-    schema: createAndPostTwitterThreadSchema,
-    execute: createAndPostTwitterThread,
-  });
-
-  StarknetToolRegistry.registerTool({
-    name: 'follow_twitter_from_username',
-    description: 'Follow X/Twitter user by username',
-    schema: FollowXUserFromUsernameSchema,
-    execute: FollowXUserFromUsername,
-  });
-
-  StarknetToolRegistry.registerTool({
-    name: 'get_twitter_profile_from_username',
-    description: 'Get full X/Twitter profile data by username',
-    schema: getTwitterProfileFromUsernameSchema,
-    execute: getTwitterProfileFromUsername,
-  });
-
-  StarknetToolRegistry.registerTool({
-    name: 'get_twitter_user_id_from_username',
-    description: 'Get X/Twitter user ID from username',
-    schema: getTwitterUserIdFromUsernameSchema,
-    execute: getTwitterUserIdFromUsername,
-  });
-
-  StarknetToolRegistry.registerTool({
-    name: 'get_last_tweet_and_replies_from_user',
-    description: 'Get recent X/Twitter posts and replies from user',
-    schema: getLastTweetsAndRepliesFromUserSchema,
-    execute: getLastTweetsAndRepliesFromUser,
-  });
-
-  StarknetToolRegistry.registerTool({
-    name: 'get_last_tweet_from_user',
-    description: 'Get recent X/Twitter posts from user',
-    schema: getLastTweetsFromUserSchema,
-    execute: getLastTweetsFromUser,
-  });
-
-  StarknetToolRegistry.registerTool({
-    name: 'get_own_twitter_account_info',
-    description: 'Get current account profile data',
-    execute: getOwnTwitterAccountInfo,
-  });
-
-  StarknetToolRegistry.registerTool({
-    name: 'swap',
-    description: 'Swap a token for another token',
-    schema: swapSchema,
-    execute: swapTokensFibrous,
-  });
-
-  StarknetToolRegistry.registerTool({
-    name: 'batch_swap',
-    description: 'Swap multiple tokens for another token',
-    schema: batchSwapSchema,
-    execute: batchSwapTokens,
-  });
-
-  StarknetToolRegistry.registerTool({
-    name: 'route',
-    description: 'Get a specific route for swapping tokens',
-    schema: routeSchema,
-    execute: getRouteFibrous,
-  });
-=======
   registerFibrousTools();
->>>>>>> b9a6ddf1
 };
 
 registerTools();

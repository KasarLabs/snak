import { tool } from '@langchain/core/tools';
import {
  CreateOZAccount,
  CreateArgentAccount,
} from '../plugins/core/account/createAccount';
import {
  DeployArgentAccount,
  DeployOZAccount,
} from '../plugins/core/account/deployAccount';
import { transfer } from '../plugins/core/token/transfer';
import {
  simulateDeployAccountTransaction,
  simulateInvokeTransaction,
  simulateDeployTransaction,
  simulateDeclareTransaction,
} from '../plugins/core/transaction/simulateTransaction';
import { getOwnBalance, getBalance } from '../plugins/core/token/getBalances';
import { getBlockNumber } from '../plugins/core/rpc/getBlockNumber';
import { getBlockTransactionCount } from '../plugins/core/rpc/getBlockTransactionCount';
import { getStorageAt } from '../plugins/core/rpc/getStorageAt';
import { getClassAt } from '../plugins/core/rpc/getClassAt';
import { getClassHashAt } from '../plugins/core/rpc/getClassHash';
import {
  getOwnBalanceSchema,
  getBalanceSchema,
  DeployArgentAccountSchema,
  getStorageAtSchema,
  swapSchema,
  DeployOZAccountSchema,
  blockIdSchema,
  transactionHashSchema,
  blockIdAndContractAddressSchema,
  simulateInvokeTransactionSchema,
  simulateDeployAccountTransactionSchema,
  simulateDeployTransactionSchema,
  simulateDeclareTransactionSchema,
  routeSchema,
  createMemecoinSchema,
  launchOnEkuboSchema,
  contractAddressSchema,
  getClassAtSchema,
  getClassHashAtSchema,
  Transferschema,
<<<<<<< HEAD
  depositEarnSchema,
  withdrawEarnSchema,
  batchSwapSchema,
=======
  createTwitterpostSchema,
  createAndPostTwitterThreadSchema,
  ReplyTweetSchema,
  getLastTweetsAndRepliesFromUserSchema,
  getLastTweetsOptionsSchema,
  FollowXUserFromUsernameSchema,
  getTwitterProfileFromUsernameSchema,
  getTwitterUserIdFromUsernameSchema,
  getLastTweetsFromUserSchema,
  getLastUserXTweetSchema,
>>>>>>> 355f968a
} from '../schemas/schema';
import { swapTokens } from '../plugins/avnu/actions/swap';
import { getRoute } from '../plugins/avnu/actions/fetchRoute';
import { getSpecVersion } from '../plugins/core/rpc/getSpecVersion';
import { getBlockWithTxHashes } from '../plugins/core/rpc/getBlockWithTxHashes';
import { getBlockWithReceipts } from '../plugins/core/rpc/getBlockWithReceipts';
import { getTransactionStatus } from '../plugins/core/rpc/getTransactionStatus';
import { getClass } from '../plugins/core/rpc/getClass';
import { getChainId } from '../plugins/core/rpc/getChainId';
import { getSyncingStats } from '../plugins/core/rpc/getSyncingStats';
import { isMemecoin } from '../plugins/unruggable/actions/isMemecoin';
import { getLockedLiquidity } from '../plugins/unruggable/actions/getLockedLiquidity';
import { launchOnEkubo } from '../plugins/unruggable/actions/launchOnEkubo';
import { RpcProvider } from 'starknet';
import { AccountManager } from '../plugins/core/account/utils/AccountManager';
import { TransactionMonitor } from '../plugins/core/transaction/utils/TransactionMonitor';
import { ContractInteractor } from '../plugins/core/contract/utils/ContractInteractor';
import { createMemecoin } from '../plugins/unruggable/actions/createMemecoin';
import {
  GetBalanceParams,
  GetOwnBalanceParams,
} from '../plugins/core/token/types/balance';
<<<<<<< HEAD
import { withdrawEarnPosition } from '../plugins/vesu/actions/withdrawService';
import { depositEarnPosition } from '../plugins/vesu/actions/depositService';
import { swapTokensFibrous } from '../plugins/fibrous/actions/swap';
import { batchSwapTokens } from '../plugins/fibrous/actions/batchSwap';
import { getRouteFibrous } from '../plugins/fibrous/actions/fetchRoute';
=======
import { TwitterInterface } from '../plugins/Twitter/interface/twitter-interface';
import {
  createTwitterpost,
  ReplyTweet,
  createAndPostTwitterThread,
  FollowXUserFromUsername,
} from '../plugins/Twitter/twitter';
import {
  getLastUserTweet,
  getLastTweetsOptions,
  getOwnTwitterAccountInfo,
  getLastTweetsFromUser,
  getLastTweetsAndRepliesFromUser,
  getTwitterUserIdFromUsername,
  getTwitterProfileFromUsername,
} from '../plugins/Twitter/twitter_read';
import { Limit } from '../limit';
import { JsonConfig } from '../jsonConfig';
>>>>>>> 355f968a

export interface StarknetAgentInterface {
  getAccountCredentials: () => {
    accountPublicKey: string;
    accountPrivateKey: string;
  };
  getModelCredentials: () => {
    aiModel: string;
    aiProviderApiKey: string;
  };
  getSignature: () => {
    signature: string;
  };
  getProvider: () => RpcProvider;
  accountManager: AccountManager;
  transactionMonitor: TransactionMonitor;
  contractInteractor: ContractInteractor;
  getLimit: () => Limit;
  getTwitterAuthMode: () => 'API' | 'CREDIDENTIALS' | undefined;
  getAgentConfig: () => JsonConfig | undefined;
  getTwitterManager: () => TwitterInterface;
}

interface StarknetTool<P = any> {
  name: string;
  description: string;
  schema?: object;
  responseFormat?: string;
  execute: (agent: StarknetAgentInterface, params: P) => Promise<unknown>;
}

export class StarknetToolRegistry {
  private static tools: StarknetTool[] = [];

  static registerTool<P>(tool: StarknetTool<P>): void {
    this.tools.push(tool);
  }

  static createTools(agent: StarknetAgentInterface) {
    return this.tools.map(({ name, description, schema, execute }) =>
      tool(async (params: any) => execute(agent, params), {
        name,
        description,
        ...(schema && { schema }),
      })
    );
  }

  static createAllowedTools(
    agent: StarknetAgentInterface,
    allowed_tools: string[]
  ) {
    const filteredTools = this.tools.filter((tool) =>
      allowed_tools.includes(tool.name)
    );
    let tools = this.tools.filter((tool) => allowed_tools.includes(tool.name));
    return tools.map(({ name, description, schema, execute }) =>
      tool(async (params: any) => execute(agent, params), {
        name,
        description,
        ...(schema && { schema }),
      })
    );
  }
}

export const registerTools = () => {
  // Register balance tools
  StarknetToolRegistry.registerTool<GetOwnBalanceParams>({
    name: 'get_own_balance',
    description: 'Get the balance of an asset in your wallet',
    schema: getOwnBalanceSchema,
    execute: getOwnBalance,
  });

  StarknetToolRegistry.registerTool<GetBalanceParams>({
    name: 'get_balance',
    description: 'Get the balance of an asset for a given wallet address',
    schema: getBalanceSchema,
    execute: getBalance,
  });

  // Register account creation and deployment tools
  StarknetToolRegistry.registerTool({
    name: 'CreateOZAccount',
    description: 'Create Open Zeppelin account',
    execute: CreateOZAccount,
  });

  StarknetToolRegistry.registerTool({
    name: 'DeployOZ',
    description: 'Deploy a OZ Account',
    schema: DeployOZAccountSchema,
    execute: DeployOZAccount,
  });

  StarknetToolRegistry.registerTool({
    name: 'CreateArgentAccount',
    description: 'Create Account account',
    execute: CreateArgentAccount,
  });

  StarknetToolRegistry.registerTool({
    name: 'DeployArgent',
    description: 'Deploy a Argent Account',
    schema: DeployArgentAccountSchema,
    execute: DeployArgentAccount,
  });

  // Register blockchain query tools
  StarknetToolRegistry.registerTool({
    name: 'get_block_number',
    description: 'Get the current block number from the Starknet network',
    execute: getBlockNumber,
  });

  StarknetToolRegistry.registerTool({
    name: 'get_block_transaction_count',
    description: 'Get the number of transactions in a specific block',
    schema: blockIdSchema,
    execute: getBlockTransactionCount,
  });

  StarknetToolRegistry.registerTool({
    name: 'get_storage_at',
    description: 'Get the storage value at a specific slot for a contract',
    schema: getStorageAtSchema,
    execute: getStorageAt,
  });

  // Register contract-related tools
  StarknetToolRegistry.registerTool({
    name: 'get_class',
    description:
      'Retrieve the complete class definition of a contract at a specified address and block',
    schema: blockIdAndContractAddressSchema,
    execute: getClass,
  });

  StarknetToolRegistry.registerTool({
    name: 'get_class_at',
    description:
      'Fetch the class definition of a contract at a specific address in the latest state',
    schema: getClassAtSchema,
    execute: getClassAt,
  });

  // Register DeFi tools
  StarknetToolRegistry.registerTool({
    name: 'swap_tokens',
    description: 'Swap a specified amount of one token for another token',
    schema: swapSchema,
    execute: swapTokens,
  });

  StarknetToolRegistry.registerTool({
    name: 'get_route',
    description: 'Get a specific route for swapping tokens',
    schema: routeSchema,
    execute: getRoute,
  });

  // Register transaction tools
  StarknetToolRegistry.registerTool({
    name: 'transfer',
    description: 'Transfer ERC20 tokens to a specific address',
    schema: Transferschema,
    execute: transfer,
  });

  // Simulate transactions
  StarknetToolRegistry.registerTool({
    name: 'simulate_transaction',
    description: 'Simulate a transaction without executing it',
    schema: simulateInvokeTransactionSchema,
    execute: simulateInvokeTransaction,
  });

  // Register memecoin tools
  StarknetToolRegistry.registerTool({
    name: 'create_memecoin',
    description: 'Create a new memecoin using the Unruggable Factory',
    schema: createMemecoinSchema,
    execute: createMemecoin,
  });

  StarknetToolRegistry.registerTool({
    name: 'launch_on_ekubo',
    description: 'Launch a memecoin on Ekubo DEX with concentrated liquidity',
    schema: launchOnEkuboSchema,
    execute: launchOnEkubo,
  });

  // Register utility tools
  StarknetToolRegistry.registerTool({
    name: 'get_chain_id',
    description:
      'Retrieve the unique identifier (chain ID) of the Starknet network',
    execute: getChainId,
  });

  StarknetToolRegistry.registerTool({
    name: 'get_syncing_status',
    description: 'Retrieve the syncing status of the Starknet node',
    execute: getSyncingStats,
  });

  // Add remaining tools from createTools2
  StarknetToolRegistry.registerTool({
    name: 'get_class_hash',
    description:
      'Retrieve the unique class hash for a contract at a specific address',
    schema: getClassHashAtSchema,
    execute: getClassHashAt,
  });

  StarknetToolRegistry.registerTool({
    name: 'get_spec_version',
    description: 'Get the current spec version from the Starknet RPC provider',
    execute: getSpecVersion,
  });

  StarknetToolRegistry.registerTool({
    name: 'get_block_with_tx_hashes',
    description:
      'Retrieve the details of a block, including transaction hashes',
    schema: blockIdSchema,
    execute: getBlockWithTxHashes,
  });

  StarknetToolRegistry.registerTool({
    name: 'get_block_with_receipts',
    description: 'Fetch block details with transaction receipts',
    schema: blockIdSchema,
    execute: getBlockWithReceipts,
  });

  StarknetToolRegistry.registerTool({
    name: 'get_transaction_status',
    description: 'Fetch transaction status by hash',
    schema: transactionHashSchema,
    execute: getTransactionStatus,
  });

  // Transaction tools
  StarknetToolRegistry.registerTool({
    name: 'simulate_deploy_account_transaction',
    description: 'Simulate Deploy Account transaction',
    schema: simulateDeployAccountTransactionSchema,
    execute: simulateDeployAccountTransaction,
  });

  StarknetToolRegistry.registerTool({
    name: 'simulate_deploy_transaction',
    description: 'Simulate Deploy transaction',
    schema: simulateDeployTransactionSchema,
    execute: simulateDeployTransaction,
  });

  StarknetToolRegistry.registerTool({
    name: 'simulate_declare_transaction',
    description: 'Simulate Declare transaction',
    schema: simulateDeclareTransactionSchema,
    execute: simulateDeclareTransaction,
  });

  // Utility tools
  StarknetToolRegistry.registerTool({
    name: 'is_memecoin',
    description: 'Check if address is a memecoin',
    schema: contractAddressSchema,
    execute: isMemecoin,
  });

  StarknetToolRegistry.registerTool({
    name: 'get_locked_liquidity',
    description: 'Get locked liquidity info for token',
    schema: contractAddressSchema,
    execute: getLockedLiquidity,
  });
  // Twitter Tools
  StarknetToolRegistry.registerTool({
    name: 'create_twitter_post',
    description: 'Create new X/Twitter post',
    schema: createTwitterpostSchema,
    execute: createTwitterpost,
  });

  StarknetToolRegistry.registerTool({
    name: 'reply_twitter_tweet',
    description: 'Reply to specific X/Twitter post by ID',
    schema: ReplyTweetSchema,
    execute: ReplyTweet,
  });

  StarknetToolRegistry.registerTool({
    name: 'get_last_tweet',
    description: 'Get most recent post from specified X/Twitter account',
    schema: getLastUserXTweetSchema,
    execute: getLastUserTweet,
  });

  StarknetToolRegistry.registerTool({
    name: 'get_last_tweets_options',
    description: 'Get specified number of posts matching search query',
    schema: getLastTweetsOptionsSchema,
    execute: getLastTweetsOptions,
  });

  StarknetToolRegistry.registerTool({
    name: 'create_and_post_twitter_thread',
    description: 'Create and publish X/Twitter thread',
    schema: createAndPostTwitterThreadSchema,
    execute: createAndPostTwitterThread,
  });

  StarknetToolRegistry.registerTool({
    name: 'follow_twitter_from_username',
    description: 'Follow X/Twitter user by username',
    schema: FollowXUserFromUsernameSchema,
    execute: FollowXUserFromUsername,
  });

  StarknetToolRegistry.registerTool({
    name: 'get_twitter_profile_from_username',
    description: 'Get full X/Twitter profile data by username',
    schema: getTwitterProfileFromUsernameSchema,
    execute: getTwitterProfileFromUsername,
  });

  StarknetToolRegistry.registerTool({
    name: 'get_twitter_user_id_from_username',
    description: 'Get X/Twitter user ID from username',
    schema: getTwitterUserIdFromUsernameSchema,
    execute: getTwitterUserIdFromUsername,
  });

  StarknetToolRegistry.registerTool({
    name: 'get_last_tweet_and_replies_from_user',
    description: 'Get recent X/Twitter posts and replies from user',
    schema: getLastTweetsAndRepliesFromUserSchema,
    execute: getLastTweetsAndRepliesFromUser,
  });

  StarknetToolRegistry.registerTool({
    name: 'get_last_tweet_from_user',
    description: 'Get recent X/Twitter posts from user',
    schema: getLastTweetsFromUserSchema,
    execute: getLastTweetsFromUser,
  });

  StarknetToolRegistry.registerTool({
    name: 'get_own_twitter_account_info',
    description: 'Get current account profile data',
    execute: getOwnTwitterAccountInfo,
  });

  StarknetToolRegistry.registerTool({
    name: 'swap',
    description: 'Swap a token for another token',
    schema: swapSchema,
    execute: swapTokensFibrous,
  });

  StarknetToolRegistry.registerTool({
    name: 'batch_swap',
    description: 'Swap multiple tokens for another token',
    schema: batchSwapSchema,
    execute: batchSwapTokens,
  });

  StarknetToolRegistry.registerTool({
    name: 'route',
    description: 'Get a specific route for swapping tokens',
    schema: routeSchema,
    execute: getRouteFibrous,
  });

};
registerTools();

// Initialize tools

export const createTools = (agent: StarknetAgentInterface) => {
  return StarknetToolRegistry.createTools(agent);
};

export const createAllowedTools = (
  agent: StarknetAgentInterface,
  allowed_tools: string[]
) => {
  return StarknetToolRegistry.createAllowedTools(agent, allowed_tools);
};

export default StarknetToolRegistry;<|MERGE_RESOLUTION|>--- conflicted
+++ resolved
@@ -41,11 +41,9 @@
   getClassAtSchema,
   getClassHashAtSchema,
   Transferschema,
-<<<<<<< HEAD
   depositEarnSchema,
   withdrawEarnSchema,
   batchSwapSchema,
-=======
   createTwitterpostSchema,
   createAndPostTwitterThreadSchema,
   ReplyTweetSchema,
@@ -56,7 +54,6 @@
   getTwitterUserIdFromUsernameSchema,
   getLastTweetsFromUserSchema,
   getLastUserXTweetSchema,
->>>>>>> 355f968a
 } from '../schemas/schema';
 import { swapTokens } from '../plugins/avnu/actions/swap';
 import { getRoute } from '../plugins/avnu/actions/fetchRoute';
@@ -79,13 +76,11 @@
   GetBalanceParams,
   GetOwnBalanceParams,
 } from '../plugins/core/token/types/balance';
-<<<<<<< HEAD
 import { withdrawEarnPosition } from '../plugins/vesu/actions/withdrawService';
 import { depositEarnPosition } from '../plugins/vesu/actions/depositService';
 import { swapTokensFibrous } from '../plugins/fibrous/actions/swap';
 import { batchSwapTokens } from '../plugins/fibrous/actions/batchSwap';
 import { getRouteFibrous } from '../plugins/fibrous/actions/fetchRoute';
-=======
 import { TwitterInterface } from '../plugins/Twitter/interface/twitter-interface';
 import {
   createTwitterpost,
@@ -104,7 +99,6 @@
 } from '../plugins/Twitter/twitter_read';
 import { Limit } from '../limit';
 import { JsonConfig } from '../jsonConfig';
->>>>>>> 355f968a
 
 export interface StarknetAgentInterface {
   getAccountCredentials: () => {

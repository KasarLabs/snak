import { tool } from '@langchain/core/tools';
import { RpcProvider } from 'starknet';
import { AccountManager } from '../plugins/core/account/utils/AccountManager';
import { TransactionMonitor } from '../plugins/core/transaction/utils/TransactionMonitor';
import { ContractInteractor } from '../plugins/core/contract/utils/ContractInteractor';
import { TwitterInterface } from '../plugins/twitter/interfaces';
import { Limit } from '../limit';
import { JsonConfig } from '../jsonConfig';
import { registerTwitterTools } from '../plugins/twitter/tools';
import { registerUnraggableTools } from '../plugins/unruggable/tools';
import { registerTransactionTools } from '../plugins/core/transaction/tools';
import { registerRPCTools } from '../plugins/core/rpc/tools';
import { registerTokenTools } from '../plugins/core/token/tools';
import { registerAvnuTools } from '../plugins/avnu/tools';
import { registerAccountTools } from '../plugins/core/account/tools/index';
import { registerFibrousTools } from '../plugins/fibrous/tools';
import { register } from 'module';
import { registerTelegramTools } from '../plugins/telegram/tools';
import { TelegramInterface } from '../plugins/telegram/interfaces';

export interface StarknetAgentInterface {
  getAccountCredentials: () => {
    accountPublicKey: string;
    accountPrivateKey: string;
  };
  getModelCredentials: () => {
    aiModel: string;
    aiProviderApiKey: string;
  };
  getSignature: () => {
    signature: string;
  };
  getProvider: () => RpcProvider;
  accountManager: AccountManager;
  transactionMonitor: TransactionMonitor;
  contractInteractor: ContractInteractor;
  getLimit: () => Limit;
  getTwitterAuthMode: () => 'API' | 'CREDENTIALS' | undefined;
  getAgentConfig: () => JsonConfig | undefined;
  getTwitterManager: () => TwitterInterface;
<<<<<<< HEAD
  getAgentMemory: () => {
    agentMemory: boolean;
  };
=======
  getTelegramManager: () => TelegramInterface;
>>>>>>> 170f0a39
}

export interface StarknetTool<P = any> {
  name: string;
  plugins: string;
  description: string;
  schema?: object;
  responseFormat?: string;
  execute: (agent: StarknetAgentInterface, params: P) => Promise<unknown>;
}

export class StarknetToolRegistry {
  private static tools: StarknetTool[] = [];

  static registerTool<P>(tool: StarknetTool<P>): void {
    this.tools.push(tool);
  }

  static createTools(agent: StarknetAgentInterface) {
    return this.tools.map(({ name, description, schema, execute }) =>
      tool(async (params: any) => execute(agent, params), {
        name,
        description,
        ...(schema && { schema }),
      })
    );
  }

  static createAllowedTools(
    agent: StarknetAgentInterface,
    allowed_tools: string[]
  ) {
    const filteredTools = this.tools.filter((tool) =>
      allowed_tools.includes(tool.name)
    );
    let tools = this.tools.filter((tool) =>
      allowed_tools.includes(tool.plugins)
    );
    return tools.map(({ name, description, schema, execute }) =>
      tool(async (params: any) => execute(agent, params), {
        name,
        description,
        ...(schema && { schema }),
      })
    );
  }
}

export const registerTools = () => {
  registerAccountTools();

  registerAvnuTools();

  registerTokenTools();

  registerRPCTools();

  registerTransactionTools();

  registerUnraggableTools();

  registerTwitterTools();

  registerFibrousTools();

  registerTelegramTools();
};

registerTools();
// Initialize tools

export const createTools = (agent: StarknetAgentInterface) => {
  return StarknetToolRegistry.createTools(agent);
};

export const createAllowedTools = (
  agent: StarknetAgentInterface,
  allowed_tools: string[]
) => {
  return StarknetToolRegistry.createAllowedTools(agent, allowed_tools);
};

export default StarknetToolRegistry;<|MERGE_RESOLUTION|>--- conflicted
+++ resolved
@@ -38,13 +38,10 @@
   getTwitterAuthMode: () => 'API' | 'CREDENTIALS' | undefined;
   getAgentConfig: () => JsonConfig | undefined;
   getTwitterManager: () => TwitterInterface;
-<<<<<<< HEAD
   getAgentMemory: () => {
     agentMemory: boolean;
   };
-=======
   getTelegramManager: () => TelegramInterface;
->>>>>>> 170f0a39
 }
 
 export interface StarknetTool<P = any> {

import { ChatAnthropic } from '@langchain/anthropic';
import { createTools } from './tools/tools';
import { AiConfig } from './plugins/core/account/types/accounts.js';
import { ChatOpenAI } from '@langchain/openai';
import { ChatGoogleGenerativeAI } from '@langchain/google-genai';
import { ChatOllama } from '@langchain/ollama';
import { StarknetAgentInterface } from 'src/lib/agent/tools/tools';
import { createSignatureTools } from './tools/signatureTools';
import { createReactAgent } from '@langchain/langgraph/prebuilt';
import { createAllowedToollkits } from './tools/external_tools';
import { createAllowedTools } from './tools/tools';

export const createAgent = (
  starknetAgent: StarknetAgentInterface,
  aiConfig: AiConfig
) => {
  const isSignature = starknetAgent.getSignature().signature === 'wallet';
  const model = () => {
    switch (aiConfig.aiProvider) {
      case 'anthropic':
        if (!aiConfig.apiKey) {
          throw new Error(
            'Valid Anthropic api key is required https://docs.anthropic.com/en/api/admin-api/apikeys/get-api-key'
          );
        }
        return new ChatAnthropic({
          modelName: aiConfig.aiModel,
          anthropicApiKey: aiConfig.apiKey,
        });
      case 'openai':
        if (!aiConfig.apiKey) {
          throw new Error(
            'Valid OpenAI api key is required https://platform.openai.com/api-keys'
          );
        }
        return new ChatOpenAI({
          modelName: aiConfig.aiModel,
          apiKey: aiConfig.apiKey,
        });
      case 'gemini':
        if (!aiConfig.apiKey) {
          throw new Error(
            'Valid Gemini api key is required https://ai.google.dev/gemini-api/docs/api-key'
          );
        }
        return new ChatGoogleGenerativeAI({
          modelName: aiConfig.aiModel,
          apiKey: aiConfig.apiKey,
          convertSystemMessageToHumanContent: true,
        });
      case 'ollama':
        return new ChatOllama({
          model: aiConfig.aiModel,
        });
      default:
        throw new Error(`Unsupported AI provider: ${aiConfig.aiProvider}`);
    }
  };

  try {
    const modelSelected = model();
    const json_config = starknetAgent.getAgentConfig();

    if (!json_config) {
      throw new Error('Agent configuration is required');
    }

    const tools = isSignature
      ? createSignatureTools()
      : (() => {
          const allowedTools = createAllowedTools(
            starknetAgent,
            json_config.internal_plugins
          );

          const allowedToolsKits = json_config.external_plugins
            ? createAllowedToollkits(json_config.external_plugins)
            : null;

          return allowedToolsKits
            ? [...allowedTools, ...allowedToolsKits]
            : allowedTools;
        })();

    const agent = createReactAgent({
      llm: modelSelected,
      tools,
      messageModifier: json_config.prompt,
    });

    return agent; // Return just the agent itself
  } catch (error) {
    console.error(
      `⚠️ Ensure your environment variables are set correctly according to your config/agent.json file.`
    );
    console.error('Failed to load or parse JSON config:', error);
<<<<<<< HEAD
    throw error;
=======
    throw error; // Re-throw to handle upstream
>>>>>>> cd9823ff
  }
};<|MERGE_RESOLUTION|>--- conflicted
+++ resolved
@@ -94,10 +94,6 @@
       `⚠️ Ensure your environment variables are set correctly according to your config/agent.json file.`
     );
     console.error('Failed to load or parse JSON config:', error);
-<<<<<<< HEAD
     throw error;
-=======
-    throw error; // Re-throw to handle upstream
->>>>>>> cd9823ff
   }
 };
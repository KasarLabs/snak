--- conflicted
+++ resolved
@@ -3,13 +3,9 @@
   CreateOZAccount,
   CreateArgentAccount,
 } from "src/lib/agent/method/account/createAccount";
-<<<<<<< HEAD
 import { DeployArgentAccount, DeployOZAccount } from "src/lib/agent/method/account/deployAccount";
 import { TransferERC20 } from "./method/erc20/TransferERC20";
 import { string, symbol, z } from "zod";
-=======
-import { DeployArgentAccount } from "src/lib/agent/method/account/deployAccount";
->>>>>>> 27e84328
 import { getOwnBalance, getBalance } from "./method/read/balance";
 import { getBlockNumber } from "./method/read/rpc/getBlockNumber";
 import { getBlockTransactionCount } from "./method/read/rpc/getBlockTransactionCount";
@@ -25,6 +21,8 @@
   getBlockTransactionCountSchema,
   getStorageAtSchema,
   swapSchema,
+  DeployOZAccountSchema,
+  TransferERC20schema,
 } from "./schema";
 import { swapTokens } from "./method/swap";
 
@@ -42,107 +40,6 @@
 ) => {
   return (params: T) => fn(params, agent.getCredentials().walletPrivateKey);
 };
-
-<<<<<<< HEAD
-// Schema definitions
-const getOwnBalanceSchema = z.object({
-  symbol: z
-    .string()
-    .describe("The asset symbol to get the balance of. eg. USDC, ETH"),
-});
-
-const getBalanceSchema = z.object({
-  walletAddress: z
-    .string()
-    .describe("The wallet address to get the balance of"),
-  assetSymbol: z
-    .string()
-    .describe("The asset symbol to get the balance of. eg. USDC, ETH"),
-});
-
-const DeployArgentAccountSchema = z.object({
-  publicKeyAX: z
-    .string()
-    .describe("The public key to deploy the Argent Account"),
-  privateKeyAX: z
-    .string()
-    .describe("The private key to deploy the Argent Account"),
-});
-
-const DeployOZAccountSchema = z.object({
-  publicKey : z
-    .string()
-    .describe('The public key to deploy the OZ Account'),
-  privateKey : z
-    .string()
-    .describe('The private key to deploy the OZ Account'),
-});
-
-const getStorageAtSchema = z.object({
-  contractAddress: z
-    .string()
-    .describe("The contract address to get storage from"),
-  key: z.string().describe("The storage slot key to query"),
-  blockIdentifier: z
-    .string()
-    .optional()
-    .describe("Block identifier (optional, defaults to 'latest')"),
-});
-
-const getBlockTransactionCountSchema = z.object({
-  blockIdentifier: z
-    .string()
-    .optional()
-    .describe("Block identifier (optional, defaults to 'latest')"),
-});
-
-const TransferERC20schema = z.object({
-  recipient_address : z 
-    .string()
-    .describe("The recipient public address"),
-  amount : z
-    .string()
-    .describe("The amount of erc20 token that will be send"),
-  symbol : z
-    .string()
-    .describe("The symbol of the erc20 token"),
-})
-
-const getClassAtSchema = z
-  .object({
-    contractAddress: z
-      .string()
-      .describe("The contract address to get the class from"),
-    blockIdentifier: z
-      .union([z.literal("latest"), z.string().regex(/^[0-9]+$/), z.number()])
-      .optional()
-      .describe("Block identifier (optional, defaults to 'latest')"),
-  })
-  .strict();
-
-const getClassHashSchema = z
-  .object({
-    contractAddress: z
-      .string()
-      .describe("The contract address to get the class hash from"),
-    blockIdentifier: z
-      .union([
-        z.literal("latest"),
-        z.number(),
-        z.string().regex(/^0x[0-9a-fA-F]+$/),
-      ])
-      .optional()
-      .default("latest")
-      .describe("Block identifier (defaults to 'latest')"),
-  })
-  .strict();
-
-// Types for function parameters that match the schemas
-type GetClassAtParams = z.infer<typeof getClassAtSchema>;
-type GetClassHashParams = z.infer<typeof getClassHashSchema>;
-
-=======
->>>>>>> 27e84328
 /**
  * Creates and returns balance checking tools with injected agent credentials
  */
@@ -199,18 +96,15 @@
     description: "Get the class hash for a contract at a specific address",
     schema: getClassHashSchema,
   }),
-<<<<<<< HEAD
-  tool(TransferERC20, {
-    name: "transferERC20",
-    description : "Transfer from the caller only token ERC20 at a specific public address",
-    schema : TransferERC20schema,
-  })
-=======
   tool(withWalletKey(swapTokens, agent), {
     name: "swap_tokens",
     description:
       "Swap a specified amount of one token for another token. This does not check balances; provide exact amounts.",
     schema: swapSchema,
   }),
->>>>>>> 27e84328
+  tool(TransferERC20, {
+    name: "transferERC20",
+    description : "Transfer from the caller only token ERC20 at a specific public address",
+    schema : TransferERC20schema,
+  })
 ];
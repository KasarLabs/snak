<<<<<<< HEAD
import { RPC_URL } from 'src/lib/constant';
=======
import { RPC_URL } from 'src/lib/utils/constants/constant';
>>>>>>> 15f12d98
import { RpcProvider } from 'starknet';

const provider = new RpcProvider({ nodeUrl: RPC_URL });

export const getSpecVersion = async () => {
  try {
    const specVersion = await provider.getSpecVersion();

    return JSON.stringify({
      status: 'success',
      specVersion: specVersion.toString(),
    });
  } catch (error) {
    return JSON.stringify({
      status: 'failure',
      error: error instanceof Error ? error.message : 'Unknown error',
    });
  }
};<|MERGE_RESOLUTION|>--- conflicted
+++ resolved
@@ -1,8 +1,4 @@
-<<<<<<< HEAD
-import { RPC_URL } from 'src/lib/constant';
-=======
 import { RPC_URL } from 'src/lib/utils/constants/constant';
->>>>>>> 15f12d98
 import { RpcProvider } from 'starknet';
 
 const provider = new RpcProvider({ nodeUrl: RPC_URL });

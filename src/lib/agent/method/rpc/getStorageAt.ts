--- conflicted
+++ resolved
@@ -1,9 +1,5 @@
 import { GetStorageParams } from 'src/lib/agent/schema';
-<<<<<<< HEAD
-import { RPC_URL } from 'src/lib/constant';
-=======
 import { RPC_URL } from 'src/lib/utils/constants/constant';
->>>>>>> 15f12d98
 import { RpcProvider } from 'starknet';
 
 // Initialize provider

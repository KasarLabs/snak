import { ec, stark, hash, CallData } from 'starknet';
import { StarknetAgent } from '../../starknetAgent';
<<<<<<< HEAD
=======
import { AccountDetails } from '../../../utils/types';
>>>>>>> 15f12d98

export const CreateOZAccount = async () => {
  try {
    const accountManager = new StarknetAgent({
<<<<<<< HEAD
      walletPrivateKey: process.env.STARKNET_PRIVATE_KEY,
      aiProviderApiKey: process.env.AI_PROVIDER_API_KEY,
      aiModel: process.env.AI_MODEL,
      aiProvider: process.env.AI_PROVIDER,
=======
      walletPrivateKey: process.env.PRIVATE_KEY,
      anthropicApiKey: process.env.ANTHROPIC_API_KEY,
>>>>>>> 15f12d98
    }).accountManager;

    const accountDetails = await accountManager.createAccount();

    return JSON.stringify({
      status: 'success',
      wallet: 'Open Zeppelin',
      new_account_publickey: accountDetails.publicKey,
      new_account_privatekey: accountDetails.privateKey,
      precalculate_address: accountDetails.address,
    });
  } catch (error) {
    return JSON.stringify({
      status: 'failure',
      error: error instanceof Error ? error.message : 'Unknown error',
    });
  }
};

export const CreateArgentAccount = async () => {
  try {
    const argentXaccountClassHash =
      '0x1a736d6ed154502257f02b1ccdf4d9d1089f80811cd6acad48e6b6a9d1f2003';

    // Generate public and private key pair.
    const privateKeyAX = stark.randomAddress();
    const starkKeyPubAX = ec.starkCurve.getStarkKey(privateKeyAX);

    // Calculate future address of the ArgentX account
    const AXConstructorCallData = CallData.compile({
      owner: starkKeyPubAX,
      guardian: '0x0',
    });
    const AXcontractAddress = hash.calculateContractAddressFromHash(
      starkKeyPubAX,
      argentXaccountClassHash,
      AXConstructorCallData,
      0
    );
    return JSON.stringify({
      status: 'success',
      new_account_publickey: starkKeyPubAX,
      new_account_privatekey: privateKeyAX,
      precalculate_address: AXcontractAddress,
      wallet: 'Argent',
    });
  } catch (error) {
    return JSON.stringify({
      status: 'failure',
      error: error instanceof Error ? error.message : 'Unknown error',
    });
  }
};<|MERGE_RESOLUTION|>--- conflicted
+++ resolved
@@ -1,22 +1,13 @@
 import { ec, stark, hash, CallData } from 'starknet';
-import { StarknetAgent } from '../../starknetAgent';
-<<<<<<< HEAD
-=======
-import { AccountDetails } from '../../../utils/types';
->>>>>>> 15f12d98
+import { StarknetAgent } from 'src/lib/agent/starknetAgent';
 
 export const CreateOZAccount = async () => {
   try {
     const accountManager = new StarknetAgent({
-<<<<<<< HEAD
-      walletPrivateKey: process.env.STARKNET_PRIVATE_KEY,
+      walletPrivateKey: process.env.PRIVATE_KEY,
       aiProviderApiKey: process.env.AI_PROVIDER_API_KEY,
       aiModel: process.env.AI_MODEL,
       aiProvider: process.env.AI_PROVIDER,
-=======
-      walletPrivateKey: process.env.PRIVATE_KEY,
-      anthropicApiKey: process.env.ANTHROPIC_API_KEY,
->>>>>>> 15f12d98
     }).accountManager;
 
     const accountDetails = await accountManager.createAccount();

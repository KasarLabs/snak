<<<<<<< HEAD
import { Account, constants } from 'starknet';
=======
import { Account, EstimateFee, constants } from 'starknet';
>>>>>>> f4039838
import { rpcProvider } from '../../starknetAgent';

export type EstimateAccountDeployFeeParams = {
  classHash: string;
  constructorCalldata?: string[];
  addressSalt?: string;
};

export const estimateAccountDeployFee = async (
  params: EstimateAccountDeployFeeParams,
  privateKey: string
) => {
  try {
    const accountAddress = process.env.PUBLIC_ADDRESS;
    if (!accountAddress) {
      throw new Error('Account address not configured');
    }

    const account = new Account(rpcProvider, accountAddress, privateKey);

    // Estimate fee for deployment
    const estimatedFee = await account.estimateAccountDeployFee({
      classHash: params.classHash,
      constructorCalldata: params.constructorCalldata || [],
      addressSalt: params.addressSalt || '0x0',
      contractAddress: constants.ZERO.toString(),
    });

    return JSON.stringify({
      status: 'success',
      maxFee: estimatedFee.suggestedMaxFee.toString(),
      overallFee: estimatedFee.overall_fee.toString(),
      gasPrice: estimatedFee.gas_price.toString(),
      gasUsage: estimatedFee.gas_consumed.toString(),
      unit: 'wei',
      resourceBounds: {
        l1_gas: {
          maxAmount: estimatedFee.resourceBounds.l1_gas.max_amount.toString(),
          maxPricePerUnit:
            estimatedFee.resourceBounds.l1_gas.max_price_per_unit.toString(),
        },
        l2_gas: {
          maxAmount: estimatedFee.resourceBounds.l2_gas.max_amount.toString(),
          maxPricePerUnit:
            estimatedFee.resourceBounds.l2_gas.max_price_per_unit.toString(),
        },
      },
    });
  } catch (error) {
    return JSON.stringify({
      status: 'failure',
      error: error instanceof Error ? error.message : 'Unknown error',
    });
  }
};<|MERGE_RESOLUTION|>--- conflicted
+++ resolved
@@ -1,9 +1,5 @@
-<<<<<<< HEAD
-import { Account, constants } from 'starknet';
-=======
 import { Account, EstimateFee, constants } from 'starknet';
->>>>>>> f4039838
-import { rpcProvider } from '../../starknetAgent';
+import { rpcProvider } from 'src/lib/agent/starknetAgent';
 
 export type EstimateAccountDeployFeeParams = {
   classHash: string;

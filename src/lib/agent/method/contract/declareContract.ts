--- conflicted
+++ resolved
@@ -1,10 +1,5 @@
-// method/contract/declareContract.ts
-<<<<<<< HEAD
 import { Account, CompiledContract } from 'starknet';
-=======
-import { Contract, Account, CompiledContract } from 'starknet';
->>>>>>> 15f12d98
-import { rpcProvider } from '../../starknetAgent';
+import { rpcProvider } from 'src/lib/agent/starknetAgent';
 
 export type DeclareContractParams = {
   contract: CompiledContract;

import { SystemMessage } from '@langchain/core/messages';
import { num } from 'starknet';

export interface Token {
  symbol: string;
  amount: number;
}

export interface Transfer_limit {
  token: Token[];
}

export interface JsonConfig {
  name: string;
  prompt: SystemMessage;
  interval: number;
  chat_id: string;
  allowed_internal_tools: string[];
<<<<<<< HEAD
  external_toolkits?: string[];
  allowed_external_tools?: string[];
=======
  prompt: SystemMessage;
  external_toolkits: string[];
  allowed_external_tools: string[];
>>>>>>> e6008623
}

function validateConfig(config: JsonConfig): void {
  const requiredFields = [
    'name',
    'interval',
    'chat_id',
    'allowed_internal_tools',
<<<<<<< HEAD
    'context',
=======
    'prompt',
>>>>>>> e6008623
  ] as const;

  for (const field of requiredFields) {
    if (!config[field as keyof JsonConfig]) {
      throw new Error(`Missing required field: ${field}`);
    }
  }

  if (
    !Array.isArray(config.allowed_internal_tools) ||
    config.allowed_internal_tools.length === 0
  ) {
    throw new Error('allowed_internal_tools must be a non-empty array');
  }
}

const checkParseJson = (): JsonConfig | undefined => {
  try {
    const json = require('../../../config/agents/config-agent.json');
    if (!json) {
      throw new Error(`Can't access to ./config/agents/config-agent.json`);
    }
    validateConfig(json);
    const systemMessagefromjson = new SystemMessage(json.context.toString());
    let jsonconfig: JsonConfig = {} as JsonConfig;
    jsonconfig.prompt = systemMessagefromjson;
    jsonconfig.name = json.name;
    jsonconfig.prompt = systemMessagefromjson;
    jsonconfig.interval = json.interval;
    jsonconfig.chat_id = json.chat_id;
    jsonconfig.allowed_internal_tools = json.allowed_internal_tools;

    if (Array.isArray(json.external_toolkits)) {
      jsonconfig.external_toolkits = json.external_toolkits;
    }
    if (Array.isArray(json.allowed_external_tools)) {
      jsonconfig.allowed_external_tools;
    }
    return jsonconfig;
  } catch (error) {
    console.error('Failed to parse config:', error);
    return undefined;
  }
};

export const load_json_config = (): JsonConfig | undefined => {
  const json = checkParseJson();
  if (!json) {
    return undefined;
  }
  return json;
};<|MERGE_RESOLUTION|>--- conflicted
+++ resolved
@@ -16,14 +16,8 @@
   interval: number;
   chat_id: string;
   allowed_internal_tools: string[];
-<<<<<<< HEAD
   external_toolkits?: string[];
   allowed_external_tools?: string[];
-=======
-  prompt: SystemMessage;
-  external_toolkits: string[];
-  allowed_external_tools: string[];
->>>>>>> e6008623
 }
 
 function validateConfig(config: JsonConfig): void {
@@ -32,11 +26,7 @@
     'interval',
     'chat_id',
     'allowed_internal_tools',
-<<<<<<< HEAD
     'context',
-=======
-    'prompt',
->>>>>>> e6008623
   ] as const;
 
   for (const field of requiredFields) {
@@ -48,7 +38,10 @@
   if (
     !Array.isArray(config.allowed_internal_tools) ||
     config.allowed_internal_tools.length === 0
+    !Array.isArray(config.allowed_internal_tools) ||
+    config.allowed_internal_tools.length === 0
   ) {
+    throw new Error('allowed_internal_tools must be a non-empty array');
     throw new Error('allowed_internal_tools must be a non-empty array');
   }
 }

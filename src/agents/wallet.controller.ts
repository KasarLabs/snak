<<<<<<< HEAD
import { Body, Controller, Logger, OnModuleInit, Post, Req, UseGuards } from '@nestjs/common';
=======
import {
  Body,
  Controller,
  Logger,
  NotFoundException,
  OnModuleInit,
  Post,
  Req,
  UseGuards,
} from '@nestjs/common';
>>>>>>> 8c920b55
import { StarknetAgent } from '../lib/agent/starknetAgent';
import { ConfigurationService } from '../config/configuration';
import { WalletService } from './services/wallet.service';
import { AgentRequestDTO } from './dto/agents';
import { FileTypeGuard } from 'src/lib/guard/file-validator.guard';
<<<<<<< HEAD
import { promises as fs } from 'fs';
import { FastifyRequest } from 'fastify';
=======
import { FastifyRequest } from 'fastify';
import { promises as fs } from 'fs';
import path from 'path';
>>>>>>> 8c920b55

@Controller('wallet')
export class WalletController implements OnModuleInit {
  private agent: StarknetAgent;

  constructor(
    private readonly walletService: WalletService,
    private readonly config: ConfigurationService
  ) {}

  onModuleInit() {
    this.agent = new StarknetAgent({
      provider: this.config.starknet.provider,
      accountPrivateKey: this.config.starknet.privateKey,
      accountPublicKey: this.config.starknet.publicKey,
      aiModel: this.config.ai.model,
      aiProvider: this.config.ai.provider,
      aiProviderApiKey: this.config.ai.apiKey,
      signature: 'wallet',
      agentMode: 'agent',
    });
  }

  @Post('request')
  async handleUserCalldataRequest(@Body() userRequest: AgentRequestDTO) {
    return await this.walletService.handleUserCalldataRequest(
      this.agent,
      userRequest
    );
  }

  @Post('output')
  async HandleOutputIAParsing(@Body() userRequest: AgentRequestDTO) {
    return await this.walletService.HandleOutputIAParsing(userRequest);
  }

  @Post('upload_large_file')
  @UseGuards(new FileTypeGuard(['image/jpeg', 'image/png']))
  async uploadFile(@Req() req: FastifyRequest) {
    const logger = new Logger('Upload service');
    logger.debug({ message: 'The file has been uploaded' });
<<<<<<< HEAD
    return { status: 'success', data: 'The file has been uploaded.' };
=======
    return {
      status: 'success',
      data: 'The file has been uploaded.',
    };
>>>>>>> 8c920b55
  }

  @Post('delete_large_file')
  async deleteUploadFile(@Body() filename: { filename: string }) {
    const logger = new Logger('Delete service');
<<<<<<< HEAD
    const filePath = `./uploads/${filename.filename}`;
=======

    const path = process.env.PATH_UPLOAD_DIR;
    if (!path) throw new Error(`PATH_UPLOAD_DIR must be defined in .env file`);

    const filePath = `${path}${filename.filename}`;
    const normalizedPath = path.normalize();

    try {
      await fs.access(normalizedPath);
    } catch {
      throw new NotFoundException(`File not found : ${filePath}`);
    }
>>>>>>> 8c920b55

    try {
      await fs.unlink(filePath);
      logger.debug({ message: `File ${filename.filename} has been deleted` });
      return { status: 'success', data: 'The file has been deleted.' };
    } catch (error) {
      logger.error('Error delete file', {
        error: {
          message: error.message,
          name: error.name,
          stack: error.stack,
        },
        filePath: filePath,
      });
      switch (error.code) {
        case 'ENOENT':
<<<<<<< HEAD
          throw new Error(`File not found : ${filePath}`); // HttpException(404)
=======
          throw new NotFoundException(`File not found : ${filePath}`); // HttpException(404)
>>>>>>> 8c920b55
        case 'EACCES':
          throw new Error(`Insufficient permits for ${filePath}`); // HttpException(403)
        default:
          throw new Error(`Deletion error : ${error.message}`); // throw personalised error
      }
    }
  }
}<|MERGE_RESOLUTION|>--- conflicted
+++ resolved
@@ -1,6 +1,3 @@
-<<<<<<< HEAD
-import { Body, Controller, Logger, OnModuleInit, Post, Req, UseGuards } from '@nestjs/common';
-=======
 import {
   Body,
   Controller,
@@ -11,20 +8,14 @@
   Req,
   UseGuards,
 } from '@nestjs/common';
->>>>>>> 8c920b55
 import { StarknetAgent } from '../lib/agent/starknetAgent';
 import { ConfigurationService } from '../config/configuration';
 import { WalletService } from './services/wallet.service';
 import { AgentRequestDTO } from './dto/agents';
 import { FileTypeGuard } from 'src/lib/guard/file-validator.guard';
-<<<<<<< HEAD
-import { promises as fs } from 'fs';
-import { FastifyRequest } from 'fastify';
-=======
 import { FastifyRequest } from 'fastify';
 import { promises as fs } from 'fs';
 import path from 'path';
->>>>>>> 8c920b55
 
 @Controller('wallet')
 export class WalletController implements OnModuleInit {
@@ -66,22 +57,15 @@
   async uploadFile(@Req() req: FastifyRequest) {
     const logger = new Logger('Upload service');
     logger.debug({ message: 'The file has been uploaded' });
-<<<<<<< HEAD
-    return { status: 'success', data: 'The file has been uploaded.' };
-=======
     return {
       status: 'success',
       data: 'The file has been uploaded.',
     };
->>>>>>> 8c920b55
   }
 
   @Post('delete_large_file')
   async deleteUploadFile(@Body() filename: { filename: string }) {
     const logger = new Logger('Delete service');
-<<<<<<< HEAD
-    const filePath = `./uploads/${filename.filename}`;
-=======
 
     const path = process.env.PATH_UPLOAD_DIR;
     if (!path) throw new Error(`PATH_UPLOAD_DIR must be defined in .env file`);
@@ -94,7 +78,6 @@
     } catch {
       throw new NotFoundException(`File not found : ${filePath}`);
     }
->>>>>>> 8c920b55
 
     try {
       await fs.unlink(filePath);
@@ -111,11 +94,7 @@
       });
       switch (error.code) {
         case 'ENOENT':
-<<<<<<< HEAD
-          throw new Error(`File not found : ${filePath}`); // HttpException(404)
-=======
           throw new NotFoundException(`File not found : ${filePath}`); // HttpException(404)
->>>>>>> 8c920b55
         case 'EACCES':
           throw new Error(`Insufficient permits for ${filePath}`); // HttpException(403)
         default:

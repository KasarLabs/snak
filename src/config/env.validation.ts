import { z } from 'zod';
<<<<<<< HEAD
// Define available models per provider
const AI_PROVIDER_MODELS = {
  openai: [
    'gpt-4o',
    'gpt-4o-2024-08-06',
    'chatgpt-4o-latest',
    'gpt-4o-mini',
    'gpt-4o-mini-2024-07-18',
    'o1',
    'o1-2024-12-17',
    'gpt-3.5-turbo-0125',
    'gpt-3.5-turbo',
    'gpt-3.5-turbo-1106',
    'gpt-3.5-turbo-instruct',
    'gpt-4-turbo',
    'gpt-4-turbo-2024-04-09',
    'gpt-4-turbo-preview',
    'gpt-4-0125-preview',
    'gpt-4-1106-preview',
    'gpt-4',
    'gpt-4-0613',
    'gpt-4-0314',
    'gpt-4o-2024-11-20',
    'gpt-4o-2024-05-13',
    'chatgpt-4o-latest',
  ],
  anthropic: [
    'claude-3-5-sonnet-latest',
    'claude-3-5-sonnet-20241022',
    'claude-3-opus-20240229',
    'claude-3-opus-latest',
    'claude-3-sonnet-20240229',
    'claude-3-haiku-20240307',
    'anthropic.claude-3-5-sonnet-20241022-v2:0',
    'anthropic.claude-3-5-haiku-20241022-v1:0',
    'anthropic.claude-3-opus-20240229-v1:0',
    'anthropic.claude-3-sonnet-20240229-v1:0',
    'anthropic.claude-3-haiku-20240307-v1:0',
    'claude-3-5-sonnet-v2@20241022',
    'claude-3-5-haiku@20241022',
    'claude-3-opus@20240229',
    'claude-3-sonnet@20240229',
    'claude-3-haiku@20240307',
  ],
  gemini: [
    'gemini-2.0-flash-exp',
    'gemini-1.5-flash',
    'gemini-1.5-flash-8b',
    'gemini-1.5-pro',
    'gemini-1.0-pro',
    'gemini-1.5-flash-8b-latest',
    'gemini-1.5-flash-8b-001',
    'gemini-1.5-pro-latest',
    'gemini-1.5-pro-001',
    'gemini-1.5-pro-002',
  ],
  ollama: [
    'llama3.3',
    'llama3.2',
    'llama3.1',
    'mistral',
    'llama3',
    'llama2',
    'codellama',
    'mistral-nemo',
  ],
};
=======

export const envSchema = z.object({
  // Server configuration
  PORT: z
    .string()
    .transform((val) => parseInt(val, 10))
    .default('3000'),
  NODE_ENV: z
    .enum(['development', 'production', 'test'])
    .default('development'),
  API_KEY: z.string().min(1, 'API key is missing'),

  // Starknet configuration
  PRIVATE_KEY: z.string().min(1, 'Starknet private key is required'),
  PUBLIC_ADDRESS: z.string().min(1, 'Public address is required'),
  RPC_URL: z.string().url('Invalid RPC URL'),

  // Service configuration
  ANTHROPIC_API_KEY: z.string().min(1, 'Anthropic API key is required'),
});
>>>>>>> f4039838

export const envSchema = z
  .object({
    // Server configuration
    /** Port number for the server to listen on */
    PORT: z
      .string()
      .transform((val) => parseInt(val, 10))
      .default('3000'),

    /** Runtime environment for the application */
    NODE_ENV: z
      .enum(['development', 'production', 'test'])
      .default('development'),

    /** API key for general server authentication */
    API_KEY: z.string().min(1, 'API key is required for server authentication'),

    // Starknet configuration
    /** Private key for Starknet blockchain interactions */
    STARKNET_PRIVATE_KEY: z
      .string()
      .min(1, 'Starknet private key is required for blockchain transactions'),

    /** Public blockchain address for the application */
    PUBLIC_ADDRESS: z
      .string()
      .min(1, 'Public address is required for blockchain interactions'),

    /** RPC endpoint URL for connecting to the blockchain network */
    RPC_URL: z
      .string()
      .url('Invalid RPC URL. Please provide a valid blockchain RPC endpoint'),

    // AI Service configuration
    /** API key for accessing AI provider services */
    AI_PROVIDER_API_KEY: z
      .string()
      .min(1, 'AI provider API key is required for machine learning services'),

    /** Selected AI model provider for the application */
    AI_PROVIDER: z.union(
      [
        z.literal('openai'),
        z.literal('anthropic'),
        z.literal('ollama'),
        z.literal('gemini'),
      ],
      {
        errorMap: () => ({
          message:
            'Invalid AI model provider. Must be one of: openai, anthropic, ollama, or gemini',
        }),
      }
    ),

    /** Specific AI model to use for the selected provider */
    AI_MODEL: z.string().min(1, 'AI model name cannot be empty'),
  })
  .superRefine((data, ctx) => {
    // Get the current provider from the parent object
    const provider = data.AI_PROVIDER;

    // Get available models for the selected provider
    const availableModels = AI_PROVIDER_MODELS[provider];

    // Check if the specified model exists for the provider
    if (!availableModels.includes(data.AI_MODEL)) {
      ctx.addIssue({
        code: z.ZodIssueCode.custom,
        message: `Invalid model "${data.AI_MODEL}" for provider "${provider}". Available models are: ${availableModels.join(', ')}`,
      });
    }
  });

// Type inference
export type EnvConfig = z.infer<typeof envSchema>;<|MERGE_RESOLUTION|>--- conflicted
+++ resolved
@@ -1,6 +1,6 @@
 import { z } from 'zod';
-<<<<<<< HEAD
-// Define available models per provider
+
+// Available AI models for each provider
 const AI_PROVIDER_MODELS = {
   openai: [
     'gpt-4o',
@@ -67,28 +67,6 @@
     'mistral-nemo',
   ],
 };
-=======
-
-export const envSchema = z.object({
-  // Server configuration
-  PORT: z
-    .string()
-    .transform((val) => parseInt(val, 10))
-    .default('3000'),
-  NODE_ENV: z
-    .enum(['development', 'production', 'test'])
-    .default('development'),
-  API_KEY: z.string().min(1, 'API key is missing'),
-
-  // Starknet configuration
-  PRIVATE_KEY: z.string().min(1, 'Starknet private key is required'),
-  PUBLIC_ADDRESS: z.string().min(1, 'Public address is required'),
-  RPC_URL: z.string().url('Invalid RPC URL'),
-
-  // Service configuration
-  ANTHROPIC_API_KEY: z.string().min(1, 'Anthropic API key is required'),
-});
->>>>>>> f4039838
 
 export const envSchema = z
   .object({

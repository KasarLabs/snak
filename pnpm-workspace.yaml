packages:
  - 'client'
  - 'server'
  - 'agents'
  - 'plugins/*'
  - 'mcps/*'
<<<<<<< HEAD
  - 'core'
=======
  - 'packages/*'
>>>>>>> d91d99aa
<|MERGE_RESOLUTION|>--- conflicted
+++ resolved
@@ -4,8 +4,5 @@
   - 'agents'
   - 'plugins/*'
   - 'mcps/*'
-<<<<<<< HEAD
   - 'core'
-=======
-  - 'packages/*'
->>>>>>> d91d99aa
+  - 'packages/*'
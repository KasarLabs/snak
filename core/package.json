--- conflicted
+++ resolved
@@ -1,10 +1,6 @@
 {
   "name": "@kasarlabs/core",
-<<<<<<< HEAD
   "version": "0.0.1",
-=======
-  "version": "1.0.2-alpha.0",
->>>>>>> c57cc3a1
   "main": "./dist/index.js",
   "types": "./dist/index.d.ts",
   "type": "module",
@@ -29,6 +25,5 @@
     "@langchain/core": "^0.3.42",
     "@types/pg": "^8.11.11",
     "winston": "^3.17.0"
-
   }
 }
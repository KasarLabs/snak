#!/bin/bash

DEVNET_PORT=5050
DEVNET_SEED=42
DEVNET_ACCOUNTS=3
DEVNET_ACCOUNT_CLASS='cairo1'
DEVNET_INITIAL_BALANCE='10000000000000000000000'
FORK_NETWORK='https://starknet-mainnet.g.alchemy.com/starknet/version/rpc/v0_7/Xj-rCxxzGcBnS3HwqOnBqO8TMa8NRGky'

cleanup() {
    echo "🛑 Stopping server..."
    kill -9 $SERVER_PID 2>/dev/null
    lsof -ti:${DEVNET_PORT} | xargs -r kill -9
    echo "🧹 Port ${DEVNET_PORT} cleaned"
    exit 0
}

if ! command -v starknet-devnet &> /dev/null; then
    echo "❌ starknet-devnet not installed"
    exit 1
fi

wait_for_port() {
    echo "⏳ Waiting for server to be ready..."
    while ! lsof -i tcp:${DEVNET_PORT} > /dev/null 2>&1; do
        sleep 0.1
    done
    echo "✅ Server is ready!"
}

launch_server() {
    echo "🚀 Starting starknet-devnet..."
    starknet-devnet \
        --fork-network "$FORK_NETWORK" \
        --port "$DEVNET_PORT" \
        --seed "$DEVNET_SEED" \
        --accounts "$DEVNET_ACCOUNTS" \
        --account-class "$DEVNET_ACCOUNT_CLASS" \
        --initial-balance "$DEVNET_INITIAL_BALANCE"
}

run_tests() {
    local iterations=${1:-2}
    local log_file="test-results.log"
    
    wait_for_port
    
    > "$log_file"
    echo "🧪 Running tests $iterations times..."
    
    for i in $(seq 1 "$iterations"); do
        echo "🔄 Run $i - $(date '+%H:%M:%S')" >> "$log_file"
<<<<<<< HEAD
        npx jest --verbose --runInBand --testTimeout=30000 --config=jest.config.js 2>&1 | tee -a "$log_file"
=======
        npx jest --verbose --runInBand --testTimeout=100000 --config=jest.config.js 2>&1 | tee -a "$log_file"
>>>>>>> 3180892f
        echo "" >> "$log_file"
    done
    
    FAIL_COUNT=$(grep -c "✕" "$log_file")
    
    echo "📊 ----------------------------------------" >> "$log_file"
    echo "❗ Total failed tests: $FAIL_COUNT" >> "$log_file"
    echo "✅ Tests executed $iterations times" >> "$log_file"
    
    echo "📊 ----------------------------------------"
    echo "❗ Total failed tests: $FAIL_COUNT"
    echo "✅ Tests executed $iterations times"
}

ITERATIONS=${1:-2}

trap cleanup SIGINT SIGTERM EXIT

launch_server &
SERVER_PID=$!

run_tests "$ITERATIONS"<|MERGE_RESOLUTION|>--- conflicted
+++ resolved
@@ -50,11 +50,7 @@
     
     for i in $(seq 1 "$iterations"); do
         echo "🔄 Run $i - $(date '+%H:%M:%S')" >> "$log_file"
-<<<<<<< HEAD
-        npx jest --verbose --runInBand --testTimeout=30000 --config=jest.config.js 2>&1 | tee -a "$log_file"
-=======
         npx jest --verbose --runInBand --testTimeout=100000 --config=jest.config.js 2>&1 | tee -a "$log_file"
->>>>>>> 3180892f
         echo "" >> "$log_file"
     done
     

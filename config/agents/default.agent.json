--- conflicted
+++ resolved
@@ -36,12 +36,8 @@
     "openzeppelin",
     "rpc",
     "transaction",
-<<<<<<< HEAD
-    "token",
-    "avnu"
-=======
+    "avnu",
     "erc20",
     "erc721"
->>>>>>> f27be772
   ]
 }
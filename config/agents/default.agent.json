--- conflicted
+++ resolved
@@ -19,13 +19,8 @@
   ],
   "interval": 30,
   "chat_id": "test",
-<<<<<<< HEAD
-  "external_client": ["discord"],
-  "allowed_external_client_tools": ["discord-send-messages"],
-  "allowed_internal_tools": ["token","fibrouS"]
-=======
+
   "external_client": [],
   "allowed_external_client_tools": [],
   "allowed_internal_tools": ["get_balance", "get_own_balance", "swap_tokens"]
->>>>>>> 29488196
 }
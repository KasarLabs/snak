--- conflicted
+++ resolved
@@ -30,9 +30,7 @@
   "mcp": true,
   "external_plugins": [],
   "internal_plugins": [
-<<<<<<< HEAD
-    "layerswap"
-=======
+    "layerswap",
     "argent",
     "fibrous",
     "okx",
@@ -46,6 +44,5 @@
     "scarb",
     "contract",
     "atlantic"
->>>>>>> efec3f7b
   ]
 }
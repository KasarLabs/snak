--- conflicted
+++ resolved
@@ -31,22 +31,14 @@
   "internal_plugins": [
     "argent",
     "fibrous",
-<<<<<<< HEAD
-    "telegram",
-=======
->>>>>>> f8dbddd4
     "okx",
     "braavos",
     "openzeppelin",
     "rpc",
-<<<<<<< HEAD
-    "token",
-    "contract"
-=======
     "transaction",
     "avnu",
     "erc20",
-    "erc721"
->>>>>>> f8dbddd4
+    "erc721",
+    "contract"
   ]
 }
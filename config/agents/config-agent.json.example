{
  "name": "Your Agent name",
  "bio" : "Your AI Agent Bio"
  "lore" : [
    "Some lore of your AI Agent 1",
    "Some lore of your AI Agent 1"
  ],
  "objectives" : [
    "first objective that your AI Agent need to follow",
    "second objective that your AI Agent need to follow"
  ],
  "knowledge" : [
    "first knowledge of your AI Agent",
    "second knowledge of your AI Agent"
  ]
  "interval":  "Your agent interval beetween each transaction of the Agent in ms,"
  "chat_id" : "Your Agent Chat-id",
<<<<<<< HEAD
  "allowed_tools": ["Your Allowed Tools"],
  "external_plugins" : [
    "first external_plugins",
    "second external_plugins"
  ],
  "allowed_external_plugins_tools" : [
    "first allowed_external_plugins_tools",
    "second allowed_external_plugins_tools"
  ]
=======
  "internal_plugins" : ["Your first internal plugin", "Your second internal plugin"]
  "external_plugins" : ["Your first external plugin", "Your second external plugin"]
>>>>>>> 825d85cd
}<|MERGE_RESOLUTION|>--- conflicted
+++ resolved
@@ -15,18 +15,6 @@
   ]
   "interval":  "Your agent interval beetween each transaction of the Agent in ms,"
   "chat_id" : "Your Agent Chat-id",
-<<<<<<< HEAD
-  "allowed_tools": ["Your Allowed Tools"],
-  "external_plugins" : [
-    "first external_plugins",
-    "second external_plugins"
-  ],
-  "allowed_external_plugins_tools" : [
-    "first allowed_external_plugins_tools",
-    "second allowed_external_plugins_tools"
-  ]
-=======
   "internal_plugins" : ["Your first internal plugin", "Your second internal plugin"]
   "external_plugins" : ["Your first external plugin", "Your second external plugin"]
->>>>>>> 825d85cd
 }
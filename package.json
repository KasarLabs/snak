--- conflicted
+++ resolved
@@ -64,12 +64,6 @@
     "@langchain/langgraph": "^0.2.44",
     "@langchain/ollama": "^0.1.4",
     "@langchain/openai": "^0.3.17",
-<<<<<<< HEAD
-    "@nestjs/common": "^11.0.9",
-    "@nestjs/config": "^4.0.0",
-    "@nestjs/core": "^11.0.9",
-    "@nestjs/platform-fastify": "^10.4.15",
-=======
     "@types/node-telegram-bot-api": "^0.64.7",
     "@nestjs/common": "^11.0.7",
     "@nestjs/config": "^4.0.0",
@@ -77,7 +71,6 @@
     "@nestjs/platform-fastify": "^11.0.7",
     "@nestjs/schedule": "^5.0.1",
     "@nestjs/throttler": "^6.4.0",
->>>>>>> 8c920b55
     "add": "^2.0.6",
     "agent-twitter-client": "^0.0.18",
     "boxen": "^8.0.1",
@@ -86,10 +79,7 @@
     "discord.js": "^14.17.3",
     "dotenv": "^16.4.7",
     "ethers": "^6.13.5",
-<<<<<<< HEAD
-=======
     "express": "^4.21.2",
->>>>>>> 8c920b55
     "fastify": "^5.2.1",
     "fibrous-router-sdk": "^0.4.3",
     "gradient-string": "^3.0.0",
@@ -98,11 +88,7 @@
     "langchain": "^0.3.10",
     "multipart@latest": "link:fastify/multipart@latest",
     "nanospinner": "^1.2.2",
-<<<<<<< HEAD
-    "platform-fastify@^11.0.7": "link:nestjs/platform-fastify@^11.0.7",
-=======
     "node-telegram-bot-api": "^0.66.0",
->>>>>>> 8c920b55
     "reflect-metadata": "^0.2.0",
     "rxjs": "^7.8.1",
     "starknet": "^6.11.0",
@@ -112,11 +98,7 @@
   "devDependencies": {
     "@nestjs/cli": "^10.4.9",
     "@nestjs/schematics": "^10.2.3",
-<<<<<<< HEAD
-    "@nestjs/testing": "^11.0.9",
-=======
     "@nestjs/testing": "^11.0.6",
->>>>>>> 8c920b55
     "@types/express": "^5.0.0",
     "@types/gradient-string": "^1.1.6",
     "@types/jest": "^29.5.2",

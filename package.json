{
  "name": "@kasarlabs/snak",
  "version": "0.0.1",
  "description": "Build powerful and secure agents powered by Starknet",
  "author": "Kasar Labs",
  "license": "MIT",
  "main": "dist/index.js",
  "types": "dist/index.d.ts",
  "repository": {
    "type": "git",
    "url": "git+https://github.com/kasarlabs/snak.git"
  },
  "private": true,
  "packageManager": "pnpm@9.3.0",
  "keywords": [
    "starknet",
    "blockchain",
    "AI",
    "agent",
    "nestjs"
  ],
  "files": [
    "dist",
    "LICENSE",
    "README.md"
  ],
  "scripts": {
    "clean": "rm -rf dist node_modules client/node_modules client/.next client/dist",
    "clean:all": "lerna run clean:all && pnpm clean",
    "clean:dist": "lerna run clean:dist",
    "check-types": "turbo run check-types",
    "build": "turbo build",
    "build:ci": "turbo build --scope \"@kasarlabs/agents\" --scope \"@kasarlabs/plugin-*\" --scope \"@kasarlabs/server\"",
    "docker-setup": "docker compose -f ./packages/database/compose.yaml up -d",
    "docker-teardown": "docker compose -f ./packages/database/compose.yaml rm -fsv",
    "start": "pnpm run docker-setup && ./scripts/start.sh ; ECODE=$? ; pnpm docker-teardown ; exit $ECODE",
    "start:normal": "pnpm run build && pnpm run docker-setup && lerna run --scope @kasarlabs/agents start -- ; ECODE=$? ; pnpm docker-teardown ; exit $ECODE",
    "start:server": "pnpm run build && pnpm run docker-setup && lerna run start --scope \"@kasarlabs/server\" --scope \"@kasarlabs/client\" ; ECODE=$? ; pnpm docker-teardown ; exit $ECODE",
    "start:test": "turbo test",
    "test": "./scripts/run_all_test.sh",
    "dev": "lerna run --scope @kasarlabs/agents start --",
    "dev:server": "lerna run dev --scope \"@kasarlabs/server\" --scope \"@kasarlabs/client\"",
    "lint": "lerna run lint",
<<<<<<< HEAD
    "lint:client": "lerna run lint --scope \"@kasarlabs/client\"",
    "lint:server": "lerna run lint --scope \"@kasarlabs/server\"",
    "lint:plugins": "lerna run lint --scope \"@kasarlabs/plugins-*\"",
    "lint:agents": "lerna run lint --scope \"@kasarlabs/agents\"",
    "prettier:all": "lerna run format",
=======
    "lint:client": "lerna run lint --scope \"@starknet-agent-kit/client\"",
    "lint:server": "lerna run lint --scope \"@starknet-agent-kit/server\"",
    "lint:plugins": "lerna run lint --scope \"@starknet-agent-kit/plugins-*\"",
    "lint:agents": "lerna run lint --scope \"@starknet-agent-kit/agents\"",
    "prettier:server": "prettier --check \"server/**/*.{ts,tsx}\" --write",
    "prettier:agents": "prettier --check \"agents/**/*.{ts,tsx}\" --write",
    "prettier:plugins": "prettier --check \"plugins/**/*.{ts,tsx}\" --write",
    "prettier:client": "prettier --check \"client/**/*.{ts,tsx}\" --write",
    "prettier:all": "npx prettier --write . ",
    "prepublishOnly": "lerna run prepublishOnly",
>>>>>>> 9811fad8
    "node:server": "node ./mcps/snak/dist/index.js"
  },
  "dependencies": {
    "add": "^2.0.6",
    "boxen": "^8.0.1",
    "chalk": "^4.1.2",
    "dotenv": "^16.4.7",
    "ethers": "^6.13.5",
    "express": "^4.21.2",
    "prom-client": "^15.1.3",
    "starknet": "^6.23.1",
    "util": "^0.12.5",
    "zod": "^3.24.2"
  },
  "devDependencies": {
    "@nestjs/cli": "^10.4.9",
    "@nestjs/schematics": "^10.2.3",
    "@nestjs/testing": "^11.0.10",
    "@types/express": "^5.0.0",
    "@types/gradient-string": "^1.1.6",
    "@types/jest": "^29.5.14",
    "@types/multer": "^1.4.12",
    "@types/node": "^22.13.5",
    "@types/supertest": "^6.0.2",
    "@types/yargs": "^17.0.33",
    "@typescript-eslint/eslint-plugin": "^8.25.0",
    "@typescript-eslint/parser": "^8.25.0",
    "eslint": "^9.22.0",
    "eslint-config-prettier": "^9.1.0",
    "eslint-plugin-prettier": "^5.2.3",
    "globals": "^15.15.0",
    "jest": "^29.7.0",
    "lerna": "^8.2.0",
    "prettier": "^3.5.2",
    "source-map-support": "^0.5.21",
    "supertest": "^7.0.0",
    "ts-jest": "^29.2.6",
    "ts-loader": "^9.5.2",
    "tsconfig-paths": "^4.2.0",
    "tsup": "^8.4.0",
    "tsx": "^4.19.3",
    "turbo": "^2.4.4",
    "typescript": "^5.7.3",
    "typescript-eslint": "^8.25.0"
  },
  "engines": {
    "node": ">=16.0.0"
  },
  "pnpm": {
    "overrides": {
      "tough-cookie": "^4.1.3"
    }
  }
}<|MERGE_RESOLUTION|>--- conflicted
+++ resolved
@@ -1,5 +1,5 @@
 {
-  "name": "@kasarlabs/snak",
+  "name": "snak",
   "version": "0.0.1",
   "description": "Build powerful and secure agents powered by Starknet",
   "author": "Kasar Labs",
@@ -41,24 +41,12 @@
     "dev": "lerna run --scope @kasarlabs/agents start --",
     "dev:server": "lerna run dev --scope \"@kasarlabs/server\" --scope \"@kasarlabs/client\"",
     "lint": "lerna run lint",
-<<<<<<< HEAD
     "lint:client": "lerna run lint --scope \"@kasarlabs/client\"",
     "lint:server": "lerna run lint --scope \"@kasarlabs/server\"",
     "lint:plugins": "lerna run lint --scope \"@kasarlabs/plugins-*\"",
     "lint:agents": "lerna run lint --scope \"@kasarlabs/agents\"",
     "prettier:all": "lerna run format",
-=======
-    "lint:client": "lerna run lint --scope \"@starknet-agent-kit/client\"",
-    "lint:server": "lerna run lint --scope \"@starknet-agent-kit/server\"",
-    "lint:plugins": "lerna run lint --scope \"@starknet-agent-kit/plugins-*\"",
-    "lint:agents": "lerna run lint --scope \"@starknet-agent-kit/agents\"",
-    "prettier:server": "prettier --check \"server/**/*.{ts,tsx}\" --write",
-    "prettier:agents": "prettier --check \"agents/**/*.{ts,tsx}\" --write",
-    "prettier:plugins": "prettier --check \"plugins/**/*.{ts,tsx}\" --write",
-    "prettier:client": "prettier --check \"client/**/*.{ts,tsx}\" --write",
-    "prettier:all": "npx prettier --write . ",
     "prepublishOnly": "lerna run prepublishOnly",
->>>>>>> 9811fad8
     "node:server": "node ./mcps/snak/dist/index.js"
   },
   "dependencies": {

--- conflicted
+++ resolved
@@ -84,12 +84,7 @@
     "rxjs": "^7.8.1",
     "starknet": "^6.11.0",
     "twitter-api-v2": "^1.19.1",
-<<<<<<< HEAD
-    "zod": "^3.24.1",
-    "agent-twitter-client": "^0.0.18"
-=======
     "zod": "^3.24.1"
->>>>>>> b3999a32
   },
   "devDependencies": {
     "@nestjs/cli": "^10.0.0",

--- conflicted
+++ resolved
@@ -27,10 +27,7 @@
     "clean:all": "lerna run clean:all && pnpm clean",
     "clean:dist": "lerna run clean:dist",
     "build:all": "lerna run build",
-<<<<<<< HEAD
-=======
     "build:ci": "lerna run build --scope \"@starknet-agent-kit/agents\" --scope \"@starknet-agent-kit/plugin-*\" --scope \"@starknet-agent-kit/server\"",
->>>>>>> 619ad8fd
     "build:server": "pnpm build:all",
     "build:plugins": "lerna run build --scope \"@starknet-agent-kit/plugin-*\"",
     "build:only": "./scripts/build-only.sh",
@@ -54,7 +51,6 @@
     "prepublishOnly": "lerna run prepublishOnly"
   },
   "dependencies": {
-    "@types/pg": "^8.11.11",
     "add": "^2.0.6",
     "boxen": "^8.0.1",
     "chalk": "^4.1.2",
@@ -62,7 +58,7 @@
     "ethers": "^6.13.5",
     "express": "^4.21.2",
     "pg": "^8.13.3",
-    "pg-promise": "^11.10.2",
+    "@types/pg": "^8.11.11",
     "starknet": "^6.23.1",
     "util": "^0.12.5",
     "zod": "^3.24.2"

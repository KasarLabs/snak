--- conflicted
+++ resolved
@@ -8,11 +8,7 @@
 import { Card, CardContent } from '@/components/ui/card';
 import { Alert, AlertDescription } from '@/components/ui/alert';
 import MarkdownIt from 'markdown-it';
-<<<<<<< HEAD
 import UploadFile, { removeFile } from './ui/uploadFile';
-
-const md = new MarkdownIt({ breaks: true });
-=======
 import { WalletAccount } from 'starknet';
 import { connectWallet } from '@/app/wallet/wallet';
 import { AiOutlineSignature, AiFillSignature } from 'react-icons/ai';
@@ -33,7 +29,6 @@
   SelectTrigger,
   SelectValue,
 } from '@/components/ui/select';
->>>>>>> 9f7c47ec
 
 const md = new MarkdownIt({ breaks: true });
 
@@ -50,15 +45,12 @@
   );
   const [isLoading, setIsLoading] = useState(false);
   const [showLoadingMessage, setShowLoadingMessage] = useState(false);
-<<<<<<< HEAD
   const [selectedFile, setSelectedFile] = useState<File | null>(null);
   const [fileInfo, setFileInfo] = useState<FileInfo | null>(null);
-=======
   const [isConnected, setIsConnected] = useState(false);
   const [Wallet, setWallet] = useState<WalletAccount | null>(null);
   const [isActive, setIsActive] = useState(false);
   const [selectedStyle, setSelectedStyle] = useState<string>('normal');
->>>>>>> 9f7c47ec
 
   // When in loading state for >5s, we show "Processing..."
   useEffect(() => {
@@ -403,7 +395,6 @@
     setCurrentResponse(newResponse);
 
     try {
-<<<<<<< HEAD
       // If file is detected we send it to the server
       if (selectedFile) {
         const formData = new FormData();
@@ -426,10 +417,7 @@
           throw new Error(errorText);
         }
       }
-      const response = await fetch('/api/agent/request', {
-=======
       const response = await fetch('/api/key/request', {
->>>>>>> 9f7c47ec
         method: 'POST',
         headers: {
           'Content-Type': 'application/json',
@@ -512,47 +500,6 @@
           </h1>
         </div>
 
-<<<<<<< HEAD
-        <Card className="w-full bg-neutral-900 border-neutral-800 shadow-xl">
-          <CardContent className="p-3 md:p-6 space-y-4 md:space-y-6">
-            <form onSubmit={handleSubmit} className="relative">
-              <Input
-                type="text"
-                value={input}
-                onChange={(e) => setInput(e.target.value)}
-                className="w-full bg-neutral-800 border-neutral-700 text-neutral-100 pr-12 focus:ring-2 focus:ring-blue-500 text-sm md:text-base py-2 md:py-3"
-                placeholder="Type your request..."
-                disabled={isLoading}
-              />
-              <Button
-                type="submit"
-                size="sm"
-                className="absolute right-2 top-1/2 -translate-y-1/2 hover:scale-110 transition-all"
-                disabled={isLoading}
-              >
-                {isLoading ? (
-                  <Loader2 className="h-3 w-3 md:h-4 md:w-4 animate-spin" />
-                ) : (
-                  <Send className="h-3 w-3 md:h-4 md:w-4" />
-                )}
-              </Button>
-            </form>
-
-            <UploadFile
-              fileInfo={fileInfo}
-              setFileInfo={setFileInfo}
-              setSelectedFile={setSelectedFile}
-            />
-
-            {currentResponse && (
-              <Alert className="bg-neutral-800 border-neutral-700">
-                <AlertDescription className="text-xs md:text-sm text-neutral-200 font-mono whitespace-pre-wrap break-words leading-relaxed">
-                  {showLoadingMessage
-                    ? 'Processing...'
-                    : parseAndDisplayWithShortLinks(currentResponse.text)}
-                  {(currentResponse.isTyping || isLoading) && (
-                    <span className="animate-pulse ml-1">▋</span>
-=======
         {!isConnected ? (
           <button
             onClick={handleConnect}
@@ -604,6 +551,11 @@
                     {isActive ? 'Signature activate' : 'Signature desactivate'}
                   </span>
                 </div>
+                <UploadFile
+                  fileInfo={fileInfo}
+                  setFileInfo={setFileInfo}
+                  setSelectedFile={setSelectedFile}
+                />
 
                 <Select value={selectedStyle} onValueChange={setSelectedStyle}>
                   <SelectTrigger className="w-[180px] text-white">
@@ -636,7 +588,6 @@
                     <Loader2 className="h-3 w-3 md:h-4 md:w-4 animate-spin" />
                   ) : (
                     <Send className="h-3 w-3 md:h-4 md:w-4" />
->>>>>>> 9f7c47ec
                   )}
                 </Button>
               </form>

import { Injectable } from '@nestjs/common';
import { ConfigurationService } from '../config/configuration.js';
import { StarknetAgent, JsonConfig, load_json_config } from '@hijox/agents';

@Injectable()
export class AgentFactory {
  private json_config: JsonConfig;
  private agentInstances: Map<string, StarknetAgent> = new Map();
  private initialized: boolean = false;
  private initPromise: Promise<void>;

  constructor(private readonly config: ConfigurationService) {
    this.initPromise = this.initialize();
  }

  private async initialize() {
    try {
      const fs = await import('fs/promises');
      const path = await import('path');

      const projectRoot = path.resolve(process.cwd(), '..');
      const configPath = path.join(
        projectRoot,
        'config',
        'agents',
        'default.agent.json'
      );

      try {
        await fs.access(configPath);
      } catch (error) {
        console.error('Config file not found:', configPath);
        throw new Error(`Config file not found: ${configPath}`);
      }

      const jsonData = await fs.readFile(configPath, 'utf8');

      const json = JSON.parse(jsonData);

      if (!json) {
        throw new Error('Empty JSON configuration');
      }

      const { SystemMessage } = await import('@langchain/core/messages');

      const systemMessage = new SystemMessage(json.name);
      this.json_config = {
        prompt: systemMessage,
        name: json.name,
        interval: json.interval || 30000,
        chat_id: json.chat_id || 'default',
        mode: {
          interactive: true,
          autonomous: json.autonomous || false,
          recursionLimit: 15,
        },
        plugins: Array.isArray(json.plugins)
          ? json.plugins.map((tool: string) => tool.toLowerCase())
          : [],
        memory: json.memory || false,
      };

      this.initialized = true;
    } catch (error) {
      console.error('Error in initialize:', error);
      throw error;
    }
  }

  async createAgent(
    signature: string,
    agentMode: string = 'agent'
  ): Promise<StarknetAgent> {
    if (!this.initialized) {
      await this.initPromise;
    }

    if (!this.json_config) {
      throw new Error(
        'Agent configuration is still undefined after initialization'
      );
    }

    try {
      if (this.agentInstances.has(signature)) {
        const agentSignature = this.agentInstances.get(signature);
        if (!agentSignature) {
          throw new Error(
            `Agent with signature ${signature} exists in map but returned undefined`
          );
        }
        return agentSignature;
      }

<<<<<<< HEAD
      const path = await import('path');
      const projectRoot = path.resolve(process.cwd());
      const modelsConfigPath = path.join(
        projectRoot,
        'config',
        'models',
        'default.models.json'
      );
=======
      const database = {
        database: process.env.POSTGRES_DB as string,
        host: process.env.POSTGRES_HOST as string,
        user: process.env.POSTGRES_USER as string,
        password: process.env.POSTGRES_PASSWORD as string,
        port: parseInt(process.env.POSTGRES_PORT as string),
      };
>>>>>>> 2c82607d

      const agent = new StarknetAgent({
        provider: this.config.starknet.provider,
        accountPrivateKey: this.config.starknet.privateKey,
        accountPublicKey: this.config.starknet.publicKey,
        aiModel: this.config.ai.model,
        aiProvider: this.config.ai.provider,
        aiProviderApiKey: this.config.ai.apiKey,
        agentconfig: this.json_config,
        db_credentials: database,
        signature: signature,
        agentMode: agentMode,
        modelsConfigPath: this.config.ai.modelsConfigPath,
      });

      // Store for later reuse
      this.agentInstances.set(signature, agent);

      return agent;
    } catch (error) {
      console.error('Error creating agent:', error);
      throw error;
    }
  }
}<|MERGE_RESOLUTION|>--- conflicted
+++ resolved
@@ -92,7 +92,6 @@
         return agentSignature;
       }
 
-<<<<<<< HEAD
       const path = await import('path');
       const projectRoot = path.resolve(process.cwd());
       const modelsConfigPath = path.join(
@@ -101,7 +100,6 @@
         'models',
         'default.models.json'
       );
-=======
       const database = {
         database: process.env.POSTGRES_DB as string,
         host: process.env.POSTGRES_HOST as string,
@@ -109,7 +107,6 @@
         password: process.env.POSTGRES_PASSWORD as string,
         port: parseInt(process.env.POSTGRES_PORT as string),
       };
->>>>>>> 2c82607d
 
       const agent = new StarknetAgent({
         provider: this.config.starknet.provider,

--- conflicted
+++ resolved
@@ -1,19 +1,11 @@
 import { Account, constants } from 'starknet';
-import { StarknetAgentInterface } from '@hijox/agents';
+import { StarknetAgentInterface } from '@kasarlabs/core';
 import { z } from 'zod';
 import { ContractManager } from '../utils/contractManager.js';
 import { declareContractSchema } from '../schemas/schema.js';
 import { getSierraCasmFromDB } from '../utils/db.js';
-<<<<<<< HEAD
-import {
-  initializeContractDatabase,
-  saveContractDeclaration,
-} from '../utils/db_init.js';
-import { logger } from '@hijox/core';
-=======
-import { logger } from '@starknet-agent-kit/agents';
-import { contract } from '@snak/database/queries';
->>>>>>> 2eae4d46
+import { logger } from '@kasarlabs/core';
+import { contract } from '@kasarlabs/database/queries';
 
 /**
  * Declares a contract on StarkNet

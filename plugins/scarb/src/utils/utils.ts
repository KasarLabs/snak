--- conflicted
+++ resolved
@@ -1,11 +1,6 @@
 import * as fsp from 'fs/promises';
 import * as fs from 'fs';
 import * as path from 'path';
-<<<<<<< HEAD
-import { logger } from '@hijox/core';
-=======
-
->>>>>>> 2eae4d46
 /**
  * Get the trace path from the stdout of the bootloader command
  * @param stdout The stdout from the bootloader command

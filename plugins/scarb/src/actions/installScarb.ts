--- conflicted
+++ resolved
@@ -1,10 +1,6 @@
 import { exec } from 'child_process';
 import { promisify } from 'util';
 import { checkScarbInstalled, getScarbVersion } from '../utils/install.js';
-<<<<<<< HEAD
-import { logger } from '@hijox/core';
-=======
->>>>>>> d91d99aa
 
 const execAsync = promisify(exec);
 

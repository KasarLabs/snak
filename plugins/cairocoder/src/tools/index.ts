--- conflicted
+++ resolved
@@ -1,12 +1,4 @@
-import {
-  StarknetTool,
-  StarknetAgentInterface,
-<<<<<<< HEAD
-  PostgresAdaptater,
-} from '@hijox/core';
-=======
-} from '@starknet-agent-kit/agents';
->>>>>>> d91d99aa
+import { StarknetTool, StarknetAgentInterface } from '@kasarlabs/core';
 import {
   generateCairoCodeSchema,
   fixCairoCodeSchema,
@@ -28,7 +20,7 @@
 } from '../actions/deleteItemProject.js';
 import { addDependencyAction, addProgramAction } from '../actions/addItem.js';
 import { listProjects } from '../actions/listProjects.js';
-import { scarb } from '@snak/database/queries';
+import { scarb } from '@kasarlabs/database/queries';
 
 export const initializeTools = async (
   _agent: StarknetAgentInterface

{
  "name": "@starknet-agent-kit/plugin-artpeace",
  "version": "1.0.0",
  "main": "./dist/index.js",
  "types": "./dist/index.d.ts",
  "type": "module",
  "scripts": {
<<<<<<< HEAD
    "test": "echo \"Error: no test specified\" && exit 1",
=======
    "test": "jest",

>>>>>>> b308d9c9
    "build": "tsc",
    "clean": "rm -rf node_modules",
    "clean:dist": "rm -rf dist",
    "clean:all": "pnpm clean && pnpm clean:dist",
    "lint": "eslint \"src/**/*.ts\" --fix"
  },
  "devDependencies": {
    "@starknet-agent-kit/agents": "workspace:*"
  },
  "keywords": [],
  "author": "",
  "license": "ISC",
  "description": ""
}<|MERGE_RESOLUTION|>--- conflicted
+++ resolved
@@ -5,12 +5,7 @@
   "types": "./dist/index.d.ts",
   "type": "module",
   "scripts": {
-<<<<<<< HEAD
-    "test": "echo \"Error: no test specified\" && exit 1",
-=======
     "test": "jest",
-
->>>>>>> b308d9c9
     "build": "tsc",
     "clean": "rm -rf node_modules",
     "clean:dist": "rm -rf dist",

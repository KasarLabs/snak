{
  "name": "@starknet-agent-kit/plugin-artpeace",
  "version": "1.0.0",
  "main": "./dist/index.js",
  "types": "./dist/index.d.ts",
  "scripts": {
<<<<<<< HEAD
    "test": "echo \"Error: no test specified\" && exit 1",
=======
    "test": "jest",

>>>>>>> f7bef47a
    "build": "tsc",
    "clean": "rm -rf node_modules",
    "clean:dist": "rm -rf dist",
    "clean:all": "pnpm clean && pnpm clean:dist",
    "lint": "eslint \"src/**/*.ts\" --fix"
  },
  "devDependencies": {
    "@starknet-agent-kit/agents": "workspace:*"
  },
  "keywords": [],
  "author": "",
  "license": "ISC",
  "description": ""
}<|MERGE_RESOLUTION|>--- conflicted
+++ resolved
@@ -4,12 +4,7 @@
   "main": "./dist/index.js",
   "types": "./dist/index.d.ts",
   "scripts": {
-<<<<<<< HEAD
-    "test": "echo \"Error: no test specified\" && exit 1",
-=======
     "test": "jest",
-
->>>>>>> f7bef47a
     "build": "tsc",
     "clean": "rm -rf node_modules",
     "clean:dist": "rm -rf dist",

import { executeSwap, fetchQuotes, QuoteRequest, Quote } from '@avnu/avnu-sdk';
import { Account, constants } from 'starknet';

import { ApprovalService } from './approval.js';
import { StarknetAgentInterface } from '@starknet-agent-kit/agents';
<<<<<<< HEAD
import { SwapParams, SwapResult } from '../types';
import { DEFAULT_QUOTE_SIZE, SLIPPAGE_PERCENTAGE } from '../constants';
import { TokenService } from './fetchTokens';
import { ContractInteractor } from '../utils/contractInteractor';
import { TransactionMonitor } from '../utils/transactionMonitor';
=======
import { SwapParams, SwapResult } from '../types/index.js';
import { DEFAULT_QUOTE_SIZE, SLIPPAGE_PERCENTAGE } from '../constants/index.js';
import { TokenService } from './fetchTokens.js';
>>>>>>> a7438c41

/**
 * Service handling token swap operations using AVNU SDK
 * @class SwapService
 */
export class SwapService {
  private tokenService: TokenService;
  private approvalService: ApprovalService;

  /**
   * Creates an instance of SwapService
   * @param {StarknetAgentInterface} agent - The Starknet agent for blockchain interactions
   * @param {string} walletAddress - The wallet address executing the swaps
   */
  constructor(
    private agent: StarknetAgentInterface,
    private walletAddress: string
  ) {
    this.tokenService = new TokenService();
    this.approvalService = new ApprovalService(agent);
  }

  /**
   * Initializes the token service
   * @returns {Promise<void>}
   */
  async initialize(): Promise<void> {
    await this.tokenService.initializeTokens();
  }

  /**
   * Safely stringifies objects containing BigInt values
   * @private
   * @param {unknown} obj - Object to stringify
   * @returns {string} JSON string with BigInt values converted to strings
   */
  private safeStringify(obj: unknown): string {
    return JSON.stringify(
      obj,
      (key, value) => (typeof value === 'bigint' ? value.toString() : value),
      2
    );
  }

  /**
   * Extracts spender address from a quote
   * @private
   * @param {Quote} quote - The quote containing route information
   * @returns {string|undefined} The spender address if available
   */
  private extractSpenderAddress(quote: Quote): string | undefined {
    if (quote.routes?.length > 0) {
      const mainRoute = quote.routes[0];
      return mainRoute.address;
    }

    return undefined;
  }

  /**
   * Executes a token swap transaction
   * @param {SwapParams} params - The swap parameters
   * @param {StarknetAgentInterface} agent - The Starknet agent
   * @returns {Promise<SwapResult>} The result of the swap operation
   */
  async executeSwapTransaction(
    params: SwapParams,
    agent: StarknetAgentInterface
  ): Promise<SwapResult> {
    try {
      await this.initialize();
      const provider = agent.getProvider();
      const contractInteractor = new ContractInteractor(provider);

      const account = new Account(
        provider,
        this.walletAddress,
        this.agent.getAccountCredentials().accountPrivateKey,
        undefined,
        constants.TRANSACTION_VERSION.V3
      );

      const { sellToken, buyToken } = this.tokenService.validateTokenPair(
        params.sellTokenSymbol,
        params.buyTokenSymbol
      );

      const formattedAmount = BigInt(
        contractInteractor.formatTokenAmount(
          params.sellAmount.toString(),
          sellToken.decimals
        )
      );

      const quoteParams: QuoteRequest = {
        sellTokenAddress: sellToken.address,
        buyTokenAddress: buyToken.address,
        sellAmount: formattedAmount,
        takerAddress: account.address,
        size: DEFAULT_QUOTE_SIZE,
      };

      const quotes = await fetchQuotes(quoteParams);
      if (!quotes?.length) {
        throw new Error('No quotes available for this swap');
      }

      const quote = quotes[0];

      const spenderAddress = this.extractSpenderAddress(quote);

      if (!spenderAddress) {
        throw new Error(
          `Could not determine spender address from quote. Available properties: ${Object.keys(quote).join(', ')}`
        );
      }

      await this.approvalService.checkAndApproveToken(
        account,
        sellToken.address,
        spenderAddress,
        formattedAmount.toString()
      );

      const swapResult = await executeSwap(account, quote, {
        slippage: SLIPPAGE_PERCENTAGE,
      });

      const { receipt, events } = await this.monitorSwapStatus(
        swapResult.transactionHash
      );

      return {
        status: 'success',
        message: `Successfully swapped ${params.sellAmount} ${params.sellTokenSymbol} for ${params.buyTokenSymbol}`,
        transactionHash: swapResult.transactionHash,
        sellAmount: params.sellAmount,
        sellToken: params.sellTokenSymbol,
        buyToken: params.buyTokenSymbol,
        receipt,
        events,
      };
    } catch (error) {
      return {
        status: 'failure',
        error: error instanceof Error ? error.message : 'Unknown error',
      };
    }
  }

  /**
   * Monitors the status of a swap transaction
   * @private
   * @param {string} txHash - The transaction hash to monitor
   * @returns {Promise<{receipt: any, events: any}>} Transaction receipt and events
   */
  private async monitorSwapStatus(txHash: string) {
    const transactionMonitor = new TransactionMonitor(this.agent.getProvider());
    const receipt = await transactionMonitor.waitForTransaction(
      txHash,
      (status) => console.log('Swap status:', status)
    );

    const events = await transactionMonitor.getTransactionEvents(txHash);
    return { receipt, events };
  }
}

/**
 * Creates a new SwapService instance
 * @param {StarknetAgentInterface} agent - The Starknet agent
 * @param {string} [walletAddress] - The wallet address
 * @returns {SwapService} A new SwapService instance
 * @throws {Error} If wallet address is not provided
 */
export const createSwapService = (
  agent: StarknetAgentInterface,
  walletAddress?: string
): SwapService => {
  if (!walletAddress) {
    throw new Error('Wallet address not configured');
  }

  return new SwapService(agent, walletAddress);
};

export const swapTokens = async (
  agent: StarknetAgentInterface,
  params: SwapParams
) => {
  const accountAddress = agent.getAccountCredentials()?.accountPublicKey;

  try {
    const swapService = createSwapService(agent, accountAddress);
    const result = await swapService.executeSwapTransaction(params, agent);
    return JSON.stringify(result);
  } catch (error) {
    return JSON.stringify({
      status: 'failure',
      error: error instanceof Error ? error.message : 'Unknown error',
    });
  }
};<|MERGE_RESOLUTION|>--- conflicted
+++ resolved
@@ -3,17 +3,11 @@
 
 import { ApprovalService } from './approval.js';
 import { StarknetAgentInterface } from '@starknet-agent-kit/agents';
-<<<<<<< HEAD
-import { SwapParams, SwapResult } from '../types';
-import { DEFAULT_QUOTE_SIZE, SLIPPAGE_PERCENTAGE } from '../constants';
-import { TokenService } from './fetchTokens';
-import { ContractInteractor } from '../utils/contractInteractor';
-import { TransactionMonitor } from '../utils/transactionMonitor';
-=======
 import { SwapParams, SwapResult } from '../types/index.js';
 import { DEFAULT_QUOTE_SIZE, SLIPPAGE_PERCENTAGE } from '../constants/index.js';
 import { TokenService } from './fetchTokens.js';
->>>>>>> a7438c41
+import { ContractInteractor } from '../utils/contractInteractor.js';
+import { TransactionMonitor } from '../utils/transactionMonitor.js';
 
 /**
  * Service handling token swap operations using AVNU SDK
@@ -85,7 +79,7 @@
   ): Promise<SwapResult> {
     try {
       await this.initialize();
-      const provider = agent.getProvider();
+      const provider = this.agent.getProvider();
       const contractInteractor = new ContractInteractor(provider);
 
       const account = new Account(

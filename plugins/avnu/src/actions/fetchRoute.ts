import { fetchQuotes, QuoteRequest } from '@avnu/avnu-sdk';
import { StarknetAgentInterface } from '@starknet-agent-kit/agents';
<<<<<<< HEAD
import { TokenService } from './fetchTokens';
import { RouteSchemaType } from '../schema/index';
import { RouteResult } from '../interfaces';
=======
import { TokenService } from './fetchTokens.js';
import { RouteSchemaType } from '../../../fibrous/src/schema/index.js';
import { RouteResult } from '../interfaces/index.js';
>>>>>>> a7438c41

/**
 * Service class for fetching trading routes
 * @class RouteFetchService
 */
export class RouteFetchService {
  private tokenService: TokenService;

  /**
   * Creates an instance of RouteFetchService
   */
  constructor() {
    this.tokenService = new TokenService();
  }

  /**
   * Initializes the token service
   * @returns {Promise<void>}
   */
  async initialize(): Promise<void> {
    await this.tokenService.initializeTokens();
  }

  /**
   * Fetches a trading route based on provided parameters
   * @param {RouteSchemaType} params - The route parameters
   * @param {StarknetAgentInterface} agent - The Starknet agent interface
   * @returns {Promise<RouteResult>} The route fetch result
   */
  async fetchRoute(
    params: RouteSchemaType,
    agent: StarknetAgentInterface
  ): Promise<RouteResult> {
    const accountAddress = agent.getAccountCredentials()?.accountPublicKey;

    try {
      await this.initialize();

      const { sellToken, buyToken } = this.tokenService.validateTokenPair(
        params.sellTokenSymbol,
        params.buyTokenSymbol
      );

      const formattedAmount = BigInt(params.sellAmount.toString());

      const quoteParams: QuoteRequest = {
        sellTokenAddress: sellToken.address,
        buyTokenAddress: buyToken.address,
        sellAmount: formattedAmount,
        takerAddress: accountAddress,
        size: 1,
      };

      const quotes = await fetchQuotes(quoteParams);

      if (!quotes?.length) {
        return {
          status: 'failure',
          error: 'No routes available for this swap',
        };
      }

      const quote = quotes[0];
      const route = quote.routes?.[0];

      if (!route) {
        return {
          status: 'failure',
          error: 'No valid route found in quote',
        };
      }

      return {
        status: 'success',
        route,
        quote,
      };
    } catch (error) {
      return {
        status: 'failure',
        error: error instanceof Error ? error.message : 'Unknown error',
      };
    }
  }
}

/**
 * Utility function to fetch a trading route
 * @param {StarknetAgentInterface} agent - The Starknet agent interface
 * @param {RouteSchemaType} params - The route parameters
 * @returns {Promise<RouteResult>} The route fetch result
 */
export const getRoute = async (
  agent: StarknetAgentInterface,
  params: RouteSchemaType
): Promise<RouteResult> => {
  try {
    const routeService = new RouteFetchService();
    return routeService.fetchRoute(params, agent);
  } catch (error) {
    return {
      status: 'failure',
      error: error instanceof Error ? error.message : 'Unknown error',
    };
  }
};<|MERGE_RESOLUTION|>--- conflicted
+++ resolved
@@ -1,14 +1,9 @@
 import { fetchQuotes, QuoteRequest } from '@avnu/avnu-sdk';
 import { StarknetAgentInterface } from '@starknet-agent-kit/agents';
-<<<<<<< HEAD
-import { TokenService } from './fetchTokens';
-import { RouteSchemaType } from '../schema/index';
-import { RouteResult } from '../interfaces';
-=======
 import { TokenService } from './fetchTokens.js';
-import { RouteSchemaType } from '../../../fibrous/src/schema/index.js';
+import { RouteSchemaType } from '../schema/index.js';
 import { RouteResult } from '../interfaces/index.js';
->>>>>>> a7438c41
+import { ContractInteractor } from '../utils/contractInteractor.js';
 
 /**
  * Service class for fetching trading routes
@@ -52,7 +47,15 @@
         params.buyTokenSymbol
       );
 
-      const formattedAmount = BigInt(params.sellAmount.toString());
+      const provider = agent.getProvider();
+      const contractInteractor = new ContractInteractor(provider);
+      
+      const formattedAmountStr = contractInteractor.formatTokenAmount(
+        params.sellAmount.toString(),
+        sellToken.decimals
+      );
+      
+      const formattedAmount = BigInt(formattedAmountStr);
 
       const quoteParams: QuoteRequest = {
         sellTokenAddress: sellToken.address,
@@ -63,7 +66,6 @@
       };
 
       const quotes = await fetchQuotes(quoteParams);
-
       if (!quotes?.length) {
         return {
           status: 'failure',

{
  "name": "@hijox/plugin-opus",
  "version": "1.0.0",
  "main": "./dist/index.js",
  "types": "./dist/index.d.ts",
  "module": "./dist/index.mjs",
  "type": "module",
  "publishConfig": {
    "access": "public"
  },
  "files": [
    "dist",
    "LICENSE",
    "package.json",
    "README.md"
  ],
  "scripts": {
    "test": "echo \"No test has been created for this plugins\" && exit 0",
    "build": "tsup",
    "clean": "rm -rf node_modules",
    "clean:dist": "rm -rf dist",
    "clean:all": "pnpm clean && pnpm clean:dist",
    "format": "prettier --write \"./**/*.ts\"",
    "prepublishOnly": "npm run format && npm run build",
    "prepack": "npm run build",
    "lint": "eslint \"src/**/*.ts\" --fix"
  },
  "dependencies": {
    "@hijox/core": "workspace:*"
  },
  "keywords": [],
  "author": "",
  "license": "ISC",
<<<<<<< HEAD
  "description": "Snak plugin for interacting with the Opus lending protocol, enabling creation and management of Troves for borrowing.",
  "gitHead": "56e42b5fbcd7aae40a3a27cf4276d2d4c7f771fe"
=======
  "description": "Starknet Agent Kit plugin for interacting with the Opus lending protocol, enabling creation and management of Troves for borrowing.",
  "gitHead": "b666c09583709a6f2af4a5f12ee14c8af4248532"
>>>>>>> 2c82607d
}<|MERGE_RESOLUTION|>--- conflicted
+++ resolved
@@ -31,11 +31,6 @@
   "keywords": [],
   "author": "",
   "license": "ISC",
-<<<<<<< HEAD
-  "description": "Snak plugin for interacting with the Opus lending protocol, enabling creation and management of Troves for borrowing.",
-  "gitHead": "56e42b5fbcd7aae40a3a27cf4276d2d4c7f771fe"
-=======
   "description": "Starknet Agent Kit plugin for interacting with the Opus lending protocol, enabling creation and management of Troves for borrowing.",
   "gitHead": "b666c09583709a6f2af4a5f12ee14c8af4248532"
->>>>>>> 2c82607d
 }
import { setupTestEnvironment } from '../utils/helpers';
import { RpcProvider } from 'starknet';
import { StarknetAgentInterface } from '../../src/lib/agent/tools/tools';
import { AccountManager } from 'src/lib/agent/plugins/core/account/utils/AccountManager';
import { TransactionMonitor } from 'src/lib/agent/plugins/core/transaction/utils/TransactionMonitor';
import { ContractInteractor } from 'src/lib/agent/plugins/core/contract/utils/ContractInteractor';
import { Limit } from 'src/lib/agent/limit';
import { TwitterInterface } from 'src/lib/agent/plugins/Twitter/interface/twitter-interface';

setupTestEnvironment();

export const createMockStarknetAgent = (): StarknetAgentInterface => {
<<<<<<< HEAD
  const provider = new RpcProvider({ nodeUrl: 'http://localhost:5050' });
=======
  const provider = new RpcProvider({ nodeUrl: 'http://127.0.0.1:5050' });
  const twitter_interface : TwitterInterface = {};
  const json_config = undefined;
  const twitter_auth_mode = undefined;
  const token_limit : Limit = {};
>>>>>>> 4dd9b4ec

  return {
    getAccountCredentials: () => ({
      accountPublicKey:
        '0x034ba56f92265f0868c57d3fe72ecab144fc96f97954bbbc4252cef8e8a979ba',
      accountPrivateKey:
        '0x00000000000000000000000000000000b137668388dbe9acdfa3bc734cc2c469',
    }),
    getModelCredentials: () => ({
      aiModel: '',
      aiProviderApiKey: '',
    }),
    getSignature: () => ({
      signature: '',
    }),
    getProvider: () => provider,
    accountManager: new AccountManager(provider),
    transactionMonitor: new TransactionMonitor(provider),
    contractInteractor: new ContractInteractor(provider),
    getLimit: () => token_limit,
    getTwitterAuthMode: () => twitter_auth_mode,
    getAgentConfig: () => json_config,
    getTwitterManager: () => twitter_interface,
  };
};

export const createMockInvalidStarknetAgent = (): StarknetAgentInterface => {
<<<<<<< HEAD
  const provider = new RpcProvider({ nodeUrl: 'http://localhost:5050' });
=======
  const provider = new RpcProvider({ nodeUrl: 'http://127.0.0.1:5050' });
  const twitter_interface : TwitterInterface = {};
  const json_config = undefined;
  const twitter_auth_mode = undefined;
  const token_limit : Limit = {};
>>>>>>> 4dd9b4ec

  return {
    getAccountCredentials: () => ({
      accountPublicKey:
        '0x034ba56f92265f0868c57d3fe72ecab144fc96f97954bbbc4252cef8e8a979ba',
      accountPrivateKey: 'dsfahdskfgdsjkah',
    }),
    getModelCredentials: () => ({
      aiModel: '',
      aiProviderApiKey: '',
    }),
    getSignature: () => ({
      signature: '',
    }),
    getProvider: () => provider,
    accountManager: new AccountManager(provider),
    transactionMonitor: new TransactionMonitor(provider),
    contractInteractor: new ContractInteractor(provider),
    getLimit: () => token_limit,
    getTwitterAuthMode: () => twitter_auth_mode,
    getAgentConfig: () => json_config,
    getTwitterManager: () => twitter_interface,
  };
};<|MERGE_RESOLUTION|>--- conflicted
+++ resolved
@@ -10,15 +10,11 @@
 setupTestEnvironment();
 
 export const createMockStarknetAgent = (): StarknetAgentInterface => {
-<<<<<<< HEAD
-  const provider = new RpcProvider({ nodeUrl: 'http://localhost:5050' });
-=======
   const provider = new RpcProvider({ nodeUrl: 'http://127.0.0.1:5050' });
-  const twitter_interface : TwitterInterface = {};
+  const twitter_interface: TwitterInterface = {};
   const json_config = undefined;
   const twitter_auth_mode = undefined;
-  const token_limit : Limit = {};
->>>>>>> 4dd9b4ec
+  const token_limit: Limit = {};
 
   return {
     getAccountCredentials: () => ({
@@ -46,15 +42,11 @@
 };
 
 export const createMockInvalidStarknetAgent = (): StarknetAgentInterface => {
-<<<<<<< HEAD
-  const provider = new RpcProvider({ nodeUrl: 'http://localhost:5050' });
-=======
   const provider = new RpcProvider({ nodeUrl: 'http://127.0.0.1:5050' });
-  const twitter_interface : TwitterInterface = {};
+  const twitter_interface: TwitterInterface = {};
   const json_config = undefined;
   const twitter_auth_mode = undefined;
-  const token_limit : Limit = {};
->>>>>>> 4dd9b4ec
+  const token_limit: Limit = {};
 
   return {
     getAccountCredentials: () => ({

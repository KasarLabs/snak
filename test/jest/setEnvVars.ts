import { setupTestEnvironment } from '../utils/helpers';
import { RpcProvider } from 'starknet';
import { StarknetAgentInterface } from '../../src/lib/agent/tools/tools';
import { AccountManager } from 'src/lib/agent/plugins/core/account/utils/AccountManager';
import { TransactionMonitor } from 'src/lib/agent/plugins/core/transaction/utils/TransactionMonitor';
import { ContractInteractor } from 'src/lib/agent/plugins/core/contract/utils/ContractInteractor';
import { Limit } from 'src/lib/agent/limit';
import { TwitterInterface } from 'src/lib/agent/plugins/Twitter/interface/twitter-interface';

setupTestEnvironment();

export const createMockStarknetAgent = (): StarknetAgentInterface => {
  const provider = new RpcProvider({ nodeUrl: 'http://127.0.0.1:5050' });
  const twitter_interface: TwitterInterface = {};
  const json_config = undefined;
  const twitter_auth_mode = undefined;
  const token_limit: Limit = {};

  return {
    getAccountCredentials: () => ({
      accountPublicKey:
        '0x034ba56f92265f0868c57d3fe72ecab144fc96f97954bbbc4252cef8e8a979ba',
      accountPrivateKey:
        '0x00000000000000000000000000000000b137668388dbe9acdfa3bc734cc2c469',
    }),
    getModelCredentials: () => ({
      aiModel: '',
      aiProviderApiKey: '',
    }),
    getSignature: () => ({
      signature: '',
    }),
    getProvider: () => provider,
    accountManager: new AccountManager(provider),
    transactionMonitor: new TransactionMonitor(provider),
    contractInteractor: new ContractInteractor(provider),
    getLimit: () => token_limit,
    getTwitterAuthMode: () => twitter_auth_mode,
    getAgentConfig: () => json_config,
    getTwitterManager: () => twitter_interface,
  };
};

export const createMockInvalidStarknetAgent = (): StarknetAgentInterface => {
  const provider = new RpcProvider({ nodeUrl: 'http://127.0.0.1:5050' });
  const twitter_interface: TwitterInterface = {};
  const json_config = undefined;
  const twitter_auth_mode = undefined;
  const token_limit: Limit = {};

  return {
    getAccountCredentials: () => ({
<<<<<<< HEAD
      accountPublicKey:
        '0x034ba56f92265f0868c57d3fe72ecab144fc96f97954bbbc4252cef8e8a979ba',
=======
      accountPublicKey: 'dlksjflkdsjf',
>>>>>>> a5c93549
      accountPrivateKey: 'dsfahdskfgdsjkah',
    }),
    getModelCredentials: () => ({
      aiModel: '',
      aiProviderApiKey: '',
    }),
    getSignature: () => ({
      signature: '',
    }),
    getProvider: () => provider,
    accountManager: new AccountManager(provider),
    transactionMonitor: new TransactionMonitor(provider),
    contractInteractor: new ContractInteractor(provider),
    getLimit: () => token_limit,
    getTwitterAuthMode: () => twitter_auth_mode,
    getAgentConfig: () => json_config,
    getTwitterManager: () => twitter_interface,
  };
};<|MERGE_RESOLUTION|>--- conflicted
+++ resolved
@@ -5,7 +5,7 @@
 import { TransactionMonitor } from 'src/lib/agent/plugins/core/transaction/utils/TransactionMonitor';
 import { ContractInteractor } from 'src/lib/agent/plugins/core/contract/utils/ContractInteractor';
 import { Limit } from 'src/lib/agent/limit';
-import { TwitterInterface } from 'src/lib/agent/plugins/Twitter/interface/twitter-interface';
+import { TwitterInterface } from 'src/lib/agent/plugins/twitter/interfaces';
 
 setupTestEnvironment();
 
@@ -50,12 +50,7 @@
 
   return {
     getAccountCredentials: () => ({
-<<<<<<< HEAD
-      accountPublicKey:
-        '0x034ba56f92265f0868c57d3fe72ecab144fc96f97954bbbc4252cef8e8a979ba',
-=======
       accountPublicKey: 'dlksjflkdsjf',
->>>>>>> a5c93549
       accountPrivateKey: 'dsfahdskfgdsjkah',
     }),
     getModelCredentials: () => ({

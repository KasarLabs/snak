--- conflicted
+++ resolved
@@ -5,11 +5,7 @@
 import { TransactionMonitor } from 'src/lib/agent/plugins/core/transaction/utils/TransactionMonitor';
 import { ContractInteractor } from 'src/lib/agent/plugins/core/contract/utils/ContractInteractor';
 import { Limit } from 'src/lib/agent/limit';
-<<<<<<< HEAD
-import { TwitterInterface } from 'src/lib/agent/plugins/twitter/interfaces';
-=======
 import { TwitterInterface } from 'src/lib/agent/plugins/Twitter/interface/twitter-interface';
->>>>>>> b8883aa8
 import { TelegramInterface } from 'src/lib/agent/plugins/telegram/interfaces';
 
 setupTestEnvironment();
@@ -17,12 +13,7 @@
 export const createMockStarknetAgent = (): StarknetAgentInterface => {
   const provider = new RpcProvider({ nodeUrl: 'http://127.0.0.1:5050' });
   const twitter_interface: TwitterInterface = {};
-<<<<<<< HEAD
-  const telegram_interface: TelegramInterface = {};
-
-=======
   const telegram_interface : TelegramInterface = {};
->>>>>>> b8883aa8
   const json_config = undefined;
   const twitter_auth_mode = undefined;
   const token_limit: Limit = {};
@@ -50,23 +41,16 @@
     getAgentConfig: () => json_config,
     getTwitterManager: () => twitter_interface,
     getTelegramManager: () => telegram_interface,
-<<<<<<< HEAD
     getAgentMemory: () => ({
       agentMemory: false,
     }),
-=======
->>>>>>> b8883aa8
   };
 };
 
 export const createMockInvalidStarknetAgent = (): StarknetAgentInterface => {
   const provider = new RpcProvider({ nodeUrl: 'http://127.0.0.1:5050' });
   const twitter_interface: TwitterInterface = {};
-<<<<<<< HEAD
-  const telegram_interface: TelegramInterface = {};
-=======
   const telegram_interface : TelegramInterface = {};
->>>>>>> b8883aa8
   const json_config = undefined;
   const twitter_auth_mode = undefined;
   const token_limit: Limit = {};
@@ -92,11 +76,8 @@
     getAgentConfig: () => json_config,
     getTwitterManager: () => twitter_interface,
     getTelegramManager: () => telegram_interface,
-<<<<<<< HEAD
     getAgentMemory: () => ({
       agentMemory: false,
     }),
-=======
->>>>>>> b8883aa8
   };
 };
import { simulateDeployAccountTransaction } from 'src/lib/agent/plugins/core/transaction/simulateTransaction';
import * as C from '../../../utils/constant';
import {
  createMockInvalidStarknetAgent,
  createMockStarknetAgent,
} from 'test/jest/setEnvVars';

const agent = createMockStarknetAgent();
<<<<<<< HEAD
=======
const wrong_agent = createMockInvalidStarknetAgent();
>>>>>>> a5c93549

describe('Simulate Deploy_Account Transaction ', () => {
  describe('With perfect match inputs', () => {
    it('should simulate deploy transaction with valid payload[classHash,constructorCalldata]', async () => {
      // Arrange
      const params = {
        accountAddress: process.env.STARKNET_PUBLIC_ADDRESS_2 as string,
        payloads: [
          {
            classHash: C.class_hash,
            constructorCalldata: [
              '0x6db97f20526e4426d8874148ee83448d370e003d042d669611f7b4cb3917c24',
              '0x0',
            ],
          },
        ],
      };

      // Act

      const result = await simulateDeployAccountTransaction(agent, params);
      const parsed = JSON.parse(result);

      // Assert
      expect(parsed.status).toBe('success');
    });
    it('should simulate deploy account transaction with valid payload[classHash,constructorCalldata,addressSalt,contractAddress]', async () => {
      // Arrange
      const params = {
        accountAddress: process.env.STARKNET_PUBLIC_ADDRESS_2 as string,
        payloads: [
          {
            classHash: C.class_hash,
            constructorCalldata: [
              '0x6db97f20526e4426d8874148ee83448d370e003d042d669611f7b4cb3917c24',
              '0x0',
            ],
            addressSalt: C.addressSalt,
            contractAddress:
              '0x4321c775c55d2da6fc81b090fc5b71551755b6cdd0fe7bf4b00439afe0987654',
          },
        ],
      };

      // Act
      const result = await simulateDeployAccountTransaction(agent, params);
      const parsed = JSON.parse(result);

      // Assert
      expect(parsed.status).toBe('success');
    });
    it('should simulate deploy account transaction with full payload[classHash,constructorCalldata,addressSalt]', async () => {
      // Arrange
      const params = {
        accountAddress: process.env.STARKNET_PUBLIC_ADDRESS_2 as string,
        payloads: [
          {
            classHash: C.class_hash,
            constructorCalldata: [
              '0x6db97f20526e4426d8874148ee83448d370e003d042d669611f7b4cb3917c24',
              '0x0',
            ],
            addressSalt: C.addressSalt,
          },
        ],
      };

      // Act
      const result = await simulateDeployAccountTransaction(agent, params);
      const parsed = JSON.parse(result);

      // Assert
      expect(parsed.status).toBe('success');
    });
    it('should simulate deploy account transaction with multiple payloads', async () => {
      // Arrange
      const paramsArray = [
        {
          accountAddress: process.env.STARKNET_PUBLIC_ADDRESS_2 as string,
          payloads: [
            {
              classHash: C.class_hash,
              constructorCalldata: [
                '0x6db97f20526e4426d8874148ee83448d370e003d042d669611f7b4cb3917c24',
                '0x0',
              ],
              addressSalt: C.addressSalt,
              contractAddress:
                '0x4321c775c55d2da6fc81b090fc5b71551755b6cdd0fe7bf4b00439afe0987654',
            },
          ],
        },
        {
          accountAddress: process.env.STARKNET_PUBLIC_ADDRESS_3 as string,
          payloads: [
            {
              classHash: C.class_hash,
              constructorCalldata: [
                '0x6db97f20526e4426d8874148ee83448d370e003d042d669611f7b4cb3917c24',
                '0x1',
              ],
            },
          ],
        },
      ];

      // Act & Assert
      for (const params of paramsArray) {
        const result = await simulateDeployAccountTransaction(agent, params);
        const parsed = JSON.parse(result);
        expect(parsed.status).toBe('success');
      }
    });
  });
  describe('With invalid params', () => {
    it('should fail reason : invalid private_key', async () => {
      // Arrange
      const params = {
        accountAddress: process.env.STARKNET_PUBLIC_ADDRESS_2 as string,
        payloads: [
          {
            classHash: C.class_hash,
            constructorCalldata: [
              '0x6db97f20526e4426d8874148ee83448d370e003d042d669611f7b4cb3917c24',
              '0x0',
            ],
          },
        ],
      };

      const invalidAgent = createMockInvalidStarknetAgent();
      // Act

      const result = await simulateDeployAccountTransaction(
<<<<<<< HEAD
        invalidAgent,
=======
        wrong_agent,
>>>>>>> a5c93549
        params
      );
      const parsed = JSON.parse(result);

      // Assert
      expect(parsed.status).toBe('failure');
    });
    it('should fail reason : invalid classHash for second payload', async () => {
      // Arrange
      const paramsArray = [
        {
          accountAddress: process.env.STARKNET_PUBLIC_ADDRESS_2 as string,
          payloads: [
            {
              classHash: C.class_hash,
              constructorCalldata: [
                '0x6db97f20526e4426d8874148ee83448d370e003d042d669611f7b4cb3917c24',
                '0x0',
              ],
              addressSalt: C.addressSalt,
              contractAddress:
                '0x4321c775c55d2da6fc81b090fc5b71551755b6cdd0fe7bf4b00439afe0987654',
            },
          ],
        },
        {
          accountAddress: process.env.STARKNET_PUBLIC_ADDRESS_3 as string,
          payloads: [
            {
              classHash:
                '0x1a7302257f02b1ccdf4d9d1089f80811cd6acad48e6b6a9d1f2003',
              constructorCalldata: [
                '0x6db97f20526e4426d8874148ee83448d370e003d042d669611f7b4cb3917c24',
                '0x1',
              ],
            },
          ],
        },
      ];

      // Act
      const result = await simulateDeployAccountTransaction(
        agent,
        paramsArray[0]
      );
      const parsed = JSON.parse(result);
      const result2 = await simulateDeployAccountTransaction(
        agent,
        paramsArray[1]
      );
      const parsed2 = JSON.parse(result2);

      // Assert
      expect(parsed.status).toBe('success');
      expect(parsed2.status).toBe('failure');
    });
  });
});<|MERGE_RESOLUTION|>--- conflicted
+++ resolved
@@ -1,4 +1,4 @@
-import { simulateDeployAccountTransaction } from 'src/lib/agent/plugins/core/transaction/simulateTransaction';
+import { simulateDeployAccountTransaction } from 'src/lib/agent/plugins/core/transaction/actions/simulateTransaction';
 import * as C from '../../../utils/constant';
 import {
   createMockInvalidStarknetAgent,
@@ -6,10 +6,7 @@
 } from 'test/jest/setEnvVars';
 
 const agent = createMockStarknetAgent();
-<<<<<<< HEAD
-=======
 const wrong_agent = createMockInvalidStarknetAgent();
->>>>>>> a5c93549
 
 describe('Simulate Deploy_Account Transaction ', () => {
   describe('With perfect match inputs', () => {
@@ -144,11 +141,7 @@
       // Act
 
       const result = await simulateDeployAccountTransaction(
-<<<<<<< HEAD
-        invalidAgent,
-=======
         wrong_agent,
->>>>>>> a5c93549
         params
       );
       const parsed = JSON.parse(result);

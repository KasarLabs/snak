--- conflicted
+++ resolved
@@ -1,4 +1,4 @@
-import { simulateDeclareTransaction } from 'src/lib/agent/plugins/core/transaction/simulateTransaction';
+import { simulateDeclareTransaction } from 'src/lib/agent/plugins/core/transaction/actions/simulateTransaction';
 import * as C from '../../../utils/constant';
 import {
   createMockInvalidStarknetAgent,
@@ -6,10 +6,7 @@
 } from 'test/jest/setEnvVars';
 
 const agent = createMockStarknetAgent();
-<<<<<<< HEAD
-=======
 const wrong_agent = createMockInvalidStarknetAgent();
->>>>>>> 3180892f
 
 describe('Simulate Declare Transaction ', () => {
   describe('With perfect match inputs', () => {
@@ -305,11 +302,7 @@
       const invalidAgent = createMockInvalidStarknetAgent();
 
       // Act
-<<<<<<< HEAD
-      const result = await simulateDeclareTransaction(invalidAgent, params);
-=======
       const result = await simulateDeclareTransaction(wrong_agent, params);
->>>>>>> 3180892f
       const parsed = JSON.parse(result);
       // Assert
 

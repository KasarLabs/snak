--- conflicted
+++ resolved
@@ -2,10 +2,7 @@
 import * as C from '../../../utils/constant';
 import { createMockStarknetAgent } from 'test/jest/setEnvVars';
 import { setupTestEnvironment } from 'test/utils/helpers';
-<<<<<<< HEAD
-=======
 
->>>>>>> 3180892f
 const agent = createMockStarknetAgent();
 
 setupTestEnvironment();

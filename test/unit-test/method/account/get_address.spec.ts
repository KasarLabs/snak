--- conflicted
+++ resolved
@@ -1,6 +1,3 @@
-<<<<<<< HEAD
-import { getAddress } from 'src/lib/agent/plugins/core/account/actions/getAddress';
-=======
 import { getAddress } from 'src/lib/agent/plugins/core/account/getAddress';
 import {
   createMockInvalidStarknetAgent,
@@ -9,7 +6,6 @@
 
 const agent = createMockStarknetAgent();
 const wrong_agent = createMockInvalidStarknetAgent();
->>>>>>> b9c1d00f
 
 describe('getAddress', () => {
   describe('With perfect match inputs', () => {

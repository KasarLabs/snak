--- conflicted
+++ resolved
@@ -1,17 +1,12 @@
-import { getAddress } from 'src/lib/agent/plugins/core/account/getAddress';
+import { getAddress } from 'src/lib/agent/plugins/core/account/actions/getAddress';
 import {
   createMockInvalidStarknetAgent,
   createMockStarknetAgent,
 } from 'test/jest/setEnvVars';
-<<<<<<< HEAD
-=======
 
 const agent = createMockStarknetAgent();
 const wrong_agent = createMockInvalidStarknetAgent();
->>>>>>> a5c93549
 
-const agent = createMockStarknetAgent();
-const wrong_agent = createMockInvalidStarknetAgent();
 describe('getAddress', () => {
   describe('With perfect match inputs', () => {
     it('returns success with account address', async () => {

import { setTimeout } from 'timers/promises';
<<<<<<< HEAD
import { createMockStarknetAgent } from 'test/jest/setEnvVars';
=======
import {
  createMockInvalidStarknetAgent,
  createMockStarknetAgent,
} from 'test/jest/setEnvVars';
>>>>>>> a5c93549
import { swapTokens } from 'src/lib/agent/plugins/avnu/actions/swap';
import { SwapParams } from 'src/lib/agent/plugins/avnu/types';

const agent = createMockStarknetAgent();
<<<<<<< HEAD
=======
const wrong_agent = createMockInvalidStarknetAgent();
>>>>>>> a5c93549

describe('Swap Token with avnu-sdk', () => {
  describe('With perfect match inputs', () => {
    it('should swap token 0.1 ETH to STRK', async () => {
      // Arrange
      const params: SwapParams = {
        sellTokenSymbol: 'ETH',
        buyTokenSymbol: 'STRK',
        sellAmount: 0.1,
      };
      // Act
      await setTimeout(500);

      const result = await swapTokens(agent, params);
      const parsed = JSON.parse(result);

      // Assert
      await setTimeout(500);
      expect(parsed).toMatchObject({
        status: 'success',
        sellAmount: 0.1,
        sellToken: 'ETH',
        buyToken: 'STRK',
      });
    });
    it('should swap token 12 STRK to ETH', async () => {
      // Arrange
      const params: SwapParams = {
        sellTokenSymbol: 'STRK',
        buyTokenSymbol: 'ETH',
        sellAmount: 12,
      };
      // Act
      const result = await swapTokens(agent, params);
      const parsed = JSON.parse(result);
      // Assert
      expect(parsed).toMatchObject({
        status: 'success',
        sellAmount: 12,
        sellToken: 'STRK',
        buyToken: 'ETH',
      });
    });
  });
  describe('With wrong input', () => {
    it('should fail reason : negative sell amount', async () => {
      // Arrange
      const params: SwapParams = {
        sellTokenSymbol: 'ETH',
        buyTokenSymbol: 'STRK',
        sellAmount: -12,
      };
      // Act
      const result = await swapTokens(agent, params);
      const parsed = JSON.parse(result);
      // Assert
      expect(parsed.status).toBe('failure');
    });
    it('should fail reason : invalid sell Token Symbol', async () => {
      // Arrange
      const params: SwapParams = {
        sellTokenSymbol: 'NOTSTRK',
        buyTokenSymbol: 'USDT',
        sellAmount: 15,
      };
      // Act
      const result = await swapTokens(agent, params);
      const parsed = JSON.parse(result);
      // Assert
      expect(parsed.status).toBe('failure');
      expect(parsed.error).toBe(
        `Sell token ${params.sellTokenSymbol} not supported`
      );
    });
    it('should fail reason : invalid buy Token Symbol', async () => {
      // Arrange
      const params: SwapParams = {
        sellTokenSymbol: 'STRK',
        buyTokenSymbol: 'NOTUSDT',
        sellAmount: 15,
      };
      // Act
      const result = await swapTokens(agent, params);
      const parsed = JSON.parse(result);
      // Assert
      expect(parsed.status).toBe('failure');
      expect(parsed.error).toBe(
        `Buy token ${params.buyTokenSymbol} not supported`
      );
    });
    it('should fail reason : invalid reason wrong private key', async () => {
      // Arrange
      const params: SwapParams = {
        sellTokenSymbol: 'STRK',
        buyTokenSymbol: 'USDC',
        sellAmount: 300,
      };
      // Act
<<<<<<< HEAD
      const result = await swapTokens(agent, params);
=======
      const result = await swapTokens(wrong_agent, params);
>>>>>>> a5c93549
      const parsed = JSON.parse(result);
      // Assert
      expect(parsed.status).toBe('failure');
    });
  });
});<|MERGE_RESOLUTION|>--- conflicted
+++ resolved
@@ -1,20 +1,13 @@
 import { setTimeout } from 'timers/promises';
-<<<<<<< HEAD
-import { createMockStarknetAgent } from 'test/jest/setEnvVars';
-=======
 import {
   createMockInvalidStarknetAgent,
   createMockStarknetAgent,
 } from 'test/jest/setEnvVars';
->>>>>>> a5c93549
 import { swapTokens } from 'src/lib/agent/plugins/avnu/actions/swap';
 import { SwapParams } from 'src/lib/agent/plugins/avnu/types';
 
 const agent = createMockStarknetAgent();
-<<<<<<< HEAD
-=======
 const wrong_agent = createMockInvalidStarknetAgent();
->>>>>>> a5c93549
 
 describe('Swap Token with avnu-sdk', () => {
   describe('With perfect match inputs', () => {
@@ -113,11 +106,7 @@
         sellAmount: 300,
       };
       // Act
-<<<<<<< HEAD
-      const result = await swapTokens(agent, params);
-=======
       const result = await swapTokens(wrong_agent, params);
->>>>>>> a5c93549
       const parsed = JSON.parse(result);
       // Assert
       expect(parsed.status).toBe('failure');

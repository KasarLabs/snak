--- conflicted
+++ resolved
@@ -1,8 +1,7 @@
 import { getBalance } from 'src/lib/agent/plugins/core/token/getBalances';
 import { Contract } from 'starknet';
-import { string } from 'zod';
 import { createMockStarknetAgent } from 'test/jest/setEnvVars';
-import { ERC20_ABI } from 'src/lib/agent/method/core/token/abis/erc20Abi';
+import { ERC20_ABI } from 'src/lib/agent/plugins/core/token/abis/erc20Abi';
 
 const agent = createMockStarknetAgent();
 
@@ -39,11 +38,7 @@
 
     it('should return correct USDC balance with 6 decimals', async () => {
       const params = {
-<<<<<<< HEAD
         accountAddress: process.env.PUBLIC_ADDRESS as string,
-=======
-        walletAddress: process.env.STARKNET_PUBLIC_ADDRESS as string,
->>>>>>> cf954f65
         assetSymbol: 'USDC',
       };
 

<<<<<<< HEAD
import { getOwnBalance } from 'src/lib/agent/method/read/getBalances';
import { createMockInvalidStarknetAgent, createMockStarknetAgent } from 'test/jest/setEnvVars';

const agent = createMockStarknetAgent();
=======
import { getOwnBalance } from 'src/lib/agent/method/core/token/getBalances';
import * as C from '../../../utils/constant';
>>>>>>> 1e9f521d

describe('getOwnBlance', () => {
  describe('With perfect match inputs', () => {
    it('should return actual ETH balance', async () => {
      // Arrange
      const params = {
        symbol: 'ETH',
      };

      // Act
      const result = await getOwnBalance(agent, params);
      const parsed = JSON.parse(result);

      // Assert
      expect(parsed.status).toBe('success');
    });
    it('should return actual USDT balance', async () => {
      // Arrange
      const params = {
        symbol: 'USDT',
      };

      // Act
      const result = await getOwnBalance(agent, params);
      const parsed = JSON.parse(result);

      // Assert
      expect(parsed.status).toBe('success');
    });
  });
  describe('With wrong params', () => {
    it('should fail reason : invalid private_key', async () => {
      // Arrange
      const params = {
        symbol: 'ETH',
      };
      const invalidAgent = createMockInvalidStarknetAgent();
      

      // Act
      const result = await getOwnBalance(invalidAgent, params);
      const parsed = JSON.parse(result);

      // Assert
      expect(parsed.status).toBe('failure');
    });
    it('should fail reason : invalid symbol', async () => {
      // Arrange
      const params = {
        symbol: 'UNKNOWN',
      };

      // Act
      const result = await getOwnBalance(agent, params);
      const parsed = JSON.parse(result);

      // Assert
      expect(parsed.status).toBe('failure');
    });
  });
});<|MERGE_RESOLUTION|>--- conflicted
+++ resolved
@@ -1,12 +1,7 @@
-<<<<<<< HEAD
-import { getOwnBalance } from 'src/lib/agent/method/read/getBalances';
+import { getOwnBalance } from 'src/lib/agent/method/core/token/getBalances';
 import { createMockInvalidStarknetAgent, createMockStarknetAgent } from 'test/jest/setEnvVars';
 
 const agent = createMockStarknetAgent();
-=======
-import { getOwnBalance } from 'src/lib/agent/method/core/token/getBalances';
-import * as C from '../../../utils/constant';
->>>>>>> 1e9f521d
 
 describe('getOwnBlance', () => {
   describe('With perfect match inputs', () => {

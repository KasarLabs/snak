<<<<<<< HEAD
import { getOwnBalance } from 'src/lib/agent/method/core/token/getBalances';
import {
  createMockInvalidStarknetAgent,
  createMockStarknetAgent,
} from 'test/jest/setEnvVars';

const agent = createMockStarknetAgent();
=======
import { getOwnBalance } from 'src/lib/agent/plugins/core/token/getBalances';
import * as C from '../../../utils/constant';
>>>>>>> cf954f65

describe('getOwnBlance', () => {
  describe('With perfect match inputs', () => {
    it('should return actual ETH balance', async () => {
      // Arrange
      const params = {
        symbol: 'ETH',
      };

      // Act
      const result = await getOwnBalance(agent, params);
      const parsed = JSON.parse(result);

      // Assert
      expect(parsed.status).toBe('success');
    });
    it('should return actual USDT balance', async () => {
      // Arrange
      const params = {
        symbol: 'USDT',
      };

      // Act
      const result = await getOwnBalance(agent, params);
      const parsed = JSON.parse(result);

      // Assert
      expect(parsed.status).toBe('success');
    });
  });
  describe('With wrong params', () => {
    it('should fail reason : invalid private_key', async () => {
      // Arrange
      const params = {
        symbol: 'ETH',
      };
      const invalidAgent = createMockInvalidStarknetAgent();

      // Act
      const result = await getOwnBalance(invalidAgent, params);
      const parsed = JSON.parse(result);

      // Assert
      expect(parsed.status).toBe('failure');
    });
    it('should fail reason : invalid symbol', async () => {
      // Arrange
      const params = {
        symbol: 'UNKNOWN',
      };

      // Act
<<<<<<< HEAD
      const result = await getOwnBalance(agent, params);
=======
      const result = await getOwnBalance(
        params,
        process.env.STARKNET_PRIVATE_KEY
      );
>>>>>>> cf954f65
      const parsed = JSON.parse(result);

      // Assert
      expect(parsed.status).toBe('failure');
    });
  });
});<|MERGE_RESOLUTION|>--- conflicted
+++ resolved
@@ -1,15 +1,10 @@
-<<<<<<< HEAD
-import { getOwnBalance } from 'src/lib/agent/method/core/token/getBalances';
+import { getOwnBalance } from 'src/lib/agent/plugins/core/token/getBalances';
 import {
   createMockInvalidStarknetAgent,
   createMockStarknetAgent,
 } from 'test/jest/setEnvVars';
 
 const agent = createMockStarknetAgent();
-=======
-import { getOwnBalance } from 'src/lib/agent/plugins/core/token/getBalances';
-import * as C from '../../../utils/constant';
->>>>>>> cf954f65
 
 describe('getOwnBlance', () => {
   describe('With perfect match inputs', () => {
@@ -62,14 +57,7 @@
       };
 
       // Act
-<<<<<<< HEAD
       const result = await getOwnBalance(agent, params);
-=======
-      const result = await getOwnBalance(
-        params,
-        process.env.STARKNET_PRIVATE_KEY
-      );
->>>>>>> cf954f65
       const parsed = JSON.parse(result);
 
       // Assert

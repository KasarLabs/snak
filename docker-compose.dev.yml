services:
  postgres:
    image: pgvector/pgvector:pg17
    container_name: 'postgresql'
    ports:
      - '5432:5432'
    env_file:
      - .env
    volumes:
      - ./packages/database/initdb:/docker-entrypoint-initdb.d
    healthcheck:
      test: ['CMD-SHELL', 'pg_isready -U $${POSTGRES_USER}']
      interval: 10s
      timeout: 5s
      retries: 5
    command: >
      postgres
        -c logging_collector=on
        -c log_directory=/etc/postgresql/log
        -c log_file_mode=0664
        -c log_filename='postgresql-%Y-%m-%d_%H:%M:%S.log'
<<<<<<< HEAD
    restart: unless-stopped
=======
    restart: unless-stopped

>>>>>>> 8c72e7b8
<|MERGE_RESOLUTION|>--- conflicted
+++ resolved
@@ -19,9 +19,5 @@
         -c log_directory=/etc/postgresql/log
         -c log_file_mode=0664
         -c log_filename='postgresql-%Y-%m-%d_%H:%M:%S.log'
-<<<<<<< HEAD
-    restart: unless-stopped
-=======
     restart: unless-stopped
 
->>>>>>> 8c72e7b8

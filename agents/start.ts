--- conflicted
+++ resolved
@@ -13,11 +13,7 @@
 import path from 'path';
 import { fileURLToPath } from 'url';
 import { dirname } from 'path';
-<<<<<<< HEAD
-import { logger } from "@kasarlabs/core";
-=======
 import { logger } from '@kasarlabs/core';
->>>>>>> c57cc3a1
 
 // Global deactivation of LangChain logs
 process.env.LANGCHAIN_TRACING = 'false';

--- conflicted
+++ resolved
@@ -3,12 +3,7 @@
 import { RpcProvider } from 'starknet';
 import { createAutonomousAgent } from './autonomousAgents.js';
 import { JsonConfig } from './jsonConfig.js';
-<<<<<<< HEAD
-import { TelegramInterface } from '../common/index.js';
-import TelegramBot from 'node-telegram-bot-api';
 import { HumanMessage } from '@langchain/core/messages';
-=======
->>>>>>> 118a1413
 import { PostgresAdaptater } from './databases/postgresql/src/database.js';
 import { PostgresDatabasePoolInterface } from './databases/postgresql/src/interfaces/interfaces.js';
 import logger from './logger.js';
@@ -204,9 +199,7 @@
         new_params
       ).connectDatabase();
       if (!new_database_connection) {
-        throw new Error(
-          'Error when trying to connect to your Postgres database'
-        );
+        throw new Error('Error when trying to connect to your database');
       }
       try {
         // Assuming there's a public method like query() or execute() in PostgresAdaptater

import { ChatAnthropic } from '@langchain/anthropic';
import { AiConfig } from '../common/index.js';
import { ChatOpenAI } from '@langchain/openai';
import { ChatGoogleGenerativeAI } from '@langchain/google-genai';
import { ChatOllama } from '@langchain/ollama';
import { ChatDeepSeek } from '@langchain/deepseek';
import { StarknetAgentInterface } from './tools/tools.js';
import { createSignatureTools } from './tools/signatureTools.js';
import { createReactAgent } from '@langchain/langgraph/prebuilt';
import { createAllowedToollkits } from './tools/external_tools.js';
import { createAllowedTools } from './tools/tools.js';
<<<<<<< HEAD
import logger from './logger.js';
=======
import { MCP_CONTROLLER } from './mcp/src/mcp.js';
>>>>>>> 1f805d6c

export const createAgent = async (
  starknetAgent: StarknetAgentInterface,
  aiConfig: AiConfig
) => {
  const isSignature = starknetAgent.getSignature().signature === 'wallet';
  const model = () => {
    switch (aiConfig.aiProvider) {
      case 'anthropic':
        if (!aiConfig.aiProviderApiKey) {
          throw new Error(
            'Valid Anthropic api key is required https://docs.anthropic.com/en/api/admin-api/apikeys/get-api-key'
          );
        }
        return new ChatAnthropic({
          modelName: aiConfig.aiModel,
          anthropicApiKey: aiConfig.aiProviderApiKey,
        });
      case 'openai':
        if (!aiConfig.aiProviderApiKey) {
          throw new Error(
            'Valid OpenAI api key is required https://platform.openai.com/api-keys'
          );
        }
        return new ChatOpenAI({
          modelName: aiConfig.aiModel,
          apiKey: aiConfig.aiProviderApiKey,
        });
      case 'gemini':
        if (!aiConfig.aiProviderApiKey) {
          throw new Error(
            'Valid Gemini api key is required https://ai.google.dev/gemini-api/docs/api-key'
          );
        }
        return new ChatGoogleGenerativeAI({
          modelName: aiConfig.aiModel,
          apiKey: aiConfig.aiProviderApiKey,
          convertSystemMessageToHumanContent: true,
        });
      case 'ollama':
        return new ChatOllama({
          model: aiConfig.aiModel,
        });
      case 'deepseek':
        if (!aiConfig.aiProviderApiKey) {
          throw new Error(
            'Valid DeepSeek api key is required https://api-docs.deepseek.com/'
          );
        }
        return new ChatDeepSeek({
          modelName: aiConfig.aiModel,
          apiKey: aiConfig.aiProviderApiKey,
        });
      default:
        throw new Error(`Unsupported AI provider: ${aiConfig.aiProvider}`);
    }
  };

  try {
    const modelSelected = model();
    const json_config = starknetAgent.getAgentConfig();

    if (!json_config) {
      throw new Error('Agent configuration is required');
    }
    let tools;
    if (isSignature === true) {
      tools = await createSignatureTools(json_config.internal_plugins);
    } else {
      const allowedTools = await createAllowedTools(
        starknetAgent,
        json_config.internal_plugins
      );

      const allowedToolsKits = json_config.external_plugins
        ? createAllowedToollkits(json_config.external_plugins)
        : null;

      tools = allowedToolsKits
        ? [...allowedTools, ...allowedToolsKits]
        : [...allowedTools];
    }
    if (json_config.mcp === true) {
      const mcp = new MCP_CONTROLLER();
      await mcp.initializeConnections();
      console.log(mcp.getTools());
      tools = [...tools, ...mcp.getTools()];
    }

    const agent = createReactAgent({
      llm: modelSelected,
      tools,
      messageModifier: json_config.prompt,
    });

    return agent;
  } catch (error) {
    logger.error('Failed to create an agent : ', error);
    throw error;
  }
};<|MERGE_RESOLUTION|>--- conflicted
+++ resolved
@@ -9,11 +9,8 @@
 import { createReactAgent } from '@langchain/langgraph/prebuilt';
 import { createAllowedToollkits } from './tools/external_tools.js';
 import { createAllowedTools } from './tools/tools.js';
-<<<<<<< HEAD
 import logger from './logger.js';
-=======
 import { MCP_CONTROLLER } from './mcp/src/mcp.js';
->>>>>>> 1f805d6c
 
 export const createAgent = async (
   starknetAgent: StarknetAgentInterface,

import { ChatAnthropic } from '@langchain/anthropic';
import { AiConfig } from '../common/index.js';
import { ChatOpenAI, OpenAIEmbeddings } from '@langchain/openai';
import { ChatGoogleGenerativeAI } from '@langchain/google-genai';
import { ChatOllama } from '@langchain/ollama';
import { ChatDeepSeek } from '@langchain/deepseek';
import { StarknetAgentInterface } from './tools/tools.js';
import { createSignatureTools } from './tools/signatureTools.js';
import { ToolNode } from '@langchain/langgraph/prebuilt';
import { createAllowedToollkits } from './tools/external_tools.js';
import { createAllowedTools } from './tools/tools.js';
<<<<<<< HEAD
import {
  Annotation,
  CompiledStateGraph,
  MemorySaver,
  MessagesAnnotation,
  StateGraph,
} from '@langchain/langgraph';
import {
  AIMessage,
  BaseMessage,
  HumanMessage,
  isSystemMessage,
  isToolMessage,
  SystemMessage,
  ToolMessage,
} from '@langchain/core/messages';
import { DynamicStructuredTool, Tool, tool } from '@langchain/core/tools';
import { z } from 'zod';
import {
  ChatPromptTemplate,
  MessagesPlaceholder,
} from '@langchain/core/prompts';
import { LangGraphRunnableConfig } from '@langchain/langgraph';

import { CustomHuggingFaceEmbeddings } from './customEmbedding.js';

import { Memory } from "mem0ai/oss"
=======
import { MCP_CONTROLLER } from './mcp/src/mcp.js';
>>>>>>> 1f805d6c

export const createAgent = async (
  starknetAgent: StarknetAgentInterface,
  aiConfig: AiConfig
) => {
  const isSignature = starknetAgent.getSignature().signature === 'wallet';
  const model = () => {
    switch (aiConfig.aiProvider) {
      case 'anthropic':
        if (!aiConfig.aiProviderApiKey) {
          throw new Error(
            'Valid Anthropic api key is required https://docs.anthropic.com/en/api/admin-api/apikeys/get-api-key'
          );
        }
        return new ChatAnthropic({
          modelName: aiConfig.aiModel,
          anthropicApiKey: aiConfig.aiProviderApiKey,
        });
      case 'openai':
        if (!aiConfig.aiProviderApiKey) {
          throw new Error(
            'Valid OpenAI api key is required https://platform.openai.com/api-keys'
          );
        }
        return new ChatOpenAI({
          modelName: aiConfig.aiModel,
          apiKey: aiConfig.aiProviderApiKey,
          temperature: 0,
        });
      case 'gemini':
        if (!aiConfig.aiProviderApiKey) {
          throw new Error(
            'Valid Gemini api key is required https://ai.google.dev/gemini-api/docs/api-key'
          );
        }
        return new ChatGoogleGenerativeAI({
          modelName: aiConfig.aiModel,
          apiKey: aiConfig.aiProviderApiKey,
          convertSystemMessageToHumanContent: true,
        });
      case 'ollama':
        return new ChatOllama({
          model: aiConfig.aiModel,
        });
      case 'deepseek':
        if (!aiConfig.aiProviderApiKey) {
          throw new Error(
            'Valid DeepSeek api key is required https://api-docs.deepseek.com/'
          );
        }
        return new ChatDeepSeek({
          modelName: aiConfig.aiModel,
          apiKey: aiConfig.aiProviderApiKey,
        });
      default:
        throw new Error(`Unsupported AI provider: ${aiConfig.aiProvider}`);
    }
  };

  try {
	const mem0 = new Memory({
		llm: {
			provider: aiConfig.aiProvider,
			config: {
				apiKey: aiConfig.aiProviderApiKey,
        model: aiConfig.aiModel,
			},
		},
    embedder : {
      provider : aiConfig.aiProvider,
      config : {
        apiKey : aiConfig.aiProviderApiKey,
        model: "text-embedding-3-small"
      }
    }
	});
	  //mem0.deleteAll({userId : "default_user"})
    const json_config = starknetAgent.getAgentConfig();
    json_config.memory = true;
    const embeddings = new CustomHuggingFaceEmbeddings({
      model: 'Xenova/all-MiniLM-L6-v2',
      dtype: 'fp32',
    });

    // const embeddings = new OpenAIEmbeddings({
    //   model: 'text-embedding-3-small',
    //   apiKey: aiConfig.embeddingKey,
    // });

    const embeddingDimensions = 384; //1536 for OpenAI, 512 for TensorFlow, 384 for HuggingFace
    if (!json_config) {
      throw new Error('Agent configuration is required');
    }
<<<<<<< HEAD
    let databaseConnection = null;
    if (json_config.memory) {
      const databaseName = json_config.chat_id;
      databaseConnection = await starknetAgent.createDatabase(databaseName);
      if (!databaseConnection) {
        throw new Error(`Failed to create or connect to database: `);
      }
      try {
        const dbCreation = await databaseConnection.createTable({
          table_name: 'agent_memories',
          fields: new Map<string, string>([
            ['id', 'SERIAL PRIMARY KEY'],
            ['user_id', 'VARCHAR(100)'],
            ['content', 'TEXT'],
            ['embedding', `vector(${embeddingDimensions})`],
            ['created_at', 'TIMESTAMP DEFAULT CURRENT_TIMESTAMP'],
            ['metadata', 'TEXT'],
          ]),
        });
        if (dbCreation.code == '42P07')
          console.log('Agent memory table already exists');
        else console.log('Agent memory table successfully created');
      } catch (error) {
        console.error('Error creating memories table:', error);
        throw error;
      }
    }

    let toolsList: (Tool | DynamicStructuredTool<any>)[];

=======
    let tools;
>>>>>>> 1f805d6c
    if (isSignature === true) {
      toolsList = await createSignatureTools(json_config.internal_plugins);
    } else {
      const allowedTools = await createAllowedTools(
        starknetAgent,
        json_config.internal_plugins
      );

      const allowedToolsKits = await createAllowedToollkits(
        json_config.external_plugins
      );

      toolsList = allowedToolsKits
        ? [...allowedTools, ...allowedToolsKits]
        : [...allowedTools];
    }
    if (json_config.mcp === true) {
      const mcp = new MCP_CONTROLLER();
      await mcp.initializeConnections();
      console.log(mcp.getTools());
      tools = [...tools, ...mcp.getTools()];
    }

    const GraphState = Annotation.Root({
      messages: Annotation<BaseMessage[]>({
        reducer: (x, y) => x.concat(y),
      }),
      memories: Annotation<string>,
    });

    const upsertMemoryToolDB = tool(
      async ({ content }, config: LangGraphRunnableConfig): Promise<string> => {
        try {
          const userId = config.configurable?.userId || 'default_user';
          const embeddingResult = await embeddings.embedQuery(content);
          const embeddingString = `[${embeddingResult.join(',')}]`;
          const metadata = JSON.stringify({
            timestamp: new Date().toISOString(),
          });

          //console.log('\nInserting inside the table : ', content);
          if (databaseConnection) {
            await databaseConnection.insert({
              table_name: 'agent_memories',
              fields: new Map<string, string | string[]>([
                ['id', 'DEFAULT'],
                ['user_id', userId],
                ['content', content],
                ['embedding', embeddingString],
                ['metadata', metadata],
              ]),
            });
          }

          return 'Memory stored successfully.';
        } catch (error) {
          console.error('Error storing memory:', error);
          return 'Failed to store memory.';
        }
      },
      {
        name: 'upsert_memory',
        schema: z.object({
          content: z.string().describe('The content of the memory to store.'),
        }),
        description:
          "CREATE, UPDATE or DELETE persistent MEMORIES to persist across conversations. In your system prompt, you have access to the MEMORIES relevant to the user's query, each having their own MEMORY ID. Include the MEMORY ID when updating or deleting a MEMORY. Omit when creating a new MEMORY - it will be created for you. Proactively call this tool when you: 1.Identify a new USER preference. 2.Receive an explicit USER request to remember something or otherwise alter your behavior. 3. Are working and want to record important context. 4. Identify that an existing MEMORY is incorrect or outdated.",
      }
    );

    const addMemoriesFromDB = async (
      state: typeof MessagesAnnotation.State,
      config: LangGraphRunnableConfig
    ) => {
      try {
        if (!databaseConnection)
          return {
            memories: '',
          };
        const userId = config.configurable?.userId || 'default_user';
        const lastMessage = state.messages[state.messages.length - 1]
          .content as string;

        const queryEmbedding = await embeddings.embedQuery(lastMessage);
        const queryEmbeddingStr = `[${queryEmbedding.join(',')}]`;
        const similarMemoriesQuery = `
          SELECT id, content, 1 - (embedding <=> '${queryEmbeddingStr}'::vector) as similarity
          FROM agent_memories
          WHERE user_id = '${userId}'
          ORDER BY similarity DESC
          LIMIT 4
        `;

        const results = await databaseConnection.query(similarMemoriesQuery);
        // if (results.query) {
        //   console.log('\n\nDATABASE CONTENT :\n-------');
        //   for (const row of results.query.rows) {
        //     console.log('Raw data : ', JSON.stringify(row));
        //   }
        //   console.log('-------\n');
        // }
        let memories = '\n';
        if (results.query) {
          memories = results.query.rows
            .map((row) => {
              // Format each memory with its content and similarity score
              return `Memory [id: ${row.id}, similarity: ${row.similarity.toFixed(4)}]: ${row.content}`;
            })
            .join('\n');
        }
        //console.log('Memories :\n-------\n', memories, '\n-------\n');

        return {
          memories: memories,
        };
      } catch (error) {
        console.error('Error retrieving memories:', error);
        return {
          memories: '',
        };
      }
    };

    //if (json_config.memory) toolsList.push(upsertMemoryToolDB);
    const toolNode = new ToolNode<typeof GraphState.State>(toolsList);
    const modelSelected = model().bindTools(toolsList);

    const configPrompt = json_config.prompt.content;

    const baseSystemtPrompt = `${configPrompt}`;
    const memoryPrompt = `Use your upsert_memory tool in order to save the conversation as it goes on.\nThe most 4 relevant memories concerning the query are :\n<memories>\n{memories}\n<memories/>\n;`;
    const finalPrompt = json_config.memory
      ? `${baseSystemtPrompt}\n${memoryPrompt}`
      : `${baseSystemtPrompt}`;

    async function callModel(
      state: typeof GraphState.State
    ): Promise<{ messages: BaseMessage[] }> {
      const prompt = ChatPromptTemplate.fromMessages([
        [
          'system',
          `${finalPrompt}

          {system_message}`,
        ],
        new MessagesPlaceholder('messages'),
      ]);
	  const userMessage = state.messages[state.messages.length - 1].content as string
	  console.log("USER MESSAGE: ", userMessage)
	  const relevantMemories = await mem0.search(state.messages[state.messages.length - 1].content as string, { userId: "default_user" , limit : 1});

	  const memoriesStr = relevantMemories.results
	  .map(entry => `- ${entry.memory} (Score: ${entry.score || 'N/A'})`)
	  .join('\n');
	console.log("Relevant memories : ", memoriesStr, "\n")

      const formattedPrompt = await prompt.formatMessages({
        system_message: '',
        tool_names: toolsList.map((tool) => tool.name).join(', '),
        messages: state.messages,
        memories: state.memories || '',
      });

      const result = await modelSelected.invoke(formattedPrompt);

      return {
        messages: [result],
      };
    }

	async function addMessagesToMem0(messages: BaseMessage[], userId: string = "default_user") {
		console.log("CALLING ADDMESSAGESTOMEM0")
		const mem0Messages = messages.map(msg => {
		  // Determine the role based on the message type
		  let role: string;
		  if (msg instanceof AIMessage) {
			role = "assistant";
		  } else if (msg instanceof HumanMessage) {
			role = "user";
		  } else if (msg instanceof SystemMessage) {
			role = "system";
		  } else if (msg instanceof ToolMessage) {
			role = "tool";
		  } else {
			// Default fallback
			role = "user";
		  }

		  // Extract the content from the BaseMessage
		  const content = typeof msg.content === 'string'
			? msg.content
			: JSON.stringify(msg.content);

		  return {
			role,
			content
		  };
		});

		console.log("MEM0 MESSAGES : ", mem0Messages, "\n")

		// Add the converted messages to mem0
		await mem0.add(mem0Messages, { userId });
	  }

    function shouldContinue(state: typeof GraphState.State) {
      const messages = state.messages;
      const lastMessage = messages[messages.length - 1] as AIMessage;
		addMessagesToMem0(messages)

      if (lastMessage.tool_calls?.length) {
        return 'tools';
      }
      return 'end';
    }

    const saveMemoryToDB = async (
      state: typeof GraphState.State,
      config: LangGraphRunnableConfig
    ) => {
      try {
        if (!databaseConnection) return {};

        const userId = config.configurable?.userId || 'default_user';

        const filteredMessages = state.messages.filter(
          (msg: BaseMessage) => !isSystemMessage(msg) && !isToolMessage(msg)
        ) as BaseMessage[];

        const messages = [
          ...state.messages,
          new HumanMessage({ content: "Create a summary of the conversation above" }),
        ];

        const response = await modelSelected.invoke(messages)

        const lastMessages = response.content as string;

        // Generate embeddings for the extracted conversation
        const embeddingResult = await embeddings.embedQuery(lastMessages);
        const embeddingString = `[${embeddingResult.join(',')}]`;
        const metadata = JSON.stringify({
          timestamp: new Date().toISOString(),
        });

        // Insert memory into the database
        await databaseConnection.insert({
          table_name: 'agent_memories',
          fields: new Map<string, string | string[]>([
            ['id', 'DEFAULT'],
            ['user_id', userId],
            ['content', lastMessages],
            ['embedding', embeddingString],
            ['metadata', metadata],
          ]),
        });

        return {};
      } catch (error) {
        console.error('Error saving memory:', error);
        return {};
      }
    };

    const workflow = new StateGraph(GraphState)
      .addNode('agent', callModel)
      .addNode('tools', toolNode)
      .addNode('save_memory', saveMemoryToDB);
    if (json_config.memory) {
      workflow
        .addNode('memory', addMemoriesFromDB)
        .addEdge('__start__', 'memory')
        .addEdge('memory', 'agent');
    } else {
      workflow.addEdge('__start__', 'agent');
    }
    workflow
      .addConditionalEdges('agent', shouldContinue)
      .addEdge('tools', 'agent')
      .addEdge('save_memory', '__end__');

    const checkpointer = new MemorySaver();
    const app = workflow.compile({
      ...(json_config.memory ? { checkpointer: checkpointer } : {}),
    });

    return app;
  } catch (error) {
    console.error(
      `⚠️ Ensure your environment variables are set correctly according to your config/agent.json file.`
    );
    console.error('Failed to load or parse JSON config:', error);
    throw error;
  }
};<|MERGE_RESOLUTION|>--- conflicted
+++ resolved
@@ -9,7 +9,6 @@
 import { ToolNode } from '@langchain/langgraph/prebuilt';
 import { createAllowedToollkits } from './tools/external_tools.js';
 import { createAllowedTools } from './tools/tools.js';
-<<<<<<< HEAD
 import {
   Annotation,
   CompiledStateGraph,
@@ -26,7 +25,7 @@
   SystemMessage,
   ToolMessage,
 } from '@langchain/core/messages';
-import { DynamicStructuredTool, Tool, tool } from '@langchain/core/tools';
+import { DynamicStructuredTool, StructuredTool, Tool, tool } from '@langchain/core/tools';
 import { z } from 'zod';
 import {
   ChatPromptTemplate,
@@ -37,9 +36,7 @@
 import { CustomHuggingFaceEmbeddings } from './customEmbedding.js';
 
 import { Memory } from "mem0ai/oss"
-=======
 import { MCP_CONTROLLER } from './mcp/src/mcp.js';
->>>>>>> 1f805d6c
 
 export const createAgent = async (
   starknetAgent: StarknetAgentInterface,
@@ -133,7 +130,6 @@
     if (!json_config) {
       throw new Error('Agent configuration is required');
     }
-<<<<<<< HEAD
     let databaseConnection = null;
     if (json_config.memory) {
       const databaseName = json_config.chat_id;
@@ -162,11 +158,8 @@
       }
     }
 
-    let toolsList: (Tool | DynamicStructuredTool<any>)[];
-
-=======
-    let tools;
->>>>>>> 1f805d6c
+    let toolsList: (Tool | DynamicStructuredTool<any> | StructuredTool)[];
+
     if (isSignature === true) {
       toolsList = await createSignatureTools(json_config.internal_plugins);
     } else {
@@ -187,7 +180,7 @@
       const mcp = new MCP_CONTROLLER();
       await mcp.initializeConnections();
       console.log(mcp.getTools());
-      tools = [...tools, ...mcp.getTools()];
+      toolsList = [...toolsList, ...mcp.getTools()];
     }
 
     const GraphState = Annotation.Root({
@@ -294,7 +287,7 @@
     const toolNode = new ToolNode<typeof GraphState.State>(toolsList);
     const modelSelected = model().bindTools(toolsList);
 
-    const configPrompt = json_config.prompt.content;
+    const configPrompt = json_config.prompt?.content;
 
     const baseSystemtPrompt = `${configPrompt}`;
     const memoryPrompt = `Use your upsert_memory tool in order to save the conversation as it goes on.\nThe most 4 relevant memories concerning the query are :\n<memories>\n{memories}\n<memories/>\n;`;

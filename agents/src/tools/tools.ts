import { DynamicStructuredTool, tool } from '@langchain/core/tools';
import { RpcProvider } from 'starknet';
import { JsonConfig } from '../jsonConfig.js';
import { PostgresAdaptater } from '../databases/postgresql/src/database.js';
import logger from '../logger.js';

/**
 * @interface StarknetAgentInterface
 * @description Interface for the Starknet agent
 * @property {() => { accountPublicKey: string; accountPrivateKey: string; }} getAccountCredentials - Function to get the account credentials
 * @property {() => { aiModel: string; aiProviderApiKey: string; }} getModelCredentials - Function to get the model credentials
 * @property {() => { signature: string; }} getSignature - Function to get the signature
 * @property {() => RpcProvider} getProvider - Function to get the provider
 * @property {() => JsonConfig} getAgentConfig - Function to get the agent configuration
 * @property {() => PostgresAdaptater[]} getDatabase - Function to get the database
 * @property {(database_name: string) => Promise<void>} connectDatabase - Function to connect to a database
 * @property {(database_name: string) => Promise<PostgresAdaptater | undefined>} createDatabase - Function to create a database
 * @property {(name: string) => PostgresAdaptater | undefined} getDatabaseByName - Function to get a database by name
 */
export interface StarknetAgentInterface {
  getAccountCredentials: () => {
    accountPublicKey: string;
    accountPrivateKey: string;
  };
  getModelCredentials: () => {
    aiModel: string;
    aiProviderApiKey: string;
  };
  getSignature: () => {
    signature: string;
  };
  getProvider: () => RpcProvider;
  getAgentConfig: () => JsonConfig | undefined;
  getDatabase: () => PostgresAdaptater[];
  connectDatabase: (database_name: string) => Promise<void>;
  createDatabase: (
    database_name: string
  ) => Promise<PostgresAdaptater | undefined>;
  getDatabaseByName: (name: string) => PostgresAdaptater | undefined;
}

<<<<<<< HEAD
export interface StarknetTool<P = unknown> {
=======
/**
 * @interface StarknetTool
 * @description Interface for the Starknet tool
 * @property {string} name - The name of the tool
 * @property {string} plugins - The plugins for the tool
 * @property {string} description - The description of the tool
 * @property {Zod.AnyZodObject} schema - The schema for the tool
 * @property {string} responseFormat - The response format for the tool
 * @property {(agent: StarknetAgentInterface, params: any, plugins_manager?: any) => Promise<unknown>} execute - Function to execute the tool
 */
export interface StarknetTool<P = any> {
>>>>>>> 118a1413
  name: string;
  plugins: string;
  description: string;
  schema?: Zod.AnyZodObject;
  responseFormat?: string;
  execute: (
    agent: StarknetAgentInterface,
    params: P,
    plugins_manager?: any
  ) => Promise<unknown>;
}

/**
 * @class StarknetToolRegistry
 * @description Class for the Starknet tool registry
 * @property {StarknetTool[]} tools - The tools
 * @method {void} registerTool - Method to register a tool
 * @method {Promise<StarknetTool[]>} createAllowedTools - Method to create allowed tools
 *
 */
export class StarknetToolRegistry {
  private static tools: StarknetTool[] = [];

  static registerTool<P>(tool: StarknetTool<P>): void {
    this.tools.push(tool);
  }

  /**
   * @static
   * @async
   * @function createAllowedTools
   * @description Creates allowed tools
   * @param {StarknetAgentInterface} agent - The Starknet agent
   * @param {string[]} allowed_tools - The allowed tools
   * @returns {Promise<StarknetTool[]>} The allowed tools
   */
  static async createAllowedTools(
    agent: StarknetAgentInterface,
    allowed_tools: string[]
  ) {
    await registerTools(agent, allowed_tools, this.tools);
    return this.tools.map(({ name, description, schema, execute }) =>
      tool(async (params: any) => execute(agent, params), {
        name,
        description,
        ...(schema && { schema }),
      })
    );
  }
}

<<<<<<< HEAD
=======
/**
 * @async
 * @function registerTools
 * @description Registers tools
 * @param {StarknetAgentInterface} agent - The Starknet agent
 * @param {string[]} allowed_tools - The allowed tools
 * @param {StarknetTool[]} tools - The tools
 * @returns {Promise<void>}
 * @throws {Error} Throws an error if the tools cannot be registered
 */
>>>>>>> 118a1413
export const registerTools = async (
  agent: StarknetAgentInterface,
  allowed_tools: string[],
  tools: StarknetTool[]
) => {
  try {
    let index = 0;
    await Promise.all(
      allowed_tools.map(async (tool) => {
        index = index + 1;

        const imported_tool = await import(
          `@starknet-agent-kit/plugin-${tool}/dist/index.js`
        );
        if (typeof imported_tool.registerTools !== 'function') {
          return false;
        }
        await imported_tool.registerTools(tools, agent);
        return true;
      })
    );
    if (tools.length === 0) {
      logger.warn('No tools registered');
    }
  } catch (error) {
    logger.error(error);
  }
};

/**
 * @async
 * @function createAllowedTools
 * @description Creates allowed tools
 * @param {StarknetAgentInterface} agent - The Starknet agent
 * @param {string[]} allowed_tools - The allowed tools
 * @throws {Error} Throws an error if the allowed tools cannot be created
 */
export const createAllowedTools = async (
  agent: StarknetAgentInterface,
  allowed_tools: string[]
<<<<<<< HEAD
): Promise<DynamicStructuredTool<any>[]> => {
=======
) => {
  if (allowed_tools.length === 0) {
    logger.warn('No tools allowed');
  }
>>>>>>> 118a1413
  return StarknetToolRegistry.createAllowedTools(agent, allowed_tools);
};

export default StarknetToolRegistry;<|MERGE_RESOLUTION|>--- conflicted
+++ resolved
@@ -39,9 +39,6 @@
   getDatabaseByName: (name: string) => PostgresAdaptater | undefined;
 }
 
-<<<<<<< HEAD
-export interface StarknetTool<P = unknown> {
-=======
 /**
  * @interface StarknetTool
  * @description Interface for the Starknet tool
@@ -52,8 +49,7 @@
  * @property {string} responseFormat - The response format for the tool
  * @property {(agent: StarknetAgentInterface, params: any, plugins_manager?: any) => Promise<unknown>} execute - Function to execute the tool
  */
-export interface StarknetTool<P = any> {
->>>>>>> 118a1413
+export interface StarknetTool<P = unknown> {
   name: string;
   plugins: string;
   description: string;
@@ -105,8 +101,6 @@
   }
 }
 
-<<<<<<< HEAD
-=======
 /**
  * @async
  * @function registerTools
@@ -117,7 +111,6 @@
  * @returns {Promise<void>}
  * @throws {Error} Throws an error if the tools cannot be registered
  */
->>>>>>> 118a1413
 export const registerTools = async (
   agent: StarknetAgentInterface,
   allowed_tools: string[],
@@ -158,14 +151,10 @@
 export const createAllowedTools = async (
   agent: StarknetAgentInterface,
   allowed_tools: string[]
-<<<<<<< HEAD
 ): Promise<DynamicStructuredTool<any>[]> => {
-=======
-) => {
   if (allowed_tools.length === 0) {
     logger.warn('No tools allowed');
   }
->>>>>>> 118a1413
   return StarknetToolRegistry.createAllowedTools(agent, allowed_tools);
 };
 

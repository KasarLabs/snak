--- conflicted
+++ resolved
@@ -4,7 +4,6 @@
 import { createAutonomousAgent } from '../autonomous/autonomousAgents.js';
 import { JsonConfig } from '../../config/jsonConfig.js';
 import { HumanMessage } from '@langchain/core/messages';
-<<<<<<< HEAD
 import {
   logger,
   loadModelsConfig,
@@ -12,27 +11,20 @@
   ApiKeys,
   ModelLevelConfig,
   metrics,
-} from '@snakagent/core';
-=======
-import { logger } from '@hijox/core';
-import { metrics } from '@hijox/core';
->>>>>>> 261b88be
+} from '@hijox/core';
 import { createBox } from '../../prompt/formatting.js';
 import {
   addTokenInfoToBox,
   truncateToTokenLimit,
   estimateTokens,
 } from '../../token/tokenTracking.js';
-<<<<<<< HEAD
 import { BaseChatModel } from '@langchain/core/language_models/chat_models';
 import { ChatOpenAI } from '@langchain/openai';
 import { ChatAnthropic } from '@langchain/anthropic';
 import { ChatGoogleGenerativeAI } from '@langchain/google-genai';
 import { ModelSelectionAgent } from './modelSelectionAgent.js';
-=======
 import { DatabaseCredentials } from '../../tools/types/database.js';
 import { Postgres } from '@hijox/database';
->>>>>>> 261b88be
 
 /**
  * Memory configuration for the agent
@@ -146,11 +138,8 @@
       this.accountPublicKey = config.accountPublicKey;
       this.signature = config.signature;
       this.agentMode = config.agentMode;
-<<<<<<< HEAD
-=======
       this.db_credentials = config.db_credentials;
       // Set the current mode - ensure it's properly set for autonomous mode
->>>>>>> 261b88be
       this.currentMode =
         config.agentMode === 'auto' ||
         config.agentconfig?.mode?.autonomous === true
@@ -558,18 +547,6 @@
     };
   }
 
-  /**
-<<<<<<< HEAD
-=======
-   * Gets the AI model credentials
-   */
-  public getModelCredentials() {
-    return {
-      aiModel: this.aiModel,
-      aiProviderApiKey: this.aiProviderApiKey,
-    };
-  }
-
   public getDatabaseCredentials() {
     return this.db_credentials;
   }
@@ -583,7 +560,6 @@
   }
 
   /**
->>>>>>> 261b88be
    * Gets the agent signature
    */
   public getSignature() {
@@ -1465,21 +1441,4 @@
   public setMemoryConfig(config: MemoryConfig): void {
     this.memory = { ...this.memory, ...config };
   }
-
-  /**
-   * @deprecated This method is deprecated and returns dummy data.
-   * Use direct model access via `this.models` instead.
-   */
-  public getModelCredentials() {
-    logger.warn(
-      'getModelCredentials() is deprecated and should not be relied upon.'
-    );
-    // Return dummy data or throw an error to discourage use
-    return {
-      aiModel: 'deprecated',
-      aiProviderApiKey: 'deprecated',
-      // Consider adding a reference to the new models structure if possible
-      // models: this.models // Maybe too verbose or complex for this context
-    };
-  }
 }
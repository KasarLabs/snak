import {
  SupervisorAgent,
  SupervisorAgentConfig,
} from './supervisor/supervisorAgent.js';
import { RpcProvider } from 'starknet';
import { logger } from '@snakagent/core';
import { AgentConfig, AgentMode } from '../config/agentConfig.js';

/**
 * Configuration for the agent system initialization
 */
export interface AgentSystemConfig {
  starknetProvider: RpcProvider;
  accountPrivateKey: string;
  accountPublicKey: string;
  modelsConfigPath: string;
  agentMode: AgentMode;
  signature: string;
  databaseCredentials: any;
  agentConfigPath?: string;
  debug?: boolean;
}

/**
 * Main class for initializing and managing the agent system
 */
export class AgentSystem {
  private supervisorAgent: SupervisorAgent | null = null;
  private config: AgentSystemConfig;
  private agentConfig: AgentConfig;

  constructor(config: AgentSystemConfig) {
    this.config = config;
    logger.info('Initializing Agent System');
  }

  /**
   * Initializes the agent system.
   * This involves loading the agent configuration (if provided) and setting up the supervisor agent.
   */
  public async init(): Promise<void> {
    try {
      // Load agent configuration if path is provided
      if (this.config.agentConfigPath) {
        logger.debug(
          `AgentSystem: Loading agent configuration from: ${this.config.agentConfigPath}`
        );
        try {
          this.agentConfig = await this.loadAgentConfig(
            this.config.agentConfigPath
          );
        } catch (loadError) {
          logger.error(
            `AgentSystem: Failed to load agent configuration: ${loadError}`
          );
          // Continue without agentConfig if loading fails
          this.agentConfig = null;
        }
      } else {
        logger.warn(
          'AgentSystem: No agentConfigPath provided, proceeding without agent-specific configuration.'
        );
        this.agentConfig = null;
      }

      // Create the config object for SupervisorAgent
      const supervisorConfigObject: SupervisorAgentConfig = {
        modelsConfigPath: this.config.modelsConfigPath,
        debug: this.config.debug,
        starknetConfig: {
          provider: this.config.starknetProvider,
          accountPrivateKey: this.config.accountPrivateKey,
          accountPublicKey: this.config.accountPublicKey,
<<<<<<< HEAD
          agentConfig: this.agentConfig || undefined,
=======
          signature: this.config.signature,
          agentConfig: this.agentConfig,
>>>>>>> 99b0a355
          db_credentials: this.config.databaseCredentials,
        },
      };

      // Initialize the supervisor agent
      this.supervisorAgent = new SupervisorAgent(supervisorConfigObject);

      // Initialize the supervisor, which will initialize all other agents
      await this.supervisorAgent.init();

      logger.info('AgentSystem: Initialization complete');
    } catch (error) {
      logger.error(`AgentSystem: Initialization failed: ${error}`);
      throw new Error(`Failed to initialize agent system: ${error}`);
    }
  }

  /**
   * Loads agent configuration from the specified file path.
   * @param configPath The path to the agent configuration file.
   * @returns A promise that resolves with the parsed AgentConfig.
   * @throws Will throw an error if the configuration file cannot be read or parsed.
   */
  private async loadAgentConfig(configPath: string): Promise<AgentConfig> {
    try {
      const fs = await import('fs/promises');
      const configContent = await fs.readFile(configPath, 'utf-8');
      return JSON.parse(configContent);
    } catch (error) {
      logger.error(
        `Failed to load agent configuration from ${configPath}: ${error}`
      );
      throw new Error(`Failed to load agent configuration: ${error}`);
    }
  }

  /**
   * Executes a command using the agent system.
   * @param input The input string for the command.
   * @param config Optional configuration for the execution.
   * @returns A promise that resolves with the execution result.
   * @throws Will throw an error if the agent system is not initialized or if execution fails.
   */
  public async execute(
    input: string,
    config?: Record<string, any>
  ): Promise<any> {
    if (!this.supervisorAgent) {
      throw new Error('Agent system not initialized. Call init() first.');
    }

    try {
      return await this.supervisorAgent.execute(input, config);
    } catch (error) {
      logger.error(`AgentSystem: Execution error: ${error}`);
      throw error;
    }
  }

  /**
   * Retrieves the supervisor agent instance.
   * @returns The SupervisorAgent instance, or null if not initialized.
   */
  public getSupervisor(): SupervisorAgent | null {
    return this.supervisorAgent;
  }

  /**
   * Retrieves the Starknet agent (main agent).
   * @returns The Starknet agent instance.
   * @throws Will throw an error if the agent system is not initialized.
   */
  public getStarknetAgent(): any {
    if (!this.supervisorAgent) {
      throw new Error('Agent system not initialized. Call init() first.');
    }
    return this.supervisorAgent.getStarknetAgent();
  }

  /**
   * Retrieves an operator by its ID.
   * @param id The ID of the operator to retrieve.
   * @returns The operator instance.
   * @throws Will throw an error if the agent system is not initialized.
   */
  public getOperator(id: string): any {
    if (!this.supervisorAgent) {
      throw new Error('Agent system not initialized. Call init() first.');
    }
    return this.supervisorAgent.getOperator(id);
  }

  /**
   * Releases resources used by the agent system.
   * Sets the supervisor agent to null.
   */
  public async dispose(): Promise<void> {
    logger.debug('AgentSystem: Disposing resources');
    this.supervisorAgent = null;
    logger.info('AgentSystem: Resources disposed');
  }

  /**
   * Starts a hybrid execution flow.
   * @param initialInput The initial input to begin the autonomous execution.
   * @returns A promise that resolves with the initial state and a thread ID for further interaction.
   * @throws Will throw an error if the agent system is not initialized.
   */
  public async startHybridExecution(
    initialInput: string
  ): Promise<{ state: any; threadId: string }> {
    if (!this.supervisorAgent) {
      throw new Error('Agent system not initialized. Call init() first.');
    }

    return await this.supervisorAgent.startHybridExecution(initialInput);
  }

  /**
   * Provides input to a paused hybrid execution.
   * @param input The human input to provide to the execution.
   * @param threadId The thread ID of the paused execution.
   * @returns A promise that resolves with the updated state of the execution.
   * @throws Will throw an error if the agent system is not initialized.
   */
  public async provideHybridInput(
    input: string,
    threadId: string
  ): Promise<any> {
    if (!this.supervisorAgent) {
      throw new Error('Agent system not initialized. Call init() first.');
    }

    return await this.supervisorAgent.provideHybridInput(input, threadId);
  }

  /**
   * Checks if a hybrid execution is currently waiting for user input.
   * @param state The current execution state.
   * @returns True if the execution is waiting for input, false otherwise.
   * @throws Will throw an error if the agent system is not initialized.
   */
  public isWaitingForInput(state: any): boolean {
    if (!this.supervisorAgent) {
      throw new Error('Agent system not initialized. Call init() first.');
    }

    return this.supervisorAgent.isWaitingForInput(state);
  }

  /**
   * Checks if a hybrid execution has completed.
   * @param state The current execution state.
   * @returns True if the execution is complete, false otherwise.
   * @throws Will throw an error if the agent system is not initialized.
   */
  public isExecutionComplete(state: any): boolean {
    if (!this.supervisorAgent) {
      throw new Error('Agent system not initialized. Call init() first.');
    }

    return this.supervisorAgent.isExecutionComplete(state);
  }
}

/**
 * Helper function to create and initialize an instance of the AgentSystem.
 * @param config The configuration for the agent system.
 * @returns A promise that resolves with the initialized AgentSystem instance.
 */
export async function createAgentSystem(
  config: AgentSystemConfig
): Promise<AgentSystem> {
  const system = new AgentSystem(config);
  await system.init();
  return system;
}<|MERGE_RESOLUTION|>--- conflicted
+++ resolved
@@ -71,12 +71,8 @@
           provider: this.config.starknetProvider,
           accountPrivateKey: this.config.accountPrivateKey,
           accountPublicKey: this.config.accountPublicKey,
-<<<<<<< HEAD
-          agentConfig: this.agentConfig || undefined,
-=======
           signature: this.config.signature,
           agentConfig: this.agentConfig,
->>>>>>> 99b0a355
           db_credentials: this.config.databaseCredentials,
         },
       };

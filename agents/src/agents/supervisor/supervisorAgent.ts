--- conflicted
+++ resolved
@@ -42,19 +42,7 @@
   private toolsOrchestrator: ToolsOrchestrator | null = null;
   private memoryAgent: MemoryAgent | null = null;
   private workflowController: WorkflowController | null = null;
-<<<<<<< HEAD
-  private config: SupervisorAgentConfig = {
-    modelsConfigPath: '',
-    starknetConfig: {
-      provider: {} as RpcProvider,
-      accountPublicKey: '',
-      accountPrivateKey: '',
-      db_credentials: {} as DatabaseCredentials,
-    },
-  };
-=======
   private config: SupervisorAgentConfig;
->>>>>>> 99b0a355
   private operators: Map<string, IAgent> = new Map();
   private debug: boolean = false;
   private executionDepth: number = 0;

import {
  Injectable,
  ForbiddenException,
  BadRequestException,
} from '@nestjs/common';
<<<<<<< HEAD
import { FileValidationService, getGuardValue } from '@snakagent/core';
=======
import { Chunk, FileValidationService } from '@snakagent/core';
>>>>>>> 8cf6e735
import { RedisMutexService } from '../mutex/redis-mutex.service.js';
import * as pdfjsLib from 'pdfjs-dist/legacy/build/pdf.mjs';
import mammoth from 'mammoth';
import csv from 'csv-parser';
import { Readable } from 'stream';
import { logger, loadRagConfig } from '@snakagent/core';
import { ChunkingService } from '../chunking/chunking.service.js';
import { EmbeddingsService } from '../embeddings/embeddings.service.js';
import { VectorStoreService } from '../vector-store/vector-store.service.js';
import {
  FileIngestionJobData,
  FileIngestionJobResult,
  FileProcessingResult,
  FileProcessingOptions,
  VectorStoreEntry,
  SupportedMimeType,
} from '../../types/file-ingestion.js';
import { rag } from '@snakagent/database/queries';

const MUTEX_TIMEOUT = 5 * 60 * 1000;

@Injectable()
export class FileIngestionWorkerService {
  constructor(
    private readonly chunkingService: ChunkingService,
    private readonly embeddingsService: EmbeddingsService,
    private readonly vectorStore: VectorStoreService,
    private readonly fileValidationService: FileValidationService,
    private readonly redisMutexService: RedisMutexService
  ) {
    // Redis mutex service handles cleanup automatically
  }

  /**
   * Process a file ingestion job in the worker context
   * @param jobData - The file ingestion job data
   * @returns Promise<FileIngestionJobResult>
   */
  async processFileIngestionJob(
    jobData: FileIngestionJobData
  ): Promise<FileIngestionJobResult> {
    const startTime = Date.now();
    const {
      documentId,
      agentId,
      userId,
      originalName,
      mimeType,
      content,
      size,
      options = {},
    } = jobData;

    logger.info(
      `Processing file ingestion for agent ${agentId}, file: ${originalName}`
    );

    let releaseMutex: (() => Promise<void>) | null = null;

    try {
      releaseMutex = await this.redisMutexService.acquireUserMutex(userId, {
        timeout: MUTEX_TIMEOUT,
        retryDelay: 100,
        maxRetries: 50,
      });
      await this.checkStorageLimits(agentId, userId, size);

      const contentBuffer = Buffer.isBuffer(content)
        ? content
        : options?.contentEncoding === 'base64'
          ? Buffer.from(content as string, 'base64')
          : Buffer.from(content as string, 'utf8');

      // Centralized file validation
      const validationResult = await this.fileValidationService.validateFile(
        contentBuffer,
        originalName,
        mimeType
      );

      if (!validationResult.isValid) {
        logger.error(
          `File validation failed in worker for ${originalName}: ${validationResult.error}`,
          {
            detectedMimeType: validationResult.detectedMimeType,
            declaredMimeType: validationResult.declaredMimeType,
          }
        );
        throw new BadRequestException(validationResult.error);
      }

      const validatedMimeType = validationResult.validatedMimeType;
      logger.info(
        `File validation passed in worker for ${originalName}: ${validatedMimeType}`,
        {
          detectedMimeType: validationResult.detectedMimeType,
          declaredMimeType: validationResult.declaredMimeType,
        }
      );

      const text = await this.extractRawText(contentBuffer, validatedMimeType);

      const strategy = this.determineProcessingStrategy(validatedMimeType);
      const { chunkSize, overlap } = this.computeChunkParams(size);

      const processingOptions: FileProcessingOptions = {
        chunkSize,
        overlap,
        strategy,
        generateEmbeddings: options.generateEmbeddings ?? true,
        storeInVectorDB: options.storeInVectorDB ?? true,
        ...options,
      };

      const chunks = await this.chunkingService.chunkText(documentId, text, {
        chunkSize: processingOptions.chunkSize,
        overlap: processingOptions.overlap,
        strategy: processingOptions.strategy,
      });

      const MAX_CHUNKS = 200;
      let processedChunks = chunks;
      if (chunks.length > MAX_CHUNKS) {
        const originalLength = chunks.length;
        processedChunks = chunks.slice(0, MAX_CHUNKS);
        logger.warn(
          `File ${originalName} had ${originalLength} chunks, limited to ${MAX_CHUNKS}`
        );
      }

      let embeddings: number[][] = [];
      if (
        chunks.length > 0 &&
        (processingOptions.generateEmbeddings ||
          processingOptions.storeInVectorDB)
      ) {
        const texts = chunks.map((c: Chunk) => c.text); // TODO typings of c not sure about the old Chunk
        embeddings = await this.embeddingsService.embedDocuments(texts);
      }
      if (embeddings.length && embeddings.length !== chunks.length) {
        throw new Error(
          `Embeddings/chunks mismatch: ${embeddings.length} vs ${chunks.length}`
        );
      }

      if (processingOptions.storeInVectorDB && chunks.length > 0) {
        if (embeddings.length === 0) {
          throw new Error(
            'storeInVectorDB=true requires embeddings, but none were generated'
          );
        }
        await this.storeChunksInVectorDB(
          agentId,
          userId,
          documentId,
          chunks,
          embeddings,
          originalName,
          validatedMimeType,
          size
        );
      }

      const processingTime = Date.now() - startTime;
      const result: FileProcessingResult = {
        documentId,
        originalName,
        mimeType: validatedMimeType,
        size,
        chunksCount: chunks.length,
        embeddingsCount: embeddings.length,
        success: true,
        processingTime,
        agentId,
        userId,
      };

      logger.info(
        `File ingestion completed for ${originalName} in ${processingTime}ms`
      );

      return {
        success: true,
        result,
        retryable: false,
      };
    } catch (error) {
      logger.error(`File ingestion failed for ${originalName}:`, error);

      return {
        success: false,
        error: error instanceof Error ? error.message : 'Unknown error',
        retryable: this.isRetryableError(error),
      };
    } finally {
      if (releaseMutex) {
        try {
          await releaseMutex();
        } catch (error) {
          logger.error('Error releasing mutex:', error);
        }
      }
    }
  }

  /**
   * Get the total size for a specific agent
   * @param agentId - The agent ID
   * @param userId - The user ID for ownership verification
   * @returns Promise<number> The total size in bytes
   */
  async getAgentSize(agentId: string, userId: string): Promise<number> {
    try {
      const size = await rag.totalSizeForAgent(agentId);
      return size;
    } catch (err) {
      logger.error(`Failed to get agent size:`, err);
      throw err;
    }
  }

  /**
   * Get the total size for a specific user across all agents
   * @param userId - The user ID
   * @returns Promise<number> The total size in bytes
   */
  async getTotalSize(userId: string): Promise<number> {
    try {
      const size = await rag.totalSize(userId);
      return size;
    } catch (err) {
      logger.error(`Failed to get total size:`, err);
      throw err;
    }
  }

  /**
   * Get the global total size across all users and agents
   * @returns Promise<number> The total size in bytes
   */
  async getGlobalTotalSize(): Promise<number> {
    try {
      const size = await rag.globalTotalSize();
      return size;
    } catch (err) {
      logger.error(`Failed to get global total size:`, err);
      throw err;
    }
  }

  /**
   * Check storage limits before processing
   * @param agentId - The agent ID
   * @param userId - The user ID
   * @param fileSize - The size of the file to be processed
   */
  async checkStorageLimits(
    agentId: string,
    userId: string,
    fileSize: number
  ): Promise<void> {
    const agentSize = await this.getAgentSize(agentId, userId);
    const totalSize = await this.getTotalSize(userId);
    const globalTotalSize = await this.getGlobalTotalSize();

    const maxAgentSize: number = getGuardValue('rag.agent_max_size');
    const maxUserSize: number = getGuardValue('rag.user_max_size');
    const maxProcessSize: number = getGuardValue('rag.process_max_size');

    logger.info(
      `Loaded RAG config: maxAgentSize=${maxAgentSize}, maxUserSize=${maxUserSize}, maxProcessSize=${maxProcessSize}`
    );

    if (agentSize + fileSize > maxAgentSize) {
      logger.error(
        `Agent storage limit exceeded: ${agentSize + fileSize} > ${maxAgentSize}`
      );
      throw new Error('Agent rag storage limit exceeded');
    }

    if (totalSize + fileSize > maxUserSize) {
      logger.error(
        `User storage limit exceeded: ${totalSize + fileSize} > ${maxUserSize}`
      );
      throw new Error('User rag storage limit exceeded');
    }

    if (globalTotalSize + fileSize > maxProcessSize) {
      logger.error(
        `Process storage limit exceeded: ${globalTotalSize + fileSize} > ${maxProcessSize}`
      );
      throw new Error('Process rag storage limit exceeded');
    }
  }

  /**
   * Determine the processing strategy based on file type
   * @param mimeType - The MIME type of the file
   * @returns The processing strategy
   */
  private determineProcessingStrategy(
    mimeType: string
  ): 'adaptive' | 'whitespace' | 'structured' {
    if (
      mimeType === 'text/csv' ||
      mimeType === 'application/csv' ||
      mimeType === 'application/json' ||
      mimeType === 'text/json'
    ) {
      return 'structured';
    }
    return 'adaptive';
  }

  /**
   * Compute chunk parameters based on file size
   * @param size - The file size in bytes
   * @returns Chunk size and overlap parameters
   */
  private computeChunkParams(size: number): {
    chunkSize: number;
    overlap: number;
  } {
    const chunkSize =
      size > 1_000_000
        ? 1000
        : size > 100_000
          ? 500
          : size > 10_000
            ? 200
            : 100;
    const overlap = Math.floor(chunkSize * 0.1);
    return { chunkSize, overlap };
  }

  /**
   * Extract raw text from various file formats
   * @param buffer - The file buffer
   * @param mimeType - The validated MIME type of the file
   * @returns The extracted text
   */
  private async extractRawText(
    buffer: Buffer,
    mimeType: SupportedMimeType
  ): Promise<string> {
    try {
      let result: string;

      if (mimeType === 'application/pdf') {
        result = await this.extractPdf(buffer);
      } else if (
        mimeType ===
        'application/vnd.openxmlformats-officedocument.wordprocessingml.document'
      ) {
        result = await this.extractDocx(buffer);
      } else if (mimeType === 'text/csv' || mimeType === 'application/csv') {
        const csvText = await this.parseCsv(buffer);
        result = this.cleanText(csvText);
      } else if (mimeType === 'application/json') {
        const obj = JSON.parse(buffer.toString('utf8'));
        result = JSON.stringify(obj, null, 2);
      } else {
        const text = buffer.toString('utf8');
        result = this.cleanText(text);
      }

      return result;
    } catch (err) {
      logger.error(`Text extraction failed:`, err);
      throw err;
    }
  }

  /**
   * Extract text from PDF files
   * @param buffer - The PDF buffer
   * @returns The extracted text
   */
  private async extractPdf(buffer: Buffer): Promise<string> {
    try {
      const pdf = await pdfjsLib.getDocument({ data: buffer }).promise;
      const textParts: string[] = [];

      for (let i = 1; i <= pdf.numPages; i++) {
        const page = await pdf.getPage(i);
        const textContent = await page.getTextContent();
        const pageText = textContent.items
          .map((item: any) => item.str)
          .join(' ');
        textParts.push(pageText);
      }

      return textParts.join('\n');
    } catch (err) {
      logger.error(`PDF extraction failed:`, err);
      throw err;
    }
  }

  /**
   * Extract text from DOCX files
   * @param buffer - The DOCX buffer
   * @returns The extracted text
   */
  private async extractDocx(buffer: Buffer): Promise<string> {
    try {
      const result = await mammoth.extractRawText({ buffer });
      return result.value;
    } catch (err) {
      logger.error(`DOCX extraction failed:`, err);
      throw err;
    }
  }

  /**
   * Parse CSV files
   * @param buffer - The CSV buffer
   * @returns The parsed CSV text
   */
  private async parseCsv(buffer: Buffer): Promise<string> {
    return new Promise((resolve, reject) => {
      const results: any[] = [];
      const stream = Readable.from(buffer);

      stream
        .pipe(csv())
        .on('data', (data) => results.push(data))
        .on('end', () => {
          const csvText = results
            .map((row) => Object.values(row).join(', '))
            .join('\n');
          resolve(csvText);
        })
        .on('error', reject);
    });
  }

  /**
   * Clean and normalize text
   * @param text - The raw text
   * @returns The cleaned text
   */
  private cleanText(text: string): string {
    return text
      .replace(/\r\n/g, '\n')
      .replace(/\r/g, '\n')
      .replace(/\n{3,}/g, '\n\n')
      .trim();
  }

  /**
   * Store chunks in the vector database
   * @param agentId - The agent ID
   * @param userId - The user ID
   * @param documentId - The document ID
   * @param chunks - The text chunks
   * @param embeddings - The embeddings for the chunks
   * @param originalName - The original file name
   * @param mimeType - The MIME type
   */
  private async storeChunksInVectorDB(
    agentId: string,
    userId: string,
    documentId: string,
    chunks: Chunk[],
    embeddings: number[][],
    originalName: string,
    mimeType: SupportedMimeType,
    fileSize: number
  ): Promise<void> {
    try {
      if (embeddings.length !== chunks.length) {
        throw new Error(
          `Embeddings/chunks length mismatch: ${embeddings.length} vs ${chunks.length}`
        );
      }
      const entries: VectorStoreEntry[] = chunks.map((chunk, index) => ({
        id: chunk.id,
        vector: embeddings[index],
        content: chunk.text,
        metadata: {
          documentId,
          chunkIndex: chunk.metadata.chunkIndex,
          originalName,
          mimeType,
          fileSize,
        },
      }));

      await this.vectorStore.upsert(agentId, entries, userId);
    } catch (err) {
      logger.error(`Failed to store chunks in vector DB:`, err);
      throw err;
    }
  }

  /**
   * Determine if an error is retryable
   * @param error - The error to check
   * @returns True if the error is retryable
   */
  private isRetryableError(error: any): boolean {
    if (error instanceof ForbiddenException) {
      return false; // Authorization errors are not retryable
    }

    if (error instanceof BadRequestException) {
      return false; // MIME type validation errors are not retryable
    }

    if (error.message?.includes('storage limit exceeded')) {
      return false; // Storage limit errors are not retryable
    }

    return true;
  }
}<|MERGE_RESOLUTION|>--- conflicted
+++ resolved
@@ -3,11 +3,7 @@
   ForbiddenException,
   BadRequestException,
 } from '@nestjs/common';
-<<<<<<< HEAD
-import { FileValidationService, getGuardValue } from '@snakagent/core';
-=======
-import { Chunk, FileValidationService } from '@snakagent/core';
->>>>>>> 8cf6e735
+import { Chunk, FileValidationService, getGuardValue } from '@snakagent/core';
 import { RedisMutexService } from '../mutex/redis-mutex.service.js';
 import * as pdfjsLib from 'pdfjs-dist/legacy/build/pdf.mjs';
 import mammoth from 'mammoth';

import {
  DynamicStructuredTool,
  StructuredTool,
  Tool,
  tool,
} from '@langchain/core/tools';
import { logger, AgentConfig } from '@snakagent/core';
import { metrics } from '@snakagent/metrics';
import { AnyZodObject } from 'zod';
import { MCP_CONTROLLER } from '@services/mcp/src/mcp.js';
import {
  SnakAgentInterface,
  StarknetTool,
} from '../shared/types/tools.types.js';
import { MemoryToolRegistry } from '@agents/graphs/tools/memory.tool.js';
import { CoreToolRegistry } from '@agents/graphs/tools/core.tools.js';

export async function initializeMcpTools(
  agentConfig: AgentConfig.Runtime
): Promise<(StructuredTool | Tool | DynamicStructuredTool<AnyZodObject>)[]> {
  let MCPToolsList: (Tool | DynamicStructuredTool<any> | StructuredTool)[] = [];
  if (
    agentConfig.mcp_servers &&
    Object.keys(agentConfig.mcp_servers).length > 0
  ) {
    try {
      const mcp = MCP_CONTROLLER.fromAgentConfig(agentConfig);
      await mcp.initializeConnections();

      const mcpTools = mcp.getTools();
      logger.info(`Added ${mcpTools.length} MCP tools to the agent`);
      MCPToolsList = [...MCPToolsList, ...mcpTools];
    } catch (error) {
      logger.error(`Failed to initialize MCP tools: ${error}`);
    }
  }
  return MCPToolsList;
}
/**
 * Initializes the list of tools for the agent based on signature type and configuration
 * @param snakAgent - The agent interface instance
 * @param agentConfig - Configuration object containing plugins and MCP servers
 * @returns Promise resolving to array of tools
 */
export async function initializeToolsList(
  snakAgent: SnakAgentInterface,
  agentConfig: AgentConfig.Runtime
): Promise<(StructuredTool | Tool | DynamicStructuredTool<AnyZodObject>)[]> {
  let toolsList: (Tool | DynamicStructuredTool<any> | StructuredTool)[] = [];
<<<<<<< HEAD
=======
  const allowedTools = await createAllowedTools(snakAgent, agentConfig.plugins);
  toolsList = [...allowedTools];
>>>>>>> 114659c9
  const mcpTools = await initializeMcpTools(agentConfig);
  toolsList = [...toolsList, ...mcpTools];
  // Register memory tools
  // const memoryRegistry = new MemoryToolRegistry(agentConfig);
  // toolsList.push(...memoryRegistry.getTools());

  // Register core tools
<<<<<<< HEAD
  const coreRegistry = new CoreToolRegistry();
=======
  const coreRegistry = new CoreToolRegistry(agentConfig);
>>>>>>> 114659c9
  toolsList.push(...coreRegistry.getTools());
  return toolsList;
}

/**
 * @class SnakToolRegistry
 * @description Class for the Starknet tool registry
 * @property {StarknetTool[]} tools - The tools
 * @method {void} registerTool - Method to register a tool
 * @method {Promise<StarknetTool[]>} createAllowedTools - Method to create allowed tools
 *
 */
export class SnakToolRegistry {
  private static tools: StarknetTool[] = [];

  static registerTool<P>(tool: StarknetTool<P>): void {
    this.tools.push(tool);
  }

  /**
   * @static
   * @function clearTools
   * @description Clears all registered tools
   */
  static clearTools(): void {
    this.tools = [];
  }

  /**
   * @static
   * @async
   * @function createAllowedTools
   * @description Creates allowed tools
   * @param {SnakAgentInterface} agent - The Starknet agent
   * @param {string[]} allowed_tools - The allowed tools
   * @returns {Promise<StarknetTool[]>} The allowed tools
   */
  static async createAllowedTools(
    agent: SnakAgentInterface,
    allowed_tools: string[] = []
  ) {
    // Clear existing tools before registering new ones
    this.clearTools();

    if (!allowed_tools || allowed_tools.length === 0) {
      logger.warn('SnakToolRegistry: No External tools allowed');
      return [];
    }

    await registerTools(agent, allowed_tools, this.tools);
    return this.tools.map(({ name, description, schema, execute }) =>
      tool(async (params: any) => execute(agent, params), {
        name,
        description,
        ...(schema && { schema }),
      })
    );
  }
}

/**
 * @async
 * @function registerTools
 * @description Registers tools
 * @param {SnakAgentInterface} agent - The Starknet agent
 * @param {string[]} allowed_tools - The allowed tools
 * @param {StarknetTool[]} tools - The tools
 * @throws {Error} Throws an error if the tools cannot be registered
 */
export const registerTools = async (
  agent: SnakAgentInterface,
  allowed_tools: string[] = [],
  tools: StarknetTool[]
): Promise<void> => {
  try {
    if (!allowed_tools || allowed_tools.length === 0) {
      logger.warn('registerTools: No tools to register');
      return;
    }

    let index = 0;
    await Promise.all(
      allowed_tools.map(async (tool) => {
        if (!tool) {
          logger.warn(
            `registerTools: Skipping undefined tool at index ${index}`
          );
          return false;
        }

        index = index + 1;

        try {
          const imported_tool = await import(
            `@snakagent/plugin-${tool}/dist/index.js`
          );
          if (typeof imported_tool.registerTools !== 'function') {
            logger.warn(
              `Plugin ${tool} does not export a registerTools function`
            );
            return false;
          }
          const tools_new = new Array<StarknetTool>();
          await imported_tool.registerTools(tools_new, agent);
          const agentId = agent.getAgentConfig().id;

          for (const tool of tools_new) {
            metrics.agentToolUseCount(
              agentId.toString(),
              'autonomous',
              tool.name
            );
          }

          tools.push(...tools_new);
          return true;
        } catch (error) {
          logger.error(`Error loading plugin ${tool}: ${error}`);
          return false;
        }
      })
    );
    if (tools.length === 0) {
      logger.warn('No tools registered');
    }
  } catch (error) {
    logger.error(`Error registering tools: ${error}`);
  }
};

/**
 * @async
 * @function createAllowedTools
 * @description Creates allowed tools
 * @param {SnakAgentInterface} agent - The Starknet agent
 * @param {string[]} allowed_tools - The allowed tools
 * @throws {Error} Throws an error if the allowed tools cannot be created
 */
export const createAllowedTools = async (
  agent: SnakAgentInterface,
  allowed_tools: string[] = []
): Promise<DynamicStructuredTool<any>[]> => {
  if (!allowed_tools || allowed_tools.length === 0) {
    logger.warn('No External tools allowed');
    return [];
  }
  return SnakToolRegistry.createAllowedTools(agent, allowed_tools);
};

export default SnakToolRegistry;<|MERGE_RESOLUTION|>--- conflicted
+++ resolved
@@ -47,11 +47,6 @@
   agentConfig: AgentConfig.Runtime
 ): Promise<(StructuredTool | Tool | DynamicStructuredTool<AnyZodObject>)[]> {
   let toolsList: (Tool | DynamicStructuredTool<any> | StructuredTool)[] = [];
-<<<<<<< HEAD
-=======
-  const allowedTools = await createAllowedTools(snakAgent, agentConfig.plugins);
-  toolsList = [...allowedTools];
->>>>>>> 114659c9
   const mcpTools = await initializeMcpTools(agentConfig);
   toolsList = [...toolsList, ...mcpTools];
   // Register memory tools
@@ -59,11 +54,7 @@
   // toolsList.push(...memoryRegistry.getTools());
 
   // Register core tools
-<<<<<<< HEAD
   const coreRegistry = new CoreToolRegistry();
-=======
-  const coreRegistry = new CoreToolRegistry(agentConfig);
->>>>>>> 114659c9
   toolsList.push(...coreRegistry.getTools());
   return toolsList;
 }
@@ -110,6 +101,7 @@
 
     if (!allowed_tools || allowed_tools.length === 0) {
       logger.warn('SnakToolRegistry: No External tools allowed');
+      logger.warn('SnakToolRegistry: No External tools allowed');
       return [];
     }
 
@@ -176,6 +168,11 @@
               'autonomous',
               tool.name
             );
+            metrics.agentToolUseCount(
+              agentId.toString(),
+              'autonomous',
+              tool.name
+            );
           }
 
           tools.push(...tools_new);
@@ -208,6 +205,7 @@
 ): Promise<DynamicStructuredTool<any>[]> => {
   if (!allowed_tools || allowed_tools.length === 0) {
     logger.warn('No External tools allowed');
+    logger.warn('No External tools allowed');
     return [];
   }
   return SnakToolRegistry.createAllowedTools(agent, allowed_tools);

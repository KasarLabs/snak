<<<<<<< HEAD
import { getGuardValue, logger } from '@snakagent/core';
=======
import {
  logger,
  MemoryConfig,
  MemorySizeLimits,
  MemoryTimeouts,
  MemoryThresholds,
  CustomHuggingFaceEmbeddings,
} from '@snakagent/core';
>>>>>>> 8cf6e735
import { memory } from '@snakagent/database/queries';

import {
  EpisodicMemoryContext,
  MemoryOperationResult,
  SemanticMemoryContext,
} from '../../../../shared/types/memory.types.js';

export const embeddingModel = new CustomHuggingFaceEmbeddings({
  model: 'Xenova/all-MiniLM-L6-v2',
  dtype: 'fp32',
});

/**
 * Transaction-safe memory database operations
 * Fixes the race conditions and data corruption issues in the original implementation
 */
export class MemoryDBManager {
  private embeddings: CustomHuggingFaceEmbeddings;
<<<<<<< HEAD
  private readonly maxRetries: number;
  private readonly timeoutMs: number;

  constructor(
    embeddings: CustomHuggingFaceEmbeddings,
    maxRetries: number = getGuardValue('execution.max_retry_attempts'),
    timeoutMs: number = getGuardValue('execution_graph.memory.max_timeout')
  ) {
    if (!embeddings) {
      throw new Error('Embeddings parameter is required');
    }
    if (maxRetries <= 0) {
      throw new Error('maxRetries must be at least 1');
    }
    if (!timeoutMs) {
      throw new Error('timeoutMs must be at least 100ms');
    }
    this.embeddings = embeddings;
    this.maxRetries = maxRetries;
    this.timeoutMs = timeoutMs;
=======
  private readonly max_retries: number = 3; // Make configurable later
  private readonly memoryTimeouts: MemoryTimeouts;
  private readonly memorySizeLimit: MemorySizeLimits;
  private readonly memoryThreshold: MemoryThresholds;
  constructor(memoryConfig: MemoryConfig) {
    this.embeddings = embeddingModel;
    this.memoryTimeouts = memoryConfig.timeouts;
    this.memorySizeLimit = memoryConfig.size_limits;
    this.memoryThreshold = memoryConfig.thresholds;
>>>>>>> 8cf6e735
  }

  /**
   * Safe memory upsert with retry logic and transaction safety
   */
  async upsertMemory(
    semantic_memories: SemanticMemoryContext[],
    episodic_memories: EpisodicMemoryContext[]
  ): Promise<MemoryOperationResult<string>> {
    try {
      // Create operation timeout
      const timeoutPromise = new Promise<never>((_, reject) => {
        setTimeout(
          () => reject(new Error('Database operation timeout')),
          this.memoryTimeouts.insert_memory_timeout_ms
        );
      });

<<<<<<< HEAD
        if (attempt >= this.maxRetries) {
          return {
            success: false,
            error: `Memory upsert failed after ${this.maxRetries} attempts: ${error.message}`,
            timestamp: Date.now(),
          };
        }
        const waitTime = Math.min(
          1000 * Math.pow(2, attempt - 1),
          getGuardValue('execution_graph.memory.max_wait_time')
        );
        await this.sleep(waitTime);
      }
    }
=======
      // Execute with timeout
      const result = await Promise.race([
        this.performUpsert(semantic_memories, episodic_memories),
        timeoutPromise,
      ]);
>>>>>>> 8cf6e735

      return result;
    } catch (error) {
      logger.error(`[MemoryDBManager] Upsert attempt failed:`, error);
      return {
        success: false,
        error: 'Unexpected error in upsert retry loop',
        timestamp: Date.now(),
      };
    }
  }

  /**
   * Performs the actual upsert operation with transaction safety
   */
  private async performUpsert(
    semantic_memories: SemanticMemoryContext[],
    episodic_memories: EpisodicMemoryContext[]
  ): Promise<MemoryOperationResult<string>> {
    try {
      episodic_memories = episodic_memories.filter(
        (mem) =>
          mem !== null &&
          mem !== undefined &&
          this.validateEpisodicUpsertInputs(mem).success
      );
      semantic_memories = semantic_memories.filter(
        (mem) =>
          mem !== null &&
          mem !== undefined &&
          this.validateSemanticUpsertInputs(mem).success
      );
      if (episodic_memories.length === 0 && semantic_memories.length === 0) {
        return {
          success: false,
          error: 'No valid memories to upsert',
          timestamp: Date.now(),
        };
      }

      const event_ids: Array<number> = [];
      const errors: string[] = [];
      let successfulEpisodicCount = 0;
      let successfulSemanticCount = 0;

      // Process episodic memories in parallel with Promise.all
      const episodicPromises = episodic_memories.map(async (e_memory, i) => {
        try {
          const embedding = await this.embeddings.embedQuery(e_memory.content);
          if (
            !embedding ||
            !Array.isArray(embedding) ||
            embedding.length === 0
          ) {
            throw new Error(
              `Failed to generate embedding for episodic memory ${i + 1}`
            );
          }

          const episodicRecord: memory.EpisodicMemory = {
            user_id: e_memory.user_id,
            run_id: e_memory.run_id,
            task_id: e_memory.task_id,
            step_id: e_memory.step_id,
            content: e_memory.content,
            embedding: embedding,
            sources: e_memory.sources,
          };

          const result = await memory.insert_episodic_memory(episodicRecord);
          logger.debug(
            `[MemoryDBManager] Successfully ${result.operation} memory_id : ${result.memory_id} for user : ${e_memory.user_id}`
          );
          return { success: true, memory_id: result.memory_id, index: i };
        } catch (error) {
          const errorMsg = `Failed to process episodic memory ${i + 1}: ${error.message}`;
          logger.error(`[MemoryDBManager] ${errorMsg}`, error);
          return { success: false, error: errorMsg, index: i };
        }
      });

      const episodicResults = await Promise.all(episodicPromises);

      // Collect results and errors
      episodicResults.forEach((result) => {
        if (result.success) {
          event_ids.push(result.memory_id!);
          successfulEpisodicCount++;
        } else {
          errors.push(result.error!);
        }
      });

      // Process semantic memories in parallel with Promise.all
      const semanticPromises = semantic_memories.map(async (s_memory, i) => {
        try {
          const embedding = await this.embeddings.embedQuery(s_memory.fact);
          if (
            !embedding ||
            !Array.isArray(embedding) ||
            embedding.length === 0
          ) {
            throw new Error(
              `Failed to generate embedding for semantic memory ${i + 1}`
            );
          }

          const semanticRecord: memory.SemanticMemory = {
            user_id: s_memory.user_id,
            run_id: s_memory.run_id,
            task_id: s_memory.task_id,
            step_id: s_memory.step_id,
            fact: s_memory.fact,
            embedding: embedding,
            category: s_memory.category,
            source_events: event_ids,
          };
          const result = await memory.insert_semantic_memory(semanticRecord);
          logger.debug(
            `[MemoryDBManager] Successfully ${result.operation} memory_id : ${result.memory_id} for user : ${s_memory.user_id}`
          );
          return { success: true, index: i };
        } catch (error) {
          const errorMsg = `Failed to process semantic memory ${i + 1}: ${error.message}`;
          logger.error(`[MemoryDBManager] ${errorMsg}`, error);
          return { success: false, error: errorMsg, index: i };
        }
      });

      const semanticResults = await Promise.all(semanticPromises);

      // Collect semantic results and errors
      semanticResults.forEach((result) => {
        if (result.success) {
          successfulSemanticCount++;
        } else {
          errors.push(result.error!);
        }
      });

      // Determine result based on success/failure counts
      const totalMemories = episodic_memories.length + semantic_memories.length;
      const totalSuccessful = successfulEpisodicCount + successfulSemanticCount;

      if (totalSuccessful === 0) {
        // Complete failure
        return {
          success: false,
          error: `All memory operations failed: ${errors.join('; ')}`,
          timestamp: Date.now(),
        };
      } else if (errors.length === 0) {
        // Complete success
        return {
          success: true,
          data: `Memory updated successfully: ${totalSuccessful}/${totalMemories} processed`,
          timestamp: Date.now(),
        };
      } else {
        // Partial success
        logger.warn(
          `[MemoryDBManager] Partial success: ${totalSuccessful}/${totalMemories} memories processed. Errors: ${errors.join('; ')}`
        );
        return {
          success: true,
          data: `Memory updated with partial success: ${totalSuccessful}/${totalMemories} processed. Some operations failed: ${errors.join('; ')}`,
          timestamp: Date.now(),
        };
      }
    } catch (error) {
      logger.error(`[MemoryDBManager] Upsert operation failed:`, error);
      throw error;
    }
  }

  /**
   * Retrieves similar memories with improved error handling
   */
  async retrieveSimilarMemories(
    query: string,
    userId: string,
    runId: string
  ): Promise<MemoryOperationResult<memory.Similarity[]>> {
    let attempt = 0;
    while (attempt < this.max_retries) {
      try {
        // Create timeout
        const timeoutPromise = new Promise<never>((_, reject) => {
          setTimeout(
            () => reject(new Error('Memory retrieval timeout')),
            this.memoryTimeouts.retrieve_memory_timeout_ms
          );
        });

        const result = await Promise.race([
          this.performRetrieval(query, userId, runId),
          timeoutPromise,
        ]);

        return result;
      } catch (error) {
        attempt++;
        logger.warn(
          `[MemoryDBManager] Retrieval attempt ${attempt}/${this.max_retries} failed:`,
          error
        );

        if (attempt >= this.max_retries) {
          return {
            success: false,
            error: `Memory retrieval failed after ${this.max_retries} attempts: ${error.message}`,
            timestamp: Date.now(),
          };
        }

        await this.sleep(Math.min(500 * attempt, 2000));
      }
    }
    return {
      success: false,
      error: 'Unexpected error in retrieval retry loop',
      timestamp: Date.now(),
    };
  }

  /**
   * Performs the actual memory retrieval
   */
  private async performRetrieval(
    query: string,
    userId: string,
    runId: string
  ): Promise<MemoryOperationResult<memory.Similarity[]>> {
    try {
      // Validate inputs
      if (!query.trim()) {
        return {
          success: false,
          error: 'Query cannot be empty',
          timestamp: Date.now(),
        };
      }

      if (!userId.trim()) {
        return {
          success: false,
          error: 'User ID cannot be empty',
          timestamp: Date.now(),
        };
      }

      // Generate query embedding
      const embedding = await this.embeddings.embedQuery(query);
      if (!embedding || embedding.length === 0) {
        return {
          success: false,
          error: 'Failed to generate embedding for query',
          timestamp: Date.now(),
        };
      }

      // Retrieve similar memories
      const similarities = await memory.retrieve_memory(
        userId,
        runId,
        embedding,
        this.memorySizeLimit.max_retrieve_memory_size,
        this.memoryThreshold.retrieve_memory_threshold
      );
      logger.debug(similarities);
      logger.debug(
        `[MemoryDBManager] Retrieved ${similarities.length} similar memories for user: ${userId}`
      );
      return {
        success: true,
        data: similarities,
        timestamp: Date.now(),
      };
    } catch (error) {
      logger.error(`[MemoryDBManager] Retrieval operation failed:`, error);
      throw error;
    }
  }
  /**
   * Validates upsert inputs
   */
  private validateEpisodicUpsertInputs(
    episodic_memory: EpisodicMemoryContext
  ): MemoryOperationResult<void> {
<<<<<<< HEAD
    for (const memory of episodic_memories) {
      if (!memory.content.trim()) {
        return {
          success: false,
          error: 'Content cannot be empty',
          timestamp: Date.now(),
        };
      }

      if (
        memory.content.length >
        getGuardValue('execution_graph.memory.max_content_length')
      ) {
        return {
          success: false,
          error: 'Content too long (max 10000 characters)',
          timestamp: Date.now(),
        };
      }
=======
    if (!episodic_memory) {
      return {
        success: false,
        error: 'Episodic memory entry cannot be null or undefined',
        timestamp: Date.now(),
      };
    }
    if (!episodic_memory.content.trim()) {
      return {
        success: false,
        error: 'Episodic Content cannot be empty',
        timestamp: Date.now(),
      };
    }
>>>>>>> 8cf6e735

    if (episodic_memory.content.length > 10000) {
      return {
        success: false,
        error: 'Content too long (max 10000 characters)',
        timestamp: Date.now(),
      };
    }

    if (!episodic_memory.user_id.trim()) {
      return {
        success: false,
        error: 'User ID cannot be empty',
        timestamp: Date.now(),
      };
    }

    if (!episodic_memory.run_id.trim()) {
      return {
        success: false,
        error: 'User ID cannot be empty',
        timestamp: Date.now(),
      };
    }

    if (episodic_memory.sources.length <= 0) {
      return {
        success: false,
        error: 'Sources Array cannot be empty',
        timestamp: Date.now(),
      };
    }
    return { success: true, timestamp: Date.now() };
  }

  private validateSemanticUpsertInputs(
    semantic_memory: SemanticMemoryContext
  ): MemoryOperationResult<void> {
    if (!semantic_memory) {
      return {
        success: false,
        error: 'Semantic memory entry cannot be null or undefined',
        timestamp: Date.now(),
      };
    }
    if (!semantic_memory.fact.trim()) {
      return {
        success: false,
        error: 'Semantic Fact cannot be empty',
        timestamp: Date.now(),
      };
    }

<<<<<<< HEAD
      if (
        memory.fact.length >
        getGuardValue('execution_graph.memory.max_content_length')
      ) {
        return {
          success: false,
          error: 'Content too long (max 10000 characters)',
          timestamp: Date.now(),
        };
      }
=======
    if (semantic_memory.fact.length > 10000) {
      return {
        success: false,
        error: 'Content too long (max 10000 characters)',
        timestamp: Date.now(),
      };
    }
>>>>>>> 8cf6e735

    if (!semantic_memory.user_id.trim()) {
      return {
        success: false,
        error: 'User ID cannot be empty',
        timestamp: Date.now(),
      };
    }

    if (!semantic_memory.run_id.trim()) {
      return {
        success: false,
        error: 'User ID cannot be empty',
        timestamp: Date.now(),
      };
    }

    if (!semantic_memory.category.trim()) {
      return {
        success: false,
        error: 'Sources Array cannot be empty',
        timestamp: Date.now(),
      };
    }

    return {
      success: true,
      timestamp: Date.now(),
    };
  }

  /**
   * Sleep utility for retry delays
   */
  private sleep(ms: number): Promise<void> {
    return new Promise((resolve) => setTimeout(resolve, ms));
  }

  /**
   * Format memories for context display
   */
  /**
   * Format memories for inclusion in a context
   * @param memories The memories to format
   */
  formatMemoriesForContext(memories: memory.Similarity[]): string {
    if (memories.length === 0) {
      return '';
    }

    const s_memories: memory.Similarity[] = [];
    const e_memories: memory.Similarity[] = [];
    for (const memory of memories) {
      if (memory.memory_type === 'semantic') {
        s_memories.push(memory);
      } else if (memory.memory_type === 'episodic') {
        e_memories.push(memory);
      }
    }

    const formattedEpisodicMemories = e_memories
      .map((mem) => {
        return `Episodic Memory [id: ${mem.memory_id}, relevance: ${mem.similarity.toFixed(4)}, confidence ${mem.metadata.confidence}, last_updated: ${mem.metadata.updated_at}]: ${mem.content}`;
      })
      .join('\n\n');
    const formattedSemanticMemories = s_memories
      .map((mem) => {
        return `Semantic Memory [id: ${mem.memory_id}, relevance: ${mem.similarity.toFixed(4)}, category: ${mem.metadata.category}, confidence ${mem.metadata.confidence}, last_updated: ${mem.metadata.updated_at}]: ${mem.content}`;
      })
      .join('\n\n');

    return formattedEpisodicMemories.concat(formattedSemanticMemories);
  }
}<|MERGE_RESOLUTION|>--- conflicted
+++ resolved
@@ -1,6 +1,3 @@
-<<<<<<< HEAD
-import { getGuardValue, logger } from '@snakagent/core';
-=======
 import {
   logger,
   MemoryConfig,
@@ -8,8 +5,8 @@
   MemoryTimeouts,
   MemoryThresholds,
   CustomHuggingFaceEmbeddings,
+  getGuardValue,
 } from '@snakagent/core';
->>>>>>> 8cf6e735
 import { memory } from '@snakagent/database/queries';
 
 import {
@@ -29,29 +26,9 @@
  */
 export class MemoryDBManager {
   private embeddings: CustomHuggingFaceEmbeddings;
-<<<<<<< HEAD
-  private readonly maxRetries: number;
-  private readonly timeoutMs: number;
-
-  constructor(
-    embeddings: CustomHuggingFaceEmbeddings,
-    maxRetries: number = getGuardValue('execution.max_retry_attempts'),
-    timeoutMs: number = getGuardValue('execution_graph.memory.max_timeout')
-  ) {
-    if (!embeddings) {
-      throw new Error('Embeddings parameter is required');
-    }
-    if (maxRetries <= 0) {
-      throw new Error('maxRetries must be at least 1');
-    }
-    if (!timeoutMs) {
-      throw new Error('timeoutMs must be at least 100ms');
-    }
-    this.embeddings = embeddings;
-    this.maxRetries = maxRetries;
-    this.timeoutMs = timeoutMs;
-=======
-  private readonly max_retries: number = 3; // Make configurable later
+  private readonly max_retries: number = getGuardValue(
+    'execution.max_retry_attempts'
+  ); // Make configurable later
   private readonly memoryTimeouts: MemoryTimeouts;
   private readonly memorySizeLimit: MemorySizeLimits;
   private readonly memoryThreshold: MemoryThresholds;
@@ -60,7 +37,6 @@
     this.memoryTimeouts = memoryConfig.timeouts;
     this.memorySizeLimit = memoryConfig.size_limits;
     this.memoryThreshold = memoryConfig.thresholds;
->>>>>>> 8cf6e735
   }
 
   /**
@@ -79,28 +55,11 @@
         );
       });
 
-<<<<<<< HEAD
-        if (attempt >= this.maxRetries) {
-          return {
-            success: false,
-            error: `Memory upsert failed after ${this.maxRetries} attempts: ${error.message}`,
-            timestamp: Date.now(),
-          };
-        }
-        const waitTime = Math.min(
-          1000 * Math.pow(2, attempt - 1),
-          getGuardValue('execution_graph.memory.max_wait_time')
-        );
-        await this.sleep(waitTime);
-      }
-    }
-=======
       // Execute with timeout
       const result = await Promise.race([
         this.performUpsert(semantic_memories, episodic_memories),
         timeoutPromise,
       ]);
->>>>>>> 8cf6e735
 
       return result;
     } catch (error) {
@@ -390,27 +349,6 @@
   private validateEpisodicUpsertInputs(
     episodic_memory: EpisodicMemoryContext
   ): MemoryOperationResult<void> {
-<<<<<<< HEAD
-    for (const memory of episodic_memories) {
-      if (!memory.content.trim()) {
-        return {
-          success: false,
-          error: 'Content cannot be empty',
-          timestamp: Date.now(),
-        };
-      }
-
-      if (
-        memory.content.length >
-        getGuardValue('execution_graph.memory.max_content_length')
-      ) {
-        return {
-          success: false,
-          error: 'Content too long (max 10000 characters)',
-          timestamp: Date.now(),
-        };
-      }
-=======
     if (!episodic_memory) {
       return {
         success: false,
@@ -425,7 +363,6 @@
         timestamp: Date.now(),
       };
     }
->>>>>>> 8cf6e735
 
     if (episodic_memory.content.length > 10000) {
       return {
@@ -479,18 +416,6 @@
       };
     }
 
-<<<<<<< HEAD
-      if (
-        memory.fact.length >
-        getGuardValue('execution_graph.memory.max_content_length')
-      ) {
-        return {
-          success: false,
-          error: 'Content too long (max 10000 characters)',
-          timestamp: Date.now(),
-        };
-      }
-=======
     if (semantic_memory.fact.length > 10000) {
       return {
         success: false,
@@ -498,7 +423,6 @@
         timestamp: Date.now(),
       };
     }
->>>>>>> 8cf6e735
 
     if (!semantic_memory.user_id.trim()) {
       return {

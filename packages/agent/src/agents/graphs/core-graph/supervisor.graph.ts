--- conflicted
+++ resolved
@@ -11,11 +11,8 @@
   getAgentConfigurationHelperTools,
   getAgentSelectorHelperTools,
   getCommunicationHelperTools,
-<<<<<<< HEAD
-=======
   getMcpServerHelperTools,
   getSupervisorConfigTools,
->>>>>>> 0613a6db
 } from '@agents/operators/supervisor/supervisorTools.js';
 import { createSupervisor } from '@langchain/langgraph-supervisor';
 import {
@@ -252,27 +249,16 @@
     ]);
     const formattedMcpConfigurationHelperPrompt =
       await mcpConfigurationHelperSystemPrompt.format({});
-<<<<<<< HEAD
     this.specializedAgent.push(
       createReactAgent({
         llm: this.supervisorConfig.graph.model,
-        tools: [],
+        tools: getMcpServerHelperTools(this.supervisorConfig),
         name: 'mcpConfigurationHelper',
         prompt: formattedMcpConfigurationHelperPrompt,
         stateSchema: SupervisorStateAnnotation,
         preModelHook: this.transformMessagesHook.bind(this),
       })
     );
-=======
-    const mcpConfigurationHelper = createReactAgent({
-      llm: this.supervisorConfig.graph.model,
-      tools: getMcpServerHelperTools(this.supervisorConfig),
-      name: 'mcpConfigurationHelper',
-      prompt: formattedMcpConfigurationHelperPrompt,
-      stateSchema: SupervisorStateAnnotation,
-      preModelHook: this.transformMessagesHook.bind(this),
-    });
->>>>>>> 0613a6db
 
     this.specializedAgent.push(
       createReactAgent({

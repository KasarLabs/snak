--- conflicted
+++ resolved
@@ -1,17 +1,11 @@
 import { SystemMessage } from '@langchain/core/messages';
 import {
-<<<<<<< HEAD
-  AgentMode,
-  ModelConfig,
-  ModelProviders,
-  DatabaseConfigService,
-=======
   AgentConfig,
   AgentMode,
   ModelConfig,
   ModelProviders,
   validateAgent,
->>>>>>> 114659c9
+  DatabaseConfigService,
 } from '@snakagent/core';
 import { Postgres } from '@snakagent/database';
 import { SnakAgent } from '../core/snakAgent.js';

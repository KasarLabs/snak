<<<<<<< HEAD
/** File deprecated **/
import { Graph } from '@agents/graphs/core-graph/agent.graph.js';
import { BaseChatModel } from '@langchain/core/language_models/chat_models';
import { AgentConfig, StarknetConfig } from '@snakagent/core';
import { Postgres } from '@snakagent/database';
import { ChatOpenAI } from '@langchain/openai';
import { ChatAnthropic } from '@langchain/anthropic';
import { ChatGoogleGenerativeAI } from '@langchain/google-genai';
import { SnakAgent } from '@agents/core/snakAgent.js';
import {
  TASK_EXECUTOR_SYSTEM_PROMPT,
  TASK_MANAGER_SYSTEM_PROMPT,
  TASK_MEMORY_MANAGER_SYSTEM_PROMPT,
  TASK_VERIFIER_SYSTEM_PROMPT,
} from '@prompts/index.js';
async function getAgentConfigFromId(agentId: string) {
  await Postgres.connect({
    database: process.env.POSTGRES_DB as string,
    host: process.env.POSTGRES_HOST as string,
    user: process.env.POSTGRES_USER as string,
    password: process.env.POSTGRES_PASSWORD as string,
    port: parseInt(process.env.POSTGRES_PORT as string),
  });
  const query = new Postgres.Query(
    `
      SELECT
        id,
        user_id,
        row_to_json(profile) as profile,
        mcp_servers as "mcp_servers",
        row_to_json(graph) as graph,
        row_to_json(memory) as memory,
        row_to_json(rag) as rag,
      FROM agents
      WHERE id = $1
    `,
    [agentId]
  );
  const result = await Postgres.query<AgentConfig.OutputWithId>(query);
  if (result.length === 0) {
    throw new Error(`Agent with ID ${agentId} not found`);
  }
  return result[0];
}
/**
 * Create an autonomous agent graph
 * @param agentId - The unique identifier of the agent
 * @returns Promise<any> - The initialized graph
 */
export async function createAutonomousAgent(agentId: string): Promise<any> {
  const agent_config = await getAgentConfigFromId(agentId);
  if (!agent_config) {
    throw new Error(`Agent with ID ${agentId} not found`);
  }
  let model = process.env.DEFAULT_MODEL_PROVIDER;
  if (!model) {
    throw new Error('Model configuration is not defined');
  }
  let modelInstance: BaseChatModel | null = null;
  const commonConfig = {
    modelName: process.env.DEFAULT_MODEL_NAME as string,
    verbose: false,
    temperature: parseFloat(process.env.DEFAULT_TEMPERATURE ?? '0.7'),
  };
  switch (model.toLowerCase()) {
    case 'openai':
      modelInstance = new ChatOpenAI({
        ...commonConfig,
        openAIApiKey: process.env.OPENAI_API_KEY,
      });
      break;
    case 'anthropic':
      modelInstance = new ChatAnthropic({
        ...commonConfig,
        anthropicApiKey: process.env.ANTHROPIC_API_KEY,
      });
      break;
    case 'gemini':
      modelInstance = new ChatGoogleGenerativeAI({
        model: commonConfig.modelName, // Updated to valid Gemini model name
        verbose: commonConfig.verbose,
        temperature: commonConfig.temperature,
        apiKey: process.env.GEMINI_API_KEY,
      });
      break;
    // Add case for 'deepseek' if a Langchain integration exists or becomes available
    default:
      throw new Error('No valid model provided');
  }
=======
// /** File deprecated **/
// import { Graph } from '@agents/graphs/core-graph/agent.graph.js';
// import { BaseChatModel } from '@langchain/core/language_models/chat_models';
// import { AgentConfig } from '@snakagent/core';
// import { Postgres } from '@snakagent/database';
// import { ChatOpenAI } from '@langchain/openai';
// import { ChatAnthropic } from '@langchain/anthropic';
// import { ChatGoogleGenerativeAI } from '@langchain/google-genai';
// import { SnakAgent } from '@agents/core/snakAgent.js';
// import {
//   TASK_EXECUTOR_SYSTEM_PROMPT,
//   TASK_MANAGER_SYSTEM_PROMPT,
//   TASK_MEMORY_MANAGER_SYSTEM_PROMPT,
//   TASK_VERIFIER_SYSTEM_PROMPT,
// } from '@prompts/index.js';
// async function getAgentConfigFromId(agentId: string) {
//   await Postgres.connect({
//     database: process.env.POSTGRES_DB as string,
//     host: process.env.POSTGRES_HOST as string,
//     user: process.env.POSTGRES_USER as string,
//     password: process.env.POSTGRES_PASSWORD as string,
//     port: parseInt(process.env.POSTGRES_PORT as string),
//   });
//   const query = new Postgres.Query(
//     `
//       SELECT
//         id,
//         user_id,
//         row_to_json(profile) as profile,
//         mcp_servers as "mcp_servers",
//         prompts_id,
//         row_to_json(graph) as graph,
//         row_to_json(memory) as memory,
//         row_to_json(rag) as rag,
//       FROM agents
//       WHERE id = $1
//     `,
//     [agentId]
//   );
//   const result = await Postgres.query<AgentConfig.OutputWithId>(query);
//   if (result.length === 0) {
//     throw new Error(`Agent with ID ${agentId} not found`);
//   }
//   return result[0];
// }
// /**
//  * Create an autonomous agent graph
//  * @param agentId - The unique identifier of the agent
//  * @returns Promise<any> - The initialized graph
//  */
// export async function createAutonomousAgent(agentId: string): Promise<any> {
//   const agent_config = await getAgentConfigFromId(agentId);
//   if (!agent_config) {
//     throw new Error(`Agent with ID ${agentId} not found`);
//   }
//   let model = process.env.DEFAULT_MODEL_PROVIDER;
//   if (!model) {
//     throw new Error('Model configuration is not defined');
//   }
//   let modelInstance: BaseChatModel | null = null;
//   const commonConfig = {
//     modelName: process.env.DEFAULT_MODEL_NAME as string,
//     verbose: false,
//     temperature: parseFloat(process.env.DEFAULT_TEMPERATURE ?? '0.7'),
//   };
//   switch (model.toLowerCase()) {
//     case 'openai':
//       modelInstance = new ChatOpenAI({
//         ...commonConfig,
//         openAIApiKey: process.env.OPENAI_API_KEY,
//       });
//       break;
//     case 'anthropic':
//       modelInstance = new ChatAnthropic({
//         ...commonConfig,
//         anthropicApiKey: process.env.ANTHROPIC_API_KEY,
//       });
//       break;
//     case 'gemini':
//       modelInstance = new ChatGoogleGenerativeAI({
//         model: commonConfig.modelName, // Updated to valid Gemini model name
//         verbose: commonConfig.verbose,
//         temperature: commonConfig.temperature,
//         apiKey: process.env.GEMINI_API_KEY,
//       });
//       break;
//     // Add case for 'deepseek' if a Langchain integration exists or becomes available
//     default:
//       throw new Error('No valid model provided');
//   }
>>>>>>> 7cb333f4

//   const agent: AgentConfig.Runtime = {
//     ...agent_config,
//     prompts: {
//       task_executor_prompt: TASK_EXECUTOR_SYSTEM_PROMPT,
//       task_manager_prompt: TASK_MANAGER_SYSTEM_PROMPT,
//       task_memory_manager_prompt: TASK_MEMORY_MANAGER_SYSTEM_PROMPT,
//       task_verifier_prompt: TASK_VERIFIER_SYSTEM_PROMPT,
//     },
//     graph: {
//       ...agent_config.graph,
//       model: modelInstance,
//     },
//   };
//   const snakAgent: SnakAgent = new SnakAgent(starknetConfig, agent, {
//     database: process.env.POSTGRES_DB as string,
//     host: process.env.POSTGRES_HOST as string,
//     user: process.env.POSTGRES_USER as string,
//     password: process.env.POSTGRES_PASSWORD as string,
//     port: parseInt(process.env.POSTGRES_PORT as string),
//   });
//   const autonomousAgent = new Graph(snakAgent);
//   const app = await autonomousAgent.initialize();
//   return app;
// }

// // Example usage with specific IDs (for backward compatibility)
// const AUTONOMOUS_ID = '223d72b7-7b61-43af-bbf6-278e69994b3f';

// export const studio_graph_autonomous = () =>
//   createAutonomousAgent(AUTONOMOUS_ID);<|MERGE_RESOLUTION|>--- conflicted
+++ resolved
@@ -1,94 +1,3 @@
-<<<<<<< HEAD
-/** File deprecated **/
-import { Graph } from '@agents/graphs/core-graph/agent.graph.js';
-import { BaseChatModel } from '@langchain/core/language_models/chat_models';
-import { AgentConfig, StarknetConfig } from '@snakagent/core';
-import { Postgres } from '@snakagent/database';
-import { ChatOpenAI } from '@langchain/openai';
-import { ChatAnthropic } from '@langchain/anthropic';
-import { ChatGoogleGenerativeAI } from '@langchain/google-genai';
-import { SnakAgent } from '@agents/core/snakAgent.js';
-import {
-  TASK_EXECUTOR_SYSTEM_PROMPT,
-  TASK_MANAGER_SYSTEM_PROMPT,
-  TASK_MEMORY_MANAGER_SYSTEM_PROMPT,
-  TASK_VERIFIER_SYSTEM_PROMPT,
-} from '@prompts/index.js';
-async function getAgentConfigFromId(agentId: string) {
-  await Postgres.connect({
-    database: process.env.POSTGRES_DB as string,
-    host: process.env.POSTGRES_HOST as string,
-    user: process.env.POSTGRES_USER as string,
-    password: process.env.POSTGRES_PASSWORD as string,
-    port: parseInt(process.env.POSTGRES_PORT as string),
-  });
-  const query = new Postgres.Query(
-    `
-      SELECT
-        id,
-        user_id,
-        row_to_json(profile) as profile,
-        mcp_servers as "mcp_servers",
-        row_to_json(graph) as graph,
-        row_to_json(memory) as memory,
-        row_to_json(rag) as rag,
-      FROM agents
-      WHERE id = $1
-    `,
-    [agentId]
-  );
-  const result = await Postgres.query<AgentConfig.OutputWithId>(query);
-  if (result.length === 0) {
-    throw new Error(`Agent with ID ${agentId} not found`);
-  }
-  return result[0];
-}
-/**
- * Create an autonomous agent graph
- * @param agentId - The unique identifier of the agent
- * @returns Promise<any> - The initialized graph
- */
-export async function createAutonomousAgent(agentId: string): Promise<any> {
-  const agent_config = await getAgentConfigFromId(agentId);
-  if (!agent_config) {
-    throw new Error(`Agent with ID ${agentId} not found`);
-  }
-  let model = process.env.DEFAULT_MODEL_PROVIDER;
-  if (!model) {
-    throw new Error('Model configuration is not defined');
-  }
-  let modelInstance: BaseChatModel | null = null;
-  const commonConfig = {
-    modelName: process.env.DEFAULT_MODEL_NAME as string,
-    verbose: false,
-    temperature: parseFloat(process.env.DEFAULT_TEMPERATURE ?? '0.7'),
-  };
-  switch (model.toLowerCase()) {
-    case 'openai':
-      modelInstance = new ChatOpenAI({
-        ...commonConfig,
-        openAIApiKey: process.env.OPENAI_API_KEY,
-      });
-      break;
-    case 'anthropic':
-      modelInstance = new ChatAnthropic({
-        ...commonConfig,
-        anthropicApiKey: process.env.ANTHROPIC_API_KEY,
-      });
-      break;
-    case 'gemini':
-      modelInstance = new ChatGoogleGenerativeAI({
-        model: commonConfig.modelName, // Updated to valid Gemini model name
-        verbose: commonConfig.verbose,
-        temperature: commonConfig.temperature,
-        apiKey: process.env.GEMINI_API_KEY,
-      });
-      break;
-    // Add case for 'deepseek' if a Langchain integration exists or becomes available
-    default:
-      throw new Error('No valid model provided');
-  }
-=======
 // /** File deprecated **/
 // import { Graph } from '@agents/graphs/core-graph/agent.graph.js';
 // import { BaseChatModel } from '@langchain/core/language_models/chat_models';
@@ -179,7 +88,6 @@
 //     default:
 //       throw new Error('No valid model provided');
 //   }
->>>>>>> 7cb333f4
 
 //   const agent: AgentConfig.Runtime = {
 //     ...agent_config,

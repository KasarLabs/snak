--- conflicted
+++ resolved
@@ -29,20 +29,6 @@
   }
   return value;
 })();
-<<<<<<< HEAD
-=======
-/**
- * Memory configuration for the agent
- */
-export interface MemoryConfig {
-  enabled?: boolean;
-  shortTermMemorySize?: number;
-  memorySize?: number;
-  maxIterations?: number;
-  embeddingModel?: string;
-  isAutonomous?: boolean;
-}
->>>>>>> 37b53924
 
 /**
  * Operator agent that manages memory and knowledge

--- conflicted
+++ resolved
@@ -7,12 +7,7 @@
   validateAgentQuotas,
   AgentDatabaseInterface,
 } from '@snakagent/core';
-import {
-  TASK_EXECUTOR_SYSTEM_PROMPT,
-  TASK_MANAGER_SYSTEM_PROMPT,
-  TASK_MEMORY_MANAGER_SYSTEM_PROMPT,
-  TASK_VERIFIER_SYSTEM_PROMPT,
-} from '@prompts/index.js';
+
 import { normalizeNumericValues } from '../utils/normalizeAgentValues.js';
 import { CreateAgentSchema, CreateAgentInput } from './schemas/index.js';
 import { redisAgents, agents } from '@snakagent/database/queries';
@@ -105,25 +100,10 @@
           notes.push(nameNote);
         }
 
-        const { created: promptsCreated } = await ensurePromptsExist(userId);
-        if (promptsCreated) {
-          notes.push('Default prompts initialized for the user.');
-        }
-
         // Insert into database
-<<<<<<< HEAD
-        const payload: Record<string, unknown> = {
-          ...agentConfigData,
-        };
-
-        const insertQuery = new Postgres.Query(
-          'SELECT id, user_id, profile, mcp_servers, graph, memory, rag, created_at, updated_at, avatar_image, avatar_mime_type FROM insert_agent_from_json($1, $2)',
-          [userId, JSON.stringify(payload)]
-=======
         const createdAgent = await agents.insertAgentFromJson(
           userId,
           agentConfigData
->>>>>>> 14d1ac76
         );
 
         if (!createdAgent) {
@@ -274,51 +254,4 @@
     name: `${baseName}-1`,
     note: `Name collision detected; defaulted to suffix "-1".`,
   };
-}
-
-<<<<<<< HEAD
-async function ensurePromptsExist(
-  userId: string
-): Promise<{ created: boolean }> {
-  const existingQuery = new Postgres.Query(
-    'SELECT id FROM prompts WHERE user_id = $1 LIMIT 1',
-    [userId]
-  );
-  const existing = await Postgres.query<{ id: string }>(existingQuery);
-  if (existing.length > 0) {
-    return { created: false };
-=======
-async function ensurePromptsId(
-  userId: string,
-  providedId?: string | null
-): Promise<{ id: string; created: boolean }> {
-  if (providedId) {
-    return { id: providedId, created: false };
-  }
-
-  const existing = await agents.getExistingPromptsForUser(userId);
-  if (existing) {
-    return { id: existing.id, created: false };
->>>>>>> 14d1ac76
-  }
-
-  const promptId = await agents.createDefaultPrompts(
-    userId,
-    TASK_EXECUTOR_SYSTEM_PROMPT,
-    TASK_MANAGER_SYSTEM_PROMPT,
-    TASK_VERIFIER_SYSTEM_PROMPT,
-    TASK_MEMORY_MANAGER_SYSTEM_PROMPT,
-    false
-  );
-
-<<<<<<< HEAD
-  const created = await Postgres.query<{ id: string }>(insertQuery);
-  if (created.length === 0) {
-    throw new Error('Failed to create default prompts for the user');
-  }
-
-  return { created: true };
-=======
-  return { id: promptId, created: true };
->>>>>>> 14d1ac76
 }
import { z } from 'zod';
import {
  AgentProfileSchema,
  GraphConfigSchema,
  MemoryConfigSchema,
  RAGConfigSchema,
  SelectAgentSchema,
} from './common.schemas.js';

// Schema for update agent - allows partial updates with nullable fields
// Note: mcp_servers is NOT included here - use add_mcp_server, update_mcp_server, or remove_mcp_server tools instead
export const UpdateAgentSchema = SelectAgentSchema.extend({
  updates: z
    .object({
      profile: AgentProfileSchema.partial()
        .optional()
        .describe('Agent profile configuration (partial)'),
<<<<<<< HEAD
      mcp_servers: McpServersArraySchema.optional().describe(
        'MCP servers configuration'
      ),
      memory: MemoryConfigSchema.partial()
=======
      memory: MemoryConfigSchema.optional().describe('Memory configuration'),
      rag: RAGConfigSchema.optional().describe('RAG configuration'),
      prompts_id: z
        .string()
        .uuid()
>>>>>>> ec30c554
        .optional()
        .describe('Memory configuration'),
      rag: RAGConfigSchema.partial().optional().describe('RAG configuration'),
      graph: GraphConfigSchema.partial()
        .optional()
        .describe('Graph configuration'),
    })
    .describe('Object containing only the fields that need to be updated'),
});

export type UpdateAgentInput = z.infer<typeof UpdateAgentSchema>;<|MERGE_RESOLUTION|>--- conflicted
+++ resolved
@@ -15,21 +15,8 @@
       profile: AgentProfileSchema.partial()
         .optional()
         .describe('Agent profile configuration (partial)'),
-<<<<<<< HEAD
-      mcp_servers: McpServersArraySchema.optional().describe(
-        'MCP servers configuration'
-      ),
-      memory: MemoryConfigSchema.partial()
-=======
       memory: MemoryConfigSchema.optional().describe('Memory configuration'),
       rag: RAGConfigSchema.optional().describe('RAG configuration'),
-      prompts_id: z
-        .string()
-        .uuid()
->>>>>>> ec30c554
-        .optional()
-        .describe('Memory configuration'),
-      rag: RAGConfigSchema.partial().optional().describe('RAG configuration'),
       graph: GraphConfigSchema.partial()
         .optional()
         .describe('Graph configuration'),

--- conflicted
+++ resolved
@@ -1,11 +1,6 @@
 import { DynamicStructuredTool } from '@langchain/core/tools';
-<<<<<<< HEAD
-import { Postgres } from '@snakagent/database/queries';
-import { AgentProfile, logger } from '@snakagent/core';
-=======
-import { agents, redisAgents } from '@snakagent/database/queries';
+import { agents } from '@snakagent/database/queries';
 import { logger } from '@snakagent/core';
->>>>>>> 14d1ac76
 import { AgentConfig } from '@snakagent/core';
 import { DeleteAgentSchema } from './schemas/deleteAgent.schema.js';
 import { isProtectedAgent } from '../utils/agents.validators.js';

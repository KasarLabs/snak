--- conflicted
+++ resolved
@@ -2,49 +2,7 @@
 import { Postgres } from '@snakagent/database';
 import { logger } from '@snakagent/core';
 import { AgentConfig } from '@snakagent/core';
-<<<<<<< HEAD
-
-const McpServerConfigSchema = z.object({
-  command: z
-    .string()
-    .min(1)
-    .optional()
-    .describe(
-      'The command to execute the MCP server (optional for partial updates)'
-    ),
-  args: z
-    .array(z.string())
-    .optional()
-    .describe('Optional arguments for the command'),
-  env: z
-    .record(z.string())
-    .optional()
-    .describe('Optional environment variables'),
-});
-
-const UpdateMcpServerSchema = z.object({
-  identifier: z
-    .string()
-    .describe(
-      'The agent ID or name to update MCP server for (extract from user request, usually in quotes like "Ethereum RPC Agent")'
-    ),
-  searchBy: z
-    .enum(['id', 'name'])
-    .optional()
-    .describe(
-      'Search by "id" when user provides an ID, or "name" when user provides agent name (default: name)'
-    ),
-  serverName: z
-    .string()
-    .min(1)
-    .describe('The name/identifier of the MCP server to update'),
-  serverConfig: McpServerConfigSchema.describe(
-    'The updated MCP server configuration object'
-  ),
-});
-=======
 import { UpdateMcpServerSchema } from './schemas/mcp.schemas.js';
->>>>>>> 53ee8745
 
 export function updateMcpServerTool(
   agentConfig: AgentConfig.Runtime

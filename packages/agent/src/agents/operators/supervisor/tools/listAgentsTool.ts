--- conflicted
+++ resolved
@@ -15,75 +15,6 @@
       try {
         const userId = agentConfig.user_id;
 
-<<<<<<< HEAD
-        const selectColumns = [
-          'id',
-          'row_to_json(profile) as profile',
-          'mcp_servers as "mcp_servers"',
-          'row_to_json(graph) as graph',
-          'row_to_json(memory) as memory',
-          'row_to_json(rag) as rag',
-          `CASE
-    WHEN avatar_image IS NOT NULL AND avatar_mime_type IS NOT NULL
-    THEN CONCAT('data:', avatar_mime_type, ';base64,', encode(avatar_image, 'base64'))
-    ELSE NULL
-  END as "avatarUrl"`,
-          'avatar_mime_type',
-          'created_at',
-          'updated_at',
-        ];
-
-        const whereConditions: string[] = ['user_id = $1'];
-        const values: any[] = [userId];
-        let paramIndex = 2;
-
-        if (input.filters) {
-          const { group, mode, name_contains } = input.filters;
-
-          if (group !== null && group !== undefined && group !== '') {
-            whereConditions.push(`(profile)."group" = $${paramIndex}`);
-            values.push(group);
-            paramIndex++;
-          }
-
-          if (mode !== null && mode !== undefined && mode !== '') {
-            whereConditions.push(`mode = $${paramIndex}`);
-            values.push(mode);
-            paramIndex++;
-          }
-
-          if (
-            name_contains !== null &&
-            name_contains !== undefined &&
-            name_contains !== ''
-          ) {
-            whereConditions.push(`(profile).name ILIKE $${paramIndex}`);
-            values.push(`%${name_contains}%`);
-            paramIndex++;
-          }
-        }
-
-        let queryString = `SELECT\n  ${selectColumns.join(',\n  ')}\nFROM agents`;
-        if (whereConditions.length > 0) {
-          queryString += `\nWHERE ${whereConditions.join(' AND ')}`;
-        }
-        queryString += `\nORDER BY (profile).name`;
-
-        if (input.limit !== null && input.limit !== undefined) {
-          queryString += `\nLIMIT $${paramIndex}`;
-          values.push(input.limit);
-          paramIndex++;
-        }
-
-        if (input.offset !== null && input.offset !== undefined) {
-          queryString += `\nOFFSET $${paramIndex}`;
-          values.push(input.offset);
-        }
-
-        const query = new Postgres.Query(queryString, values);
-        const result =
-          await Postgres.query<AgentConfig.OutputWithoutUserId>(query);
-=======
         const result = await agents.listAgents(
           userId,
           input.filters,
@@ -94,7 +25,6 @@
             ? input.offset
             : undefined
         );
->>>>>>> 14d1ac76
 
         return JSON.stringify({
           success: true,

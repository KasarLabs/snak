import { DynamicStructuredTool } from '@langchain/core/tools';
import { z } from 'zod';
import { agents } from '@snakagent/database/queries';
import { logger } from '@snakagent/core';
import { AgentConfig } from '@snakagent/core';
import { SelectAgentSchema } from './schemas/common.schemas.js';

const ReadAgentSchema = SelectAgentSchema;

export function readAgentTool(
  agentConfig: AgentConfig.Runtime
): DynamicStructuredTool {
  return new DynamicStructuredTool({
    name: 'read_agent',
    description:
      'Get/retrieve/show/view/find details and configuration of a specific agent by ID or name. Use when user wants to see information about a particular agent.',
    schema: ReadAgentSchema,
    func: async (input) => {
      try {
        const userId = agentConfig.user_id;
<<<<<<< HEAD

        const selectColumns = [
          'id',
          'row_to_json(profile) as profile',
          'mcp_servers as "mcp_servers"',
          'row_to_json(graph) as graph',
          'row_to_json(memory) as memory',
          'row_to_json(rag) as rag',
          `CASE
    WHEN avatar_image IS NOT NULL AND avatar_mime_type IS NOT NULL
    THEN CONCAT('data:', avatar_mime_type, ';base64,', encode(avatar_image, 'base64'))
    ELSE NULL
  END as "avatarUrl"`,
          'avatar_mime_type',
          'created_at',
          'updated_at',
        ];

        let query: Postgres.Query;
=======
>>>>>>> 14d1ac76
        const searchBy = input.searchBy === 'id' ? 'id' : 'name';

        const agent = await agents.readAgent(
          input.identifier,
          userId,
          searchBy
        );

        if (agent) {
          return JSON.stringify({
            success: true,
            message: 'Agent configuration retrieved successfully',
            data: agent,
          });
        } else {
          return JSON.stringify({
            success: false,
            message: `Agent not found with ${searchBy}: ${input.identifier}`,
          });
        }
      } catch (error) {
        logger.error(`Error reading agent: ${error}`);
        return JSON.stringify({
          success: false,
          message: 'Failed to read agent configuration',
          error: error instanceof Error ? error.message : String(error),
        });
      }
    },
  });
}<|MERGE_RESOLUTION|>--- conflicted
+++ resolved
@@ -18,28 +18,6 @@
     func: async (input) => {
       try {
         const userId = agentConfig.user_id;
-<<<<<<< HEAD
-
-        const selectColumns = [
-          'id',
-          'row_to_json(profile) as profile',
-          'mcp_servers as "mcp_servers"',
-          'row_to_json(graph) as graph',
-          'row_to_json(memory) as memory',
-          'row_to_json(rag) as rag',
-          `CASE
-    WHEN avatar_image IS NOT NULL AND avatar_mime_type IS NOT NULL
-    THEN CONCAT('data:', avatar_mime_type, ';base64,', encode(avatar_image, 'base64'))
-    ELSE NULL
-  END as "avatarUrl"`,
-          'avatar_mime_type',
-          'created_at',
-          'updated_at',
-        ];
-
-        let query: Postgres.Query;
-=======
->>>>>>> 14d1ac76
         const searchBy = input.searchBy === 'id' ? 'id' : 'name';
 
         const agent = await agents.readAgent(

--- conflicted
+++ resolved
@@ -5,23 +5,7 @@
 import { AgentConfig } from '@snakagent/core';
 import { SelectAgentSchema } from './schemas/common.schemas.js';
 
-<<<<<<< HEAD
-const ReadAgentSchema = z.object({
-  identifier: z
-    .string()
-    .describe(
-      'The agent ID or name to retrieve (extract exact name from user request, usually in quotes like "Ethereum RPC Agent")'
-    ),
-  searchBy: z
-    .enum(['id', 'name'])
-    .optional()
-    .describe(
-      'Search by "id" when user provides485210986 an ID, or "name" when user provides agent name (default: name)'
-    ),
-});
-=======
 const ReadAgentSchema = SelectAgentSchema;
->>>>>>> 53ee8745
 
 export function readAgentTool(
   agentConfig: AgentConfig.Runtime

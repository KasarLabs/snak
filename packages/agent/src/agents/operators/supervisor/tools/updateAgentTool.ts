--- conflicted
+++ resolved
@@ -63,31 +63,7 @@
           searchBy
         );
 
-<<<<<<< HEAD
-        if (searchBy === 'id') {
-          findQuery = new Postgres.Query(
-            `SELECT id, user_id, row_to_json(profile) as profile, mcp_servers,
-             row_to_json(graph) as graph, row_to_json(memory) as memory, row_to_json(rag) as rag,
-             created_at, updated_at, avatar_image, avatar_mime_type
-             FROM agents WHERE id = $1 AND user_id = $2`,
-            [input.identifier, userId]
-          );
-        } else {
-          findQuery = new Postgres.Query(
-            `SELECT id, user_id, row_to_json(profile) as profile, mcp_servers,
-             row_to_json(graph) as graph, row_to_json(memory) as memory, row_to_json(rag) as rag,
-             created_at, updated_at, avatar_image, avatar_mime_type
-             FROM agents WHERE (profile).name = $1 AND user_id = $2`,
-            [input.identifier, userId]
-          );
-        }
-
-        const existingAgent =
-          await Postgres.query<AgentConfig.Input>(findQuery);
-        if (existingAgent.length === 0) {
-=======
         if (!agent) {
->>>>>>> 14d1ac76
           return JSON.stringify({
             success: false,
             message: `Agent not found with ${searchBy}: ${input.identifier}`,
@@ -186,175 +162,6 @@
         const { normalizedConfig: normalizedMergedConfig, appliedDefaults } =
           normalizeNumericValues(mergedConfig);
 
-<<<<<<< HEAD
-        const updateFields: string[] = [];
-        const updateValues: any[] = [];
-        let paramIndex = 1;
-
-        // Use the complete normalized configuration for all fields that were updated
-        Object.keys(updates).forEach((key) => {
-          // Skip fields that were null or undefined in the updates
-          if (
-            updates[key as keyof typeof updates] === undefined ||
-            updates[key as keyof typeof updates] === null
-          ) {
-            return;
-          }
-
-          const value =
-            normalizedMergedConfig[key as keyof typeof normalizedMergedConfig];
-
-          // Handle profile composite type (name, group, description, contexts)
-          if (
-            key === 'profile' &&
-            typeof value === 'object' &&
-            value !== null
-          ) {
-            const profile = value as AgentProfile;
-            updateFields.push(
-              `"${key}" = ROW($${paramIndex}, $${paramIndex + 1}, $${paramIndex + 2}, $${paramIndex + 3})::agent_profile`
-            );
-            updateValues.push(profile?.name ?? null);
-            updateValues.push(profile?.group ?? null);
-            updateValues.push(profile?.description ?? null);
-            updateValues.push(profile?.contexts ?? null);
-            paramIndex += 4;
-          }
-          // Handle graph composite type (max_steps, max_iterations, max_retries, execution_timeout_ms, max_token_usage, model)
-          else if (
-            key === 'graph' &&
-            typeof value === 'object' &&
-            value !== null
-          ) {
-            const graph = value as GraphConfig;
-            updateFields.push(
-              `"${key}" = ROW($${paramIndex}, $${paramIndex + 1}, $${paramIndex + 2}, $${paramIndex + 3}, $${paramIndex + 4}, ROW($${paramIndex + 5}, $${paramIndex + 6}, $${paramIndex + 7}, $${paramIndex + 8})::model_config)::graph_config`
-            );
-            updateValues.push(graph?.max_steps ?? null);
-            updateValues.push(graph?.max_iterations ?? null);
-            updateValues.push(graph?.max_retries ?? null);
-            updateValues.push(graph?.execution_timeout_ms ?? null);
-            updateValues.push(graph?.max_token_usage ?? null);
-            updateValues.push(graph?.model?.model_provider ?? null);
-            updateValues.push(graph?.model?.model_name ?? null);
-            updateValues.push(graph?.model?.temperature ?? null);
-            updateValues.push(graph?.model?.max_tokens ?? null);
-            paramIndex += 9;
-          }
-          // Handle memory composite type (ltm_enabled, size_limits, thresholds, timeouts, strategy)
-          else if (
-            key === 'memory' &&
-            typeof value === 'object' &&
-            value !== null
-          ) {
-            const memory = value as AgentConfig.Input['memory'];
-            updateFields.push(
-              `"${key}" = ROW($${paramIndex}, ROW($${paramIndex + 1}, $${paramIndex + 2}, $${paramIndex + 3}, $${paramIndex + 4}, $${paramIndex + 5})::memory_size_limits, ROW($${paramIndex + 6}, $${paramIndex + 7}, $${paramIndex + 8}, $${paramIndex + 9})::memory_thresholds, ROW($${paramIndex + 10}, $${paramIndex + 11})::memory_timeouts, $${paramIndex + 12})::memory_config`
-            );
-            updateValues.push(memory?.ltm_enabled ?? null);
-            updateValues.push(
-              memory?.size_limits?.short_term_memory_size ?? null
-            );
-            updateValues.push(
-              memory?.size_limits?.max_insert_episodic_size ?? null
-            );
-            updateValues.push(
-              memory?.size_limits?.max_insert_semantic_size ?? null
-            );
-            updateValues.push(
-              memory?.size_limits?.max_retrieve_memory_size ?? null
-            );
-            updateValues.push(
-              memory?.size_limits?.limit_before_summarization ?? null
-            );
-            updateValues.push(
-              memory?.thresholds?.insert_semantic_threshold ?? null
-            );
-            updateValues.push(
-              memory?.thresholds?.insert_episodic_threshold ?? null
-            );
-            updateValues.push(
-              memory?.thresholds?.retrieve_memory_threshold ?? null
-            );
-            updateValues.push(memory?.thresholds?.hitl_threshold ?? null);
-            updateValues.push(
-              memory?.timeouts?.retrieve_memory_timeout_ms ?? null
-            );
-            updateValues.push(
-              memory?.timeouts?.insert_memory_timeout_ms ?? null
-            );
-            updateValues.push(memory?.strategy ?? null);
-            paramIndex += 13;
-          }
-          // Handle rag composite type (enabled, top_k)
-          else if (
-            key === 'rag' &&
-            typeof value === 'object' &&
-            value !== null
-          ) {
-            const rag = value as AgentConfig.Input['rag'];
-            updateFields.push(
-              `"${key}" = ROW($${paramIndex}, $${paramIndex + 1})::rag_config`
-            );
-            updateValues.push(rag?.enabled ?? null);
-            updateValues.push(rag?.top_k ?? null);
-            paramIndex += 2;
-          }
-          // Handle regular fields (mcp_servers, etc.)
-          else {
-            updateFields.push(`"${key}" = $${paramIndex}`);
-            updateValues.push(value);
-            paramIndex++;
-          }
-        });
-
-        if (updateFields.length === 0) {
-          return JSON.stringify({
-            success: false,
-            message: 'No valid fields to update',
-          });
-        }
-
-        let whereClause: string;
-        if (searchBy === 'id') {
-          whereClause = `WHERE id = $${paramIndex} AND user_id = $${paramIndex + 1}`;
-          updateValues.push(input.identifier);
-          updateValues.push(userId);
-        } else {
-          whereClause = `WHERE (profile).name = $${paramIndex} AND user_id = $${paramIndex + 1}`;
-          updateValues.push(input.identifier);
-          updateValues.push(userId);
-        }
-
-        const updateQuery = new Postgres.Query(
-          `WITH updated AS (
-            UPDATE agents
-            SET ${updateFields.join(', ')}
-            ${whereClause}
-            RETURNING *
-          )
-          SELECT
-            id,
-            user_id,
-            row_to_json(profile)        AS profile,
-            mcp_servers,
-            row_to_json(graph)          AS graph,
-            row_to_json(memory)         AS memory,
-            row_to_json(rag)            AS rag,
-            created_at,
-            updated_at,
-            avatar_image,
-            avatar_mime_type
-          FROM updated`,
-          updateValues
-        );
-
-        const result =
-          await Postgres.query<AgentConfig.OutputWithId>(updateQuery);
-
-        if (result.length > 0) {
-          logger.info(`Updated agent "${agent.profile.name}" successfully`);
-=======
         // Use the updateAgentComplete function instead of direct SQL
         const result = await agents.updateAgentComplete(agent.id, userId, {
           ...normalizedMergedConfig,
@@ -365,7 +172,6 @@
           logger.info(
             `Updated agent "${result.agent_data.profile.name}" successfully`
           );
->>>>>>> 14d1ac76
 
           // Update Redis cache
           try {

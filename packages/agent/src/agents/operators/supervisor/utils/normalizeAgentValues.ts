--- conflicted
+++ resolved
@@ -111,6 +111,7 @@
   if (model && isPlainObject(model)) {
     const config: AgentConfig.Input['graph']['model'] = {
       model_provider: DEFAULT_AGENT_CONFIG.graph.model.model_provider,
+      model_provider: DEFAULT_AGENT_CONFIG.graph.model.model_provider,
       model_name: DEFAULT_AGENT_CONFIG.graph.model.model_name,
       temperature: DEFAULT_AGENT_CONFIG.graph.model.temperature,
       max_tokens: DEFAULT_AGENT_CONFIG.graph.model.max_tokens,
@@ -120,11 +121,7 @@
     const providerResult = normalizeStringValue(
       model.model_provider,
       DEFAULT_AGENT_CONFIG.graph.model.model_provider,
-<<<<<<< HEAD
       'model.provider'
-=======
-      'model.model_provider'
->>>>>>> 7cb333f4
     );
     config.model_provider = providerResult.value;
     if (providerResult.appliedDefault) {

--- conflicted
+++ resolved
@@ -11,11 +11,8 @@
   updateMcpServerTool,
   messageAskUserTool,
 } from './tools/index.js';
-<<<<<<< HEAD
+import { searchMcpServerTool } from './tools/searchMcpServerTools.js';
 import { createExecuteHandoffTools } from './tools/executeHandoffTools.js';
-=======
-import { searchMcpServerTool } from './tools/searchMcpServerTools.js';
->>>>>>> 7cb333f4
 
 /**
  * Shared configuration tools reserved for supervisor agents.

<<<<<<< HEAD
import { AgentType } from '@enums/agent.enum.js';
import {
  ConfigurationAgent,
  ConfigurationAgentConfig,
} from '../../config-agent/configAgent.js';
import { AIMessage, HumanMessage } from '@langchain/core/messages';

jest.mock('../../../core/baseAgent.js', () => ({
  BaseAgent: jest.fn().mockImplementation(function (
    id: string,
    type: any,
    description?: string
  ) {
    this.id = id;
    this.type = type;
    this.description = description;
  }),
  AgentType: {
    SUPERVISOR: 'supervisor',
    OPERATOR: 'operator',
    SNAK: 'snak',
  },
}));

jest.mock('@snakagent/core', () => ({
  logger: {
    debug: jest.fn(),
    warn: jest.fn(),
    error: jest.fn(),
  },
}));

const mockRegister = jest.fn();
const mockUnregister = jest.fn();
jest.mock('../../operatorRegistry.js', () => ({
  OperatorRegistry: {
    getInstance: jest.fn(() => ({
      register: mockRegister,
      unregister: mockUnregister,
    })),
  },
}));

const mockGetModels = jest.fn(() => ({
  fast: { invoke: jest.fn() },
  smart: { invoke: jest.fn() },
  cheap: { invoke: jest.fn() },
}));
jest.mock('../../modelSelector.js', () => ({
  ModelSelector: {
    getInstance: jest.fn(() => ({
      getModels: mockGetModels,
    })),
  },
}));

jest.mock('../../config-agent/configAgentTools.js', () => ({
  getConfigAgentTools: jest.fn(() => [
    {
      name: 'create_agent',
      description: 'Create a new agent',
      schema: {},
      func: jest.fn(),
    },
    {
      name: 'read_agent',
      description: 'Read an agent',
      schema: {},
      func: jest.fn(),
    },
  ]),
}));

jest.mock('@langchain/langgraph/prebuilt', () => ({
  createReactAgent: jest.fn(() => ({ invoke: jest.fn() })),
}));

jest.mock('@prompts/index.js', () => ({
  configurationAgentSystemPrompt: jest.fn(() => 'test system prompt'),
}));

describe('ConfigurationAgent', () => {
  let agent: ConfigurationAgent;
  let mockLogger: any;
  let mockModelSelector: any;
  let mockCreateReactAgent: any;
  let mockReactAgent: any;

  const makeAgent = async (init = true, cfg?: ConfigurationAgentConfig) => {
    agent = new ConfigurationAgent(cfg);
    if (init) {
      mockModelSelector.getInstance.mockReturnValue({
        getModels: mockGetModels,
      });
      await agent.init();
    }
    return agent;
  };

  const mkHuman = (content: string, kwargs?: any) => {
    const msg = new HumanMessage(content);
    if (kwargs) msg.additional_kwargs = kwargs;
    return msg;
  };

  const mkAI = (content: string) => new AIMessage(content);

  const mockInvoke = (content: string) =>
    mockReactAgent.invoke.mockResolvedValue({
      messages: [new AIMessage(content)],
    });

  const expectSuccessMessage = (ai: AIMessage, content: string) => {
    expect(ai.content).toBe(content);
    expect(ai.additional_kwargs).toEqual({
      from: 'configuration-agent',
      final: true,
      success: true,
    });
  };

  beforeEach(() => {
    jest.clearAllMocks();
    mockLogger = require('@snakagent/core').logger;
    mockModelSelector = require('../../modelSelector.js').ModelSelector;
    mockCreateReactAgent =
      require('@langchain/langgraph/prebuilt').createReactAgent;
    mockReactAgent = { invoke: jest.fn() };
    mockCreateReactAgent.mockReturnValue(mockReactAgent);
  });

  afterEach(() => {
    jest.clearAllMocks();
    jest.restoreAllMocks();
  });

  describe('constructor', () => {
    it('should create with default config', () => {
      agent = new ConfigurationAgent();
      expect(agent.id).toBe('configuration-agent');
      expect(agent.type).toBe(AgentType.OPERATOR);
      expect(agent.description).toContain('managing agent configurations');
    });

    it.each([
      [false, false],
      [true, true],
    ])('should handle debug setting %s', (debug, shouldLog) => {
      new ConfigurationAgent({ debug });
      if (shouldLog) {
        expect(mockLogger.debug).toHaveBeenCalledWith(
          expect.stringContaining('ConfigurationAgent initialized with')
        );
      } else {
        expect(mockLogger.debug).not.toHaveBeenCalled();
      }
    });

    it('should create with custom model type', () => {
      agent = new ConfigurationAgent({ modelType: 'smart' });
      expect(agent.id).toBe('configuration-agent');
      expect(agent.type).toBe(AgentType.OPERATOR);
    });
  });

  describe('init', () => {
    it('should initialize successfully with default config', async () => {
      await makeAgent();
      expect(mockModelSelector.getInstance).toHaveBeenCalled();
      expect(mockCreateReactAgent).toHaveBeenCalledWith({
        llm: expect.any(Object),
        tools: expect.any(Array),
        stateModifier: 'test system prompt',
      });
      expect(mockRegister).toHaveBeenCalledWith('configuration-agent', agent);
    });

    it('should initialize with custom model type', async () => {
      await makeAgent(true, { modelType: 'smart' });
      expect(mockCreateReactAgent).toHaveBeenCalledWith({
        llm: expect.any(Object),
        tools: expect.any(Array),
        stateModifier: 'test system prompt',
      });
    });

    it.each([
      [
        'ModelSelector null',
        () => mockModelSelector.getInstance.mockReturnValue(null),
      ],
      [
        'ModelSelector throw',
        () =>
          mockModelSelector.getInstance.mockImplementation(() => {
            throw new Error('ModelSelector error');
          }),
      ],
      [
        'createReactAgent throw',
        () =>
          mockCreateReactAgent.mockImplementation(() => {
            throw new Error('React agent creation failed');
          }),
      ],
    ])('should handle %s error', async (_, mockError) => {
      mockError();
      if (mockError.toString().includes('createReactAgent')) {
        mockModelSelector.getInstance.mockReturnValue({
          getModels: mockGetModels,
        });
      }
      agent = new ConfigurationAgent();

      await expect(agent.init()).rejects.toThrow(
        'ConfigurationAgent initialization failed'
      );
      expect(mockLogger.error).toHaveBeenCalledWith(
        expect.stringContaining('ConfigurationAgent initialization failed')
      );
    });
  });

  describe('execute', () => {
    beforeEach(async () => {
      await makeAgent();
    });

    it.each([
      ['string', 'Create a new agent called test-agent'],
      ['BaseMessage', mkHuman('Update agent test-agent')],
      ['BaseMessage[]', [mkHuman('List all agents')]],
    ])('should execute with %s input successfully', async (_, input) => {
      mockInvoke('Operation completed');
      const result = await agent.execute(input);
      expectSuccessMessage(result, 'Operation completed');
    });

    it('should stringify non-string content from last result message', async () => {
      const obj = { ok: true, id: 1 };
      mockReactAgent.invoke.mockResolvedValue({ messages: [{ content: obj }] });

      const result = await agent.execute('anything');

      expectSuccessMessage(result, JSON.stringify(obj));
    });

    it.each([
      [
        'config',
        'some input',
        { originalUserQuery: 'Create a new agent' },
        'Create a new agent',
      ],
      [
        'message kwargs',
        mkHuman('some content', { originalUserQuery: 'Delete agent test' }),
        undefined,
        'Delete agent test',
      ],
      [
        'first message in array',
        [
          mkHuman('first message', { originalUserQuery: 'First query' }),
          mkHuman('second message'),
        ],
        undefined,
        'First query',
      ],
    ])(
      'should use originalUserQuery from %s',
      async (_, input, config, expectedContent) => {
        mockInvoke('Operation completed');
        const result = await agent.execute(input, false, config);
        expectSuccessMessage(result, 'Operation completed');

        expect(mockReactAgent.invoke).toHaveBeenCalledWith({
          messages: [new HumanMessage(expectedContent)],
        });
      }
    );

    it.each([
      [
        'first HumanMessage content',
        [mkHuman('first human message'), mkHuman('second human message')],
        'first human message',
      ],
      [
        'fallback to last message',
        [mkAI('AI message'), mkAI('Another AI message')],
        'Another AI message',
      ],
    ])(
      'should handle array input with %s',
      async (_, messages, expectedContent) => {
        mockInvoke('Operation completed');
        const result = await agent.execute(messages);
        expectSuccessMessage(result, 'Operation completed');

        expect(mockReactAgent.invoke).toHaveBeenCalledWith({
          messages: [new HumanMessage(expectedContent)],
        });
      }
    );

    it('should handle BaseMessage with non-string content (stringified)', async () => {
      const nonStringContent = { action: 'update', target: 'agent' };
      const fakeMessage: any = {
        content: nonStringContent,
        additional_kwargs: {},
      };
      Object.setPrototypeOf(fakeMessage, HumanMessage.prototype);

      mockInvoke('Operation completed');
      await agent.execute(fakeMessage);

      expect(mockReactAgent.invoke).toHaveBeenCalledWith({
        messages: [new HumanMessage(JSON.stringify(nonStringContent))],
      });
    });

    it('should handle array with last non-string content and no HumanMessage', async () => {
      const arr: any[] = [
        { content: 'ai says', additional_kwargs: {} },
        { content: { data: 'final' }, additional_kwargs: {} },
      ];

      mockInvoke('Operation completed');
      await agent.execute(arr);

      expect(mockReactAgent.invoke).toHaveBeenCalledWith({
        messages: [new HumanMessage(JSON.stringify({ data: 'final' }))],
      });
    });

    it.each([
      [
        'invoke rejection',
        () => {
          mockReactAgent.invoke.mockRejectedValue(
            new Error('Execution failed')
          );
        },
        'Configuration operation failed: Execution failed',
      ],
      [
        'no content response',
        () => {
          mockReactAgent.invoke.mockResolvedValue({ messages: [] });
        },
        'Configuration operation failed: No content found in the last message',
      ],
      [
        'no messages field in response',
        () => {
          mockReactAgent.invoke.mockResolvedValue({});
        },
        'Configuration operation failed: No content found in the last message',
      ],
    ])('should handle %s error', async (_, setup, expectedError) => {
      setup();
      const result = await agent.execute('test input');
      expect(result.content).toContain(expectedError);
      expect(result.additional_kwargs.success).toBe(false);
    });

    it('should handle non-Error thrown values (string) and set error field', async () => {
      mockReactAgent.invoke.mockRejectedValue('string failure');
      const result = await agent.execute('test input');
      expect(result.content).toContain(
        'Configuration operation failed: string failure'
      );
      expect(result.additional_kwargs.success).toBe(false);
      expect(result.additional_kwargs.error).toBe('string failure');
    });

    it('should handle React agent not initialized error', async () => {
      agent = new ConfigurationAgent();
      const result = await agent.execute('test input');
      expect(result.content).toContain(
        'Configuration operation failed: React agent not initialized'
      );
      expect(result.additional_kwargs.success).toBe(false);
    });
  });

  describe('getTools', () => {
    it('should return the tools array', () => {
      agent = new ConfigurationAgent();
      const tools = agent.getTools();
      expect(tools).toHaveLength(2);
    });
  });

  describe('dispose', () => {
    it('should dispose and unregister successfully', async () => {
      agent = new ConfigurationAgent();
      await agent.dispose();

      expect(mockUnregister).toHaveBeenCalledWith('configuration-agent');
      expect(mockLogger.debug).toHaveBeenCalledWith(
        'ConfigurationAgent disposed and unregistered'
      );
    });

    it('should handle disposal errors gracefully', async () => {
      agent = new ConfigurationAgent();
      mockUnregister.mockImplementation(() => {
        throw new Error('Unregister failed');
      });

      await agent.dispose();
      expect(mockLogger.error).toHaveBeenCalledWith(
        expect.stringContaining('Error disposing ConfigurationAgent')
      );
    });
  });

  describe('debug logging', () => {
    describe('debug: true', () => {
      beforeEach(async () => {
        agent = new ConfigurationAgent({ debug: true });
        await agent.init();
        mockInvoke('Operation completed');
      });

      it.each([
        ['string input', 'test string', 'Using string input directly'],
        [
          'first HumanMessage content',
          [mkHuman('test message')],
          'Using first HumanMessage content',
        ],
        [
          'fallback to last message',
          [mkAI('AI message'), mkAI('Another AI message')],
          'Fallback to last message content',
        ],
        [
          'originalUserQuery from config',
          'some input',
          'Using originalUserQuery from config: "Original query"',
          { originalUserQuery: 'Original query' },
        ],
        [
          'originalUserQuery from kwargs',
          mkHuman('some content', { originalUserQuery: 'Original query' }),
          'Using originalUserQuery from single message additional_kwargs',
        ],
      ])(
        'should log debug for %s',
        async (_, input, expectedLog, config = undefined) => {
          jest.clearAllMocks();
          await agent.execute(input, false, config);
          expect(mockLogger.debug).toHaveBeenCalledWith(
            `ConfigurationAgent: ${expectedLog}`
          );
        }
      );
    });

    describe('debug: false', () => {
      beforeEach(async () => {
        agent = new ConfigurationAgent({ debug: false });
        await agent.init();
        mockInvoke('Operation completed');
      });

      it('should not log debug messages during execution', async () => {
        jest.clearAllMocks();

        await agent.execute('test string');
        await agent.execute([mkHuman('test message')]);
        await agent.execute('some input', false, {
          originalUserQuery: 'Original query',
        });

        expect(mockLogger.debug).not.toHaveBeenCalled();
      });
    });
  });

  describe('extractContent method', () => {
    beforeEach(async () => {
      agent = new ConfigurationAgent({ debug: false });
      await agent.init();
      mockInvoke('Operation completed');
    });

    it('should test extractContent method directly for full coverage', () => {
      const extractContent = (agent as any).extractContent.bind(agent);

      const arrayInput = [new HumanMessage('test')];
      expect(extractContent(arrayInput)).toBe('test');

      expect(extractContent('test string')).toBe('test string');

      const messageWithString = new HumanMessage('test message');
      expect(extractContent(messageWithString)).toBe('test message');

      const mockMessageWithObject = {
        content: { data: 'test' },
        additional_kwargs: {},
      };
      expect(extractContent(mockMessageWithObject)).toBe(
        JSON.stringify({ data: 'test' })
      );

      const arrayWithObject = [
        new HumanMessage('first'),
        { content: { data: 'last' }, additional_kwargs: {} },
      ];
      expect(extractContent(arrayWithObject)).toBe(
        JSON.stringify({ data: 'last' })
      );
    });

    it('should trigger fallback path in extractOriginalUserContent', async () => {
      const debugAgent = new ConfigurationAgent({ debug: true });
      await debugAgent.init();
      mockInvoke('Operation completed');

      const fallbackInput = {
        content: 'fallback content',
        additional_kwargs: {},
      } as any;

      const result = await debugAgent.execute(fallbackInput);

      expectSuccessMessage(result, 'Operation completed');
      expect(mockReactAgent.invoke).toHaveBeenCalledWith({
        messages: [new HumanMessage('fallback content')],
      });
    });
  });
});
=======
// import { AgentType } from '@enums/agent-modes.enum.js';
// import {
//   ConfigurationAgent,
//   ConfigurationAgentConfig,
// } from '../../config-agent/configAgent.js';
// import { AIMessage, HumanMessage } from '@langchain/core/messages';

// jest.mock('../../../core/baseAgent.js', () => ({
//   BaseAgent: jest.fn().mockImplementation(function (
//     id: string,
//     type: any,
//     description?: string
//   ) {
//     this.id = id;
//     this.type = type;
//     this.description = description;
//   }),
//   AgentType: {
//     SUPERVISOR: 'supervisor',
//     OPERATOR: 'operator',
//     SNAK: 'snak',
//   },
// }));

// jest.mock('@snakagent/core', () => ({
//   logger: {
//     debug: jest.fn(),
//     warn: jest.fn(),
//     error: jest.fn(),
//   },
// }));

// const mockRegister = jest.fn();
// const mockUnregister = jest.fn();
// jest.mock('../../operatorRegistry.js', () => ({
//   OperatorRegistry: {
//     getInstance: jest.fn(() => ({
//       register: mockRegister,
//       unregister: mockUnregister,
//     })),
//   },
// }));

// const mockGetModels = jest.fn(() => ({
//   fast: { invoke: jest.fn() },
//   smart: { invoke: jest.fn() },
//   cheap: { invoke: jest.fn() },
// }));
// jest.mock('../../modelSelector.js', () => ({
//   ModelSelector: {
//     getInstance: jest.fn(() => ({
//       getModels: mockGetModels,
//     })),
//   },
// }));

// jest.mock('../../config-agent/configAgentTools.js', () => ({
//   getConfigAgentTools: jest.fn(() => [
//     {
//       name: 'create_agent',
//       description: 'Create a new agent',
//       schema: {},
//       func: jest.fn(),
//     },
//     {
//       name: 'read_agent',
//       description: 'Read an agent',
//       schema: {},
//       func: jest.fn(),
//     },
//   ]),
// }));

// jest.mock('@langchain/langgraph/prebuilt', () => ({
//   createReactAgent: jest.fn(() => ({ invoke: jest.fn() })),
// }));

// jest.mock('@prompts/index.js', () => ({
//   configurationAgentSystemPrompt: jest.fn(() => 'test system prompt'),
// }));

// describe('ConfigurationAgent', () => {
//   let agent: ConfigurationAgent;
//   let mockLogger: any;
//   let mockModelSelector: any;
//   let mockCreateReactAgent: any;
//   let mockReactAgent: any;

//   const makeAgent = async (init = true, cfg?: ConfigurationAgentConfig) => {
//     agent = new ConfigurationAgent(cfg);
//     if (init) {
//       mockModelSelector.getInstance.mockReturnValue({
//         getModels: mockGetModels,
//       });
//       await agent.init();
//     }
//     return agent;
//   };

//   const mkHuman = (content: string, kwargs?: any) => {
//     const msg = new HumanMessage(content);
//     if (kwargs) msg.additional_kwargs = kwargs;
//     return msg;
//   };

//   const mkAI = (content: string) => new AIMessage(content);

//   const mockInvoke = (content: string) =>
//     mockReactAgent.invoke.mockResolvedValue({
//       messages: [new AIMessage(content)],
//     });

//   const expectSuccessMessage = (ai: AIMessage, content: string) => {
//     expect(ai.content).toBe(content);
//     expect(ai.additional_kwargs).toEqual({
//       from: 'configuration-agent',
//       final: true,
//       success: true,
//     });
//   };

//   beforeEach(() => {
//     jest.clearAllMocks();
//     mockLogger = require('@snakagent/core').logger;
//     mockModelSelector = require('../../modelSelector.js').ModelSelector;
//     mockCreateReactAgent =
//       require('@langchain/langgraph/prebuilt').createReactAgent;
//     mockReactAgent = { invoke: jest.fn() };
//     mockCreateReactAgent.mockReturnValue(mockReactAgent);
//   });

//   afterEach(() => {
//     jest.clearAllMocks();
//     jest.restoreAllMocks();
//   });

//   describe('constructor', () => {
//     it('should create with default config', () => {
//       agent = new ConfigurationAgent();
//       expect(agent.id).toBe('configuration-agent');
//       expect(agent.type).toBe(AgentType.OPERATOR);
//       expect(agent.description).toContain('managing agent configurations');
//     });

//     it.each([
//       [false, false],
//       [true, true],
//     ])('should handle debug setting %s', (debug, shouldLog) => {
//       new ConfigurationAgent({ debug });
//       if (shouldLog) {
//         expect(mockLogger.debug).toHaveBeenCalledWith(
//           expect.stringContaining('ConfigurationAgent initialized with')
//         );
//       } else {
//         expect(mockLogger.debug).not.toHaveBeenCalled();
//       }
//     });

//     it('should create with custom model type', () => {
//       agent = new ConfigurationAgent({ modelType: 'smart' });
//       expect(agent.id).toBe('configuration-agent');
//       expect(agent.type).toBe(AgentType.OPERATOR);
//     });
//   });

//   describe('init', () => {
//     it('should initialize successfully with default config', async () => {
//       await makeAgent();
//       expect(mockModelSelector.getInstance).toHaveBeenCalled();
//       expect(mockCreateReactAgent).toHaveBeenCalledWith({
//         llm: expect.any(Object),
//         tools: expect.any(Array),
//         stateModifier: 'test system prompt',
//       });
//       expect(mockRegister).toHaveBeenCalledWith('configuration-agent', agent);
//     });

//     it('should initialize with custom model type', async () => {
//       await makeAgent(true, { modelType: 'smart' });
//       expect(mockCreateReactAgent).toHaveBeenCalledWith({
//         llm: expect.any(Object),
//         tools: expect.any(Array),
//         stateModifier: 'test system prompt',
//       });
//     });

//     it.each([
//       [
//         'ModelSelector null',
//         () => mockModelSelector.getInstance.mockReturnValue(null),
//       ],
//       [
//         'ModelSelector throw',
//         () =>
//           mockModelSelector.getInstance.mockImplementation(() => {
//             throw new Error('ModelSelector error');
//           }),
//       ],
//       [
//         'createReactAgent throw',
//         () =>
//           mockCreateReactAgent.mockImplementation(() => {
//             throw new Error('React agent creation failed');
//           }),
//       ],
//     ])('should handle %s error', async (_, mockError) => {
//       mockError();
//       if (mockError.toString().includes('createReactAgent')) {
//         mockModelSelector.getInstance.mockReturnValue({
//           getModels: mockGetModels,
//         });
//       }
//       agent = new ConfigurationAgent();

//       await expect(agent.init()).rejects.toThrow(
//         'ConfigurationAgent initialization failed'
//       );
//       expect(mockLogger.error).toHaveBeenCalledWith(
//         expect.stringContaining('ConfigurationAgent initialization failed')
//       );
//     });
//   });

//   describe('execute', () => {
//     beforeEach(async () => {
//       await makeAgent();
//     });

//     it.each([
//       ['string', 'Create a new agent called test-agent'],
//       ['BaseMessage', mkHuman('Update agent test-agent')],
//       ['BaseMessage[]', [mkHuman('List all agents')]],
//     ])('should execute with %s input successfully', async (_, input) => {
//       mockInvoke('Operation completed');
//       const result = await agent.execute(input);
//       expectSuccessMessage(result, 'Operation completed');
//     });

//     it('should stringify non-string content from last result message', async () => {
//       const obj = { ok: true, id: 1 };
//       mockReactAgent.invoke.mockResolvedValue({ messages: [{ content: obj }] });

//       const result = await agent.execute('anything');

//       expectSuccessMessage(result, JSON.stringify(obj));
//     });

//     it.each([
//       [
//         'config',
//         'some input',
//         { originalUserQuery: 'Create a new agent' },
//         'Create a new agent',
//       ],
//       [
//         'message kwargs',
//         mkHuman('some content', { originalUserQuery: 'Delete agent test' }),
//         undefined,
//         'Delete agent test',
//       ],
//       [
//         'first message in array',
//         [
//           mkHuman('first message', { originalUserQuery: 'First query' }),
//           mkHuman('second message'),
//         ],
//         undefined,
//         'First query',
//       ],
//     ])(
//       'should use originalUserQuery from %s',
//       async (_, input, config, expectedContent) => {
//         mockInvoke('Operation completed');
//         const result = await agent.execute(input, false, config);
//         expectSuccessMessage(result, 'Operation completed');

//         expect(mockReactAgent.invoke).toHaveBeenCalledWith({
//           messages: [new HumanMessage(expectedContent)],
//         });
//       }
//     );

//     it.each([
//       [
//         'first HumanMessage content',
//         [mkHuman('first human message'), mkHuman('second human message')],
//         'first human message',
//       ],
//       [
//         'fallback to last message',
//         [mkAI('AI message'), mkAI('Another AI message')],
//         'Another AI message',
//       ],
//     ])(
//       'should handle array input with %s',
//       async (_, messages, expectedContent) => {
//         mockInvoke('Operation completed');
//         const result = await agent.execute(messages);
//         expectSuccessMessage(result, 'Operation completed');

//         expect(mockReactAgent.invoke).toHaveBeenCalledWith({
//           messages: [new HumanMessage(expectedContent)],
//         });
//       }
//     );

//     it('should handle BaseMessage with non-string content (stringified)', async () => {
//       const nonStringContent = { action: 'update', target: 'agent' };
//       const fakeMessage: any = {
//         content: nonStringContent,
//         additional_kwargs: {},
//       };
//       Object.setPrototypeOf(fakeMessage, HumanMessage.prototype);

//       mockInvoke('Operation completed');
//       await agent.execute(fakeMessage);

//       expect(mockReactAgent.invoke).toHaveBeenCalledWith({
//         messages: [new HumanMessage(JSON.stringify(nonStringContent))],
//       });
//     });

//     it('should handle array with last non-string content and no HumanMessage', async () => {
//       const arr: any[] = [
//         { content: 'ai says', additional_kwargs: {} },
//         { content: { data: 'final' }, additional_kwargs: {} },
//       ];

//       mockInvoke('Operation completed');
//       await agent.execute(arr);

//       expect(mockReactAgent.invoke).toHaveBeenCalledWith({
//         messages: [new HumanMessage(JSON.stringify({ data: 'final' }))],
//       });
//     });

//     it.each([
//       [
//         'invoke rejection',
//         () => {
//           mockReactAgent.invoke.mockRejectedValue(
//             new Error('Execution failed')
//           );
//         },
//         'Configuration operation failed: Execution failed',
//       ],
//       [
//         'no content response',
//         () => {
//           mockReactAgent.invoke.mockResolvedValue({ messages: [] });
//         },
//         'Configuration operation failed: No content found in the last message',
//       ],
//       [
//         'no messages field in response',
//         () => {
//           mockReactAgent.invoke.mockResolvedValue({});
//         },
//         'Configuration operation failed: No content found in the last message',
//       ],
//     ])('should handle %s error', async (_, setup, expectedError) => {
//       setup();
//       const result = await agent.execute('test input');
//       expect(result.content).toContain(expectedError);
//       expect(result.additional_kwargs.success).toBe(false);
//     });

//     it('should handle non-Error thrown values (string) and set error field', async () => {
//       mockReactAgent.invoke.mockRejectedValue('string failure');
//       const result = await agent.execute('test input');
//       expect(result.content).toContain(
//         'Configuration operation failed: string failure'
//       );
//       expect(result.additional_kwargs.success).toBe(false);
//       expect(result.additional_kwargs.error).toBe('string failure');
//     });

//     it('should handle React agent not initialized error', async () => {
//       agent = new ConfigurationAgent();
//       const result = await agent.execute('test input');
//       expect(result.content).toContain(
//         'Configuration operation failed: React agent not initialized'
//       );
//       expect(result.additional_kwargs.success).toBe(false);
//     });
//   });

//   describe('getTools', () => {
//     it('should return the tools array', () => {
//       agent = new ConfigurationAgent();
//       const tools = agent.getTools();
//       expect(tools).toHaveLength(2);
//     });
//   });

//   describe('dispose', () => {
//     it('should dispose and unregister successfully', async () => {
//       agent = new ConfigurationAgent();
//       await agent.dispose();

//       expect(mockUnregister).toHaveBeenCalledWith('configuration-agent');
//       expect(mockLogger.debug).toHaveBeenCalledWith(
//         'ConfigurationAgent disposed and unregistered'
//       );
//     });

//     it('should handle disposal errors gracefully', async () => {
//       agent = new ConfigurationAgent();
//       mockUnregister.mockImplementation(() => {
//         throw new Error('Unregister failed');
//       });

//       await agent.dispose();
//       expect(mockLogger.error).toHaveBeenCalledWith(
//         expect.stringContaining('Error disposing ConfigurationAgent')
//       );
//     });
//   });

//   describe('debug logging', () => {
//     describe('debug: true', () => {
//       beforeEach(async () => {
//         agent = new ConfigurationAgent({ debug: true });
//         await agent.init();
//         mockInvoke('Operation completed');
//       });

//       it.each([
//         ['string input', 'test string', 'Using string input directly'],
//         [
//           'first HumanMessage content',
//           [mkHuman('test message')],
//           'Using first HumanMessage content',
//         ],
//         [
//           'fallback to last message',
//           [mkAI('AI message'), mkAI('Another AI message')],
//           'Fallback to last message content',
//         ],
//         [
//           'originalUserQuery from config',
//           'some input',
//           'Using originalUserQuery from config: "Original query"',
//           { originalUserQuery: 'Original query' },
//         ],
//         [
//           'originalUserQuery from kwargs',
//           mkHuman('some content', { originalUserQuery: 'Original query' }),
//           'Using originalUserQuery from single message additional_kwargs',
//         ],
//       ])(
//         'should log debug for %s',
//         async (_, input, expectedLog, config = undefined) => {
//           jest.clearAllMocks();
//           await agent.execute(input, false, config);
//           expect(mockLogger.debug).toHaveBeenCalledWith(
//             `ConfigurationAgent: ${expectedLog}`
//           );
//         }
//       );
//     });

//     describe('debug: false', () => {
//       beforeEach(async () => {
//         agent = new ConfigurationAgent({ debug: false });
//         await agent.init();
//         mockInvoke('Operation completed');
//       });

//       it('should not log debug messages during execution', async () => {
//         jest.clearAllMocks();

//         await agent.execute('test string');
//         await agent.execute([mkHuman('test message')]);
//         await agent.execute('some input', false, {
//           originalUserQuery: 'Original query',
//         });

//         expect(mockLogger.debug).not.toHaveBeenCalled();
//       });
//     });
//   });

//   describe('extractContent method', () => {
//     beforeEach(async () => {
//       agent = new ConfigurationAgent({ debug: false });
//       await agent.init();
//       mockInvoke('Operation completed');
//     });

//     it('should test extractContent method directly for full coverage', () => {
//       const extractContent = (agent as any).extractContent.bind(agent);

//       const arrayInput = [new HumanMessage('test')];
//       expect(extractContent(arrayInput)).toBe('test');

//       expect(extractContent('test string')).toBe('test string');

//       const messageWithString = new HumanMessage('test message');
//       expect(extractContent(messageWithString)).toBe('test message');

//       const mockMessageWithObject = {
//         content: { data: 'test' },
//         additional_kwargs: {},
//       };
//       expect(extractContent(mockMessageWithObject)).toBe(
//         JSON.stringify({ data: 'test' })
//       );

//       const arrayWithObject = [
//         new HumanMessage('first'),
//         { content: { data: 'last' }, additional_kwargs: {} },
//       ];
//       expect(extractContent(arrayWithObject)).toBe(
//         JSON.stringify({ data: 'last' })
//       );
//     });

//     it('should trigger fallback path in extractOriginalUserContent', async () => {
//       const debugAgent = new ConfigurationAgent({ debug: true });
//       await debugAgent.init();
//       mockInvoke('Operation completed');

//       const fallbackInput = {
//         content: 'fallback content',
//         additional_kwargs: {},
//       } as any;

//       const result = await debugAgent.execute(fallbackInput);

//       expectSuccessMessage(result, 'Operation completed');
//       expect(mockReactAgent.invoke).toHaveBeenCalledWith({
//         messages: [new HumanMessage('fallback content')],
//       });
//     });
//   });
// });
>>>>>>> 4db73647
<|MERGE_RESOLUTION|>--- conflicted
+++ resolved
@@ -1,542 +1,3 @@
-<<<<<<< HEAD
-import { AgentType } from '@enums/agent.enum.js';
-import {
-  ConfigurationAgent,
-  ConfigurationAgentConfig,
-} from '../../config-agent/configAgent.js';
-import { AIMessage, HumanMessage } from '@langchain/core/messages';
-
-jest.mock('../../../core/baseAgent.js', () => ({
-  BaseAgent: jest.fn().mockImplementation(function (
-    id: string,
-    type: any,
-    description?: string
-  ) {
-    this.id = id;
-    this.type = type;
-    this.description = description;
-  }),
-  AgentType: {
-    SUPERVISOR: 'supervisor',
-    OPERATOR: 'operator',
-    SNAK: 'snak',
-  },
-}));
-
-jest.mock('@snakagent/core', () => ({
-  logger: {
-    debug: jest.fn(),
-    warn: jest.fn(),
-    error: jest.fn(),
-  },
-}));
-
-const mockRegister = jest.fn();
-const mockUnregister = jest.fn();
-jest.mock('../../operatorRegistry.js', () => ({
-  OperatorRegistry: {
-    getInstance: jest.fn(() => ({
-      register: mockRegister,
-      unregister: mockUnregister,
-    })),
-  },
-}));
-
-const mockGetModels = jest.fn(() => ({
-  fast: { invoke: jest.fn() },
-  smart: { invoke: jest.fn() },
-  cheap: { invoke: jest.fn() },
-}));
-jest.mock('../../modelSelector.js', () => ({
-  ModelSelector: {
-    getInstance: jest.fn(() => ({
-      getModels: mockGetModels,
-    })),
-  },
-}));
-
-jest.mock('../../config-agent/configAgentTools.js', () => ({
-  getConfigAgentTools: jest.fn(() => [
-    {
-      name: 'create_agent',
-      description: 'Create a new agent',
-      schema: {},
-      func: jest.fn(),
-    },
-    {
-      name: 'read_agent',
-      description: 'Read an agent',
-      schema: {},
-      func: jest.fn(),
-    },
-  ]),
-}));
-
-jest.mock('@langchain/langgraph/prebuilt', () => ({
-  createReactAgent: jest.fn(() => ({ invoke: jest.fn() })),
-}));
-
-jest.mock('@prompts/index.js', () => ({
-  configurationAgentSystemPrompt: jest.fn(() => 'test system prompt'),
-}));
-
-describe('ConfigurationAgent', () => {
-  let agent: ConfigurationAgent;
-  let mockLogger: any;
-  let mockModelSelector: any;
-  let mockCreateReactAgent: any;
-  let mockReactAgent: any;
-
-  const makeAgent = async (init = true, cfg?: ConfigurationAgentConfig) => {
-    agent = new ConfigurationAgent(cfg);
-    if (init) {
-      mockModelSelector.getInstance.mockReturnValue({
-        getModels: mockGetModels,
-      });
-      await agent.init();
-    }
-    return agent;
-  };
-
-  const mkHuman = (content: string, kwargs?: any) => {
-    const msg = new HumanMessage(content);
-    if (kwargs) msg.additional_kwargs = kwargs;
-    return msg;
-  };
-
-  const mkAI = (content: string) => new AIMessage(content);
-
-  const mockInvoke = (content: string) =>
-    mockReactAgent.invoke.mockResolvedValue({
-      messages: [new AIMessage(content)],
-    });
-
-  const expectSuccessMessage = (ai: AIMessage, content: string) => {
-    expect(ai.content).toBe(content);
-    expect(ai.additional_kwargs).toEqual({
-      from: 'configuration-agent',
-      final: true,
-      success: true,
-    });
-  };
-
-  beforeEach(() => {
-    jest.clearAllMocks();
-    mockLogger = require('@snakagent/core').logger;
-    mockModelSelector = require('../../modelSelector.js').ModelSelector;
-    mockCreateReactAgent =
-      require('@langchain/langgraph/prebuilt').createReactAgent;
-    mockReactAgent = { invoke: jest.fn() };
-    mockCreateReactAgent.mockReturnValue(mockReactAgent);
-  });
-
-  afterEach(() => {
-    jest.clearAllMocks();
-    jest.restoreAllMocks();
-  });
-
-  describe('constructor', () => {
-    it('should create with default config', () => {
-      agent = new ConfigurationAgent();
-      expect(agent.id).toBe('configuration-agent');
-      expect(agent.type).toBe(AgentType.OPERATOR);
-      expect(agent.description).toContain('managing agent configurations');
-    });
-
-    it.each([
-      [false, false],
-      [true, true],
-    ])('should handle debug setting %s', (debug, shouldLog) => {
-      new ConfigurationAgent({ debug });
-      if (shouldLog) {
-        expect(mockLogger.debug).toHaveBeenCalledWith(
-          expect.stringContaining('ConfigurationAgent initialized with')
-        );
-      } else {
-        expect(mockLogger.debug).not.toHaveBeenCalled();
-      }
-    });
-
-    it('should create with custom model type', () => {
-      agent = new ConfigurationAgent({ modelType: 'smart' });
-      expect(agent.id).toBe('configuration-agent');
-      expect(agent.type).toBe(AgentType.OPERATOR);
-    });
-  });
-
-  describe('init', () => {
-    it('should initialize successfully with default config', async () => {
-      await makeAgent();
-      expect(mockModelSelector.getInstance).toHaveBeenCalled();
-      expect(mockCreateReactAgent).toHaveBeenCalledWith({
-        llm: expect.any(Object),
-        tools: expect.any(Array),
-        stateModifier: 'test system prompt',
-      });
-      expect(mockRegister).toHaveBeenCalledWith('configuration-agent', agent);
-    });
-
-    it('should initialize with custom model type', async () => {
-      await makeAgent(true, { modelType: 'smart' });
-      expect(mockCreateReactAgent).toHaveBeenCalledWith({
-        llm: expect.any(Object),
-        tools: expect.any(Array),
-        stateModifier: 'test system prompt',
-      });
-    });
-
-    it.each([
-      [
-        'ModelSelector null',
-        () => mockModelSelector.getInstance.mockReturnValue(null),
-      ],
-      [
-        'ModelSelector throw',
-        () =>
-          mockModelSelector.getInstance.mockImplementation(() => {
-            throw new Error('ModelSelector error');
-          }),
-      ],
-      [
-        'createReactAgent throw',
-        () =>
-          mockCreateReactAgent.mockImplementation(() => {
-            throw new Error('React agent creation failed');
-          }),
-      ],
-    ])('should handle %s error', async (_, mockError) => {
-      mockError();
-      if (mockError.toString().includes('createReactAgent')) {
-        mockModelSelector.getInstance.mockReturnValue({
-          getModels: mockGetModels,
-        });
-      }
-      agent = new ConfigurationAgent();
-
-      await expect(agent.init()).rejects.toThrow(
-        'ConfigurationAgent initialization failed'
-      );
-      expect(mockLogger.error).toHaveBeenCalledWith(
-        expect.stringContaining('ConfigurationAgent initialization failed')
-      );
-    });
-  });
-
-  describe('execute', () => {
-    beforeEach(async () => {
-      await makeAgent();
-    });
-
-    it.each([
-      ['string', 'Create a new agent called test-agent'],
-      ['BaseMessage', mkHuman('Update agent test-agent')],
-      ['BaseMessage[]', [mkHuman('List all agents')]],
-    ])('should execute with %s input successfully', async (_, input) => {
-      mockInvoke('Operation completed');
-      const result = await agent.execute(input);
-      expectSuccessMessage(result, 'Operation completed');
-    });
-
-    it('should stringify non-string content from last result message', async () => {
-      const obj = { ok: true, id: 1 };
-      mockReactAgent.invoke.mockResolvedValue({ messages: [{ content: obj }] });
-
-      const result = await agent.execute('anything');
-
-      expectSuccessMessage(result, JSON.stringify(obj));
-    });
-
-    it.each([
-      [
-        'config',
-        'some input',
-        { originalUserQuery: 'Create a new agent' },
-        'Create a new agent',
-      ],
-      [
-        'message kwargs',
-        mkHuman('some content', { originalUserQuery: 'Delete agent test' }),
-        undefined,
-        'Delete agent test',
-      ],
-      [
-        'first message in array',
-        [
-          mkHuman('first message', { originalUserQuery: 'First query' }),
-          mkHuman('second message'),
-        ],
-        undefined,
-        'First query',
-      ],
-    ])(
-      'should use originalUserQuery from %s',
-      async (_, input, config, expectedContent) => {
-        mockInvoke('Operation completed');
-        const result = await agent.execute(input, false, config);
-        expectSuccessMessage(result, 'Operation completed');
-
-        expect(mockReactAgent.invoke).toHaveBeenCalledWith({
-          messages: [new HumanMessage(expectedContent)],
-        });
-      }
-    );
-
-    it.each([
-      [
-        'first HumanMessage content',
-        [mkHuman('first human message'), mkHuman('second human message')],
-        'first human message',
-      ],
-      [
-        'fallback to last message',
-        [mkAI('AI message'), mkAI('Another AI message')],
-        'Another AI message',
-      ],
-    ])(
-      'should handle array input with %s',
-      async (_, messages, expectedContent) => {
-        mockInvoke('Operation completed');
-        const result = await agent.execute(messages);
-        expectSuccessMessage(result, 'Operation completed');
-
-        expect(mockReactAgent.invoke).toHaveBeenCalledWith({
-          messages: [new HumanMessage(expectedContent)],
-        });
-      }
-    );
-
-    it('should handle BaseMessage with non-string content (stringified)', async () => {
-      const nonStringContent = { action: 'update', target: 'agent' };
-      const fakeMessage: any = {
-        content: nonStringContent,
-        additional_kwargs: {},
-      };
-      Object.setPrototypeOf(fakeMessage, HumanMessage.prototype);
-
-      mockInvoke('Operation completed');
-      await agent.execute(fakeMessage);
-
-      expect(mockReactAgent.invoke).toHaveBeenCalledWith({
-        messages: [new HumanMessage(JSON.stringify(nonStringContent))],
-      });
-    });
-
-    it('should handle array with last non-string content and no HumanMessage', async () => {
-      const arr: any[] = [
-        { content: 'ai says', additional_kwargs: {} },
-        { content: { data: 'final' }, additional_kwargs: {} },
-      ];
-
-      mockInvoke('Operation completed');
-      await agent.execute(arr);
-
-      expect(mockReactAgent.invoke).toHaveBeenCalledWith({
-        messages: [new HumanMessage(JSON.stringify({ data: 'final' }))],
-      });
-    });
-
-    it.each([
-      [
-        'invoke rejection',
-        () => {
-          mockReactAgent.invoke.mockRejectedValue(
-            new Error('Execution failed')
-          );
-        },
-        'Configuration operation failed: Execution failed',
-      ],
-      [
-        'no content response',
-        () => {
-          mockReactAgent.invoke.mockResolvedValue({ messages: [] });
-        },
-        'Configuration operation failed: No content found in the last message',
-      ],
-      [
-        'no messages field in response',
-        () => {
-          mockReactAgent.invoke.mockResolvedValue({});
-        },
-        'Configuration operation failed: No content found in the last message',
-      ],
-    ])('should handle %s error', async (_, setup, expectedError) => {
-      setup();
-      const result = await agent.execute('test input');
-      expect(result.content).toContain(expectedError);
-      expect(result.additional_kwargs.success).toBe(false);
-    });
-
-    it('should handle non-Error thrown values (string) and set error field', async () => {
-      mockReactAgent.invoke.mockRejectedValue('string failure');
-      const result = await agent.execute('test input');
-      expect(result.content).toContain(
-        'Configuration operation failed: string failure'
-      );
-      expect(result.additional_kwargs.success).toBe(false);
-      expect(result.additional_kwargs.error).toBe('string failure');
-    });
-
-    it('should handle React agent not initialized error', async () => {
-      agent = new ConfigurationAgent();
-      const result = await agent.execute('test input');
-      expect(result.content).toContain(
-        'Configuration operation failed: React agent not initialized'
-      );
-      expect(result.additional_kwargs.success).toBe(false);
-    });
-  });
-
-  describe('getTools', () => {
-    it('should return the tools array', () => {
-      agent = new ConfigurationAgent();
-      const tools = agent.getTools();
-      expect(tools).toHaveLength(2);
-    });
-  });
-
-  describe('dispose', () => {
-    it('should dispose and unregister successfully', async () => {
-      agent = new ConfigurationAgent();
-      await agent.dispose();
-
-      expect(mockUnregister).toHaveBeenCalledWith('configuration-agent');
-      expect(mockLogger.debug).toHaveBeenCalledWith(
-        'ConfigurationAgent disposed and unregistered'
-      );
-    });
-
-    it('should handle disposal errors gracefully', async () => {
-      agent = new ConfigurationAgent();
-      mockUnregister.mockImplementation(() => {
-        throw new Error('Unregister failed');
-      });
-
-      await agent.dispose();
-      expect(mockLogger.error).toHaveBeenCalledWith(
-        expect.stringContaining('Error disposing ConfigurationAgent')
-      );
-    });
-  });
-
-  describe('debug logging', () => {
-    describe('debug: true', () => {
-      beforeEach(async () => {
-        agent = new ConfigurationAgent({ debug: true });
-        await agent.init();
-        mockInvoke('Operation completed');
-      });
-
-      it.each([
-        ['string input', 'test string', 'Using string input directly'],
-        [
-          'first HumanMessage content',
-          [mkHuman('test message')],
-          'Using first HumanMessage content',
-        ],
-        [
-          'fallback to last message',
-          [mkAI('AI message'), mkAI('Another AI message')],
-          'Fallback to last message content',
-        ],
-        [
-          'originalUserQuery from config',
-          'some input',
-          'Using originalUserQuery from config: "Original query"',
-          { originalUserQuery: 'Original query' },
-        ],
-        [
-          'originalUserQuery from kwargs',
-          mkHuman('some content', { originalUserQuery: 'Original query' }),
-          'Using originalUserQuery from single message additional_kwargs',
-        ],
-      ])(
-        'should log debug for %s',
-        async (_, input, expectedLog, config = undefined) => {
-          jest.clearAllMocks();
-          await agent.execute(input, false, config);
-          expect(mockLogger.debug).toHaveBeenCalledWith(
-            `ConfigurationAgent: ${expectedLog}`
-          );
-        }
-      );
-    });
-
-    describe('debug: false', () => {
-      beforeEach(async () => {
-        agent = new ConfigurationAgent({ debug: false });
-        await agent.init();
-        mockInvoke('Operation completed');
-      });
-
-      it('should not log debug messages during execution', async () => {
-        jest.clearAllMocks();
-
-        await agent.execute('test string');
-        await agent.execute([mkHuman('test message')]);
-        await agent.execute('some input', false, {
-          originalUserQuery: 'Original query',
-        });
-
-        expect(mockLogger.debug).not.toHaveBeenCalled();
-      });
-    });
-  });
-
-  describe('extractContent method', () => {
-    beforeEach(async () => {
-      agent = new ConfigurationAgent({ debug: false });
-      await agent.init();
-      mockInvoke('Operation completed');
-    });
-
-    it('should test extractContent method directly for full coverage', () => {
-      const extractContent = (agent as any).extractContent.bind(agent);
-
-      const arrayInput = [new HumanMessage('test')];
-      expect(extractContent(arrayInput)).toBe('test');
-
-      expect(extractContent('test string')).toBe('test string');
-
-      const messageWithString = new HumanMessage('test message');
-      expect(extractContent(messageWithString)).toBe('test message');
-
-      const mockMessageWithObject = {
-        content: { data: 'test' },
-        additional_kwargs: {},
-      };
-      expect(extractContent(mockMessageWithObject)).toBe(
-        JSON.stringify({ data: 'test' })
-      );
-
-      const arrayWithObject = [
-        new HumanMessage('first'),
-        { content: { data: 'last' }, additional_kwargs: {} },
-      ];
-      expect(extractContent(arrayWithObject)).toBe(
-        JSON.stringify({ data: 'last' })
-      );
-    });
-
-    it('should trigger fallback path in extractOriginalUserContent', async () => {
-      const debugAgent = new ConfigurationAgent({ debug: true });
-      await debugAgent.init();
-      mockInvoke('Operation completed');
-
-      const fallbackInput = {
-        content: 'fallback content',
-        additional_kwargs: {},
-      } as any;
-
-      const result = await debugAgent.execute(fallbackInput);
-
-      expectSuccessMessage(result, 'Operation completed');
-      expect(mockReactAgent.invoke).toHaveBeenCalledWith({
-        messages: [new HumanMessage('fallback content')],
-      });
-    });
-  });
-});
-=======
 // import { AgentType } from '@enums/agent-modes.enum.js';
 // import {
 //   ConfigurationAgent,
@@ -1073,5 +534,4 @@
 //       });
 //     });
 //   });
-// });
->>>>>>> 4db73647
+// });
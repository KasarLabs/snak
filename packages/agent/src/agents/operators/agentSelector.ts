import { BaseAgent, AgentType } from '../core/baseAgent.js';
import { logger } from '@snakagent/core';
import { ModelSelector } from './modelSelector.js';
<<<<<<< HEAD
import {
  agentSelectionPrompt,
  agentSelectionSystemPrompt,
  noMatchingAgentMessage,
  defaultClarificationMessage,
  errorFallbackMessage,
  noValidAgentMessage,
} from '../../prompt/agentSelectorPrompts.js';
import { SnakAgent } from 'agents/core/snakAgent.js';
=======
import { SnakAgent } from '../core/snakAgent.js';
>>>>>>> 4b62b6d8
import { agentSelectorPromptContent } from '../../prompt/prompts.js';

export interface AgentInfo {
  name: string;
  description: string;
}

export interface AgentSelectionConfig {
  availableAgents: Map<string, SnakAgent>;
  modelSelector: ModelSelector;
  debug?: boolean;
}

/**
 * AgentSelector analyzes user queries and determines which specialized agent should handle each request.
 * It supports both explicit agent mentions and AI-powered agent selection based on query context.
 */
export class AgentSelector extends BaseAgent {
  private availableAgents: Map<string, SnakAgent> = new Map();
  private agentInfo: Map<string, string> = new Map();
  private modelSelector: ModelSelector;

  constructor(config: AgentSelectionConfig) {
    super('agent-selector', AgentType.OPERATOR);
    this.availableAgents = config.availableAgents;
    this.modelSelector = config.modelSelector;
  }

  public async init(): Promise<void> {
    logger.debug('AgentSelector: Initializing');
    for (const value of this.availableAgents.values()) {
      const agent_config = value.getAgentConfig();
      this.agentInfo.set(
        agent_config.name,
        agent_config.description || 'No description available'
      );
    }
    logger.debug(
      `AgentSelector: Available agents initialized: ${Array.from(
        this.agentInfo.keys()
      ).join(', ')}`
    );
    if (!this.modelSelector) {
      logger.warn(
        'AgentSelector: No ModelSelector provided, selection capabilities will be limited'
      );
    }
  }

  public async removeAgent(agentId: string): Promise<void> {
    logger.debug(`AgentSelector: Removing agent ${agentId}`);
    if (this.availableAgents.has(agentId)) {
      this.availableAgents.delete(agentId);
      this.agentInfo.delete(agentId);
      logger.debug(`AgentSelector: Agent ${agentId} removed successfully`);
    } else {
      logger.warn(`AgentSelector: Agent ${agentId} not found`);
    }
  }

  public async updateAvailableAgents(
    agent: [string, SnakAgent]
  ): Promise<void> {
    logger.debug(`AgentSelector: Updating available agents with ${agent[0]}`);
    this.availableAgents.set(agent[0], agent[1]);
    this.agentInfo.set(
      agent[1].getAgentConfig().name,
      agent[1].getAgentConfig().description || 'No description available'
    );
  }

  public async execute(input: string): Promise<SnakAgent> {
    try {
      const model = this.modelSelector.getModels()['fast'];
<<<<<<< HEAD
      logger.info('AgentSelector model:', this.modelSelector.getModels());
      const result = await model.invoke(
        agentSelectorPromptContent(this.agentInfo, input)
      );
      logger.debug('AgentSelector result:', result);
=======
      console.log('AgentSelector model:', this.modelSelector.getModels());
      const result = await model.invoke(
        agentSelectorPromptContent(this.agentInfo, input)
      );
>>>>>>> 4b62b6d8
      if (typeof result.content === 'string') {
        const r_trim = result.content.trim();
        const agent = Array.from(this.availableAgents.values()).find(
          (agent) => agent.getAgentConfig().name === r_trim
        );
        if (agent) {
          logger.debug(`AgentSelector: Selected agent ${r_trim}`);
          return agent;
        } else {
          logger.warn(
            `AgentSelector: No matching agent found for response "${r_trim}"`
          );
          throw new Error('No matching agent found');
        }
      } else {
        throw new Error('AgentSelector did not return a valid string response');
      }
    } catch (error) {
<<<<<<< HEAD
      throw new Error('AgentSelector execution failed: ' + error.message);
=======
      logger.error('AgentSelector execution failed:', error);
      throw new Error(
        `AgentSelector execution failed: ${error instanceof Error ? error.message : String(error)}`
      );
>>>>>>> 4b62b6d8
    }
  }
}<|MERGE_RESOLUTION|>--- conflicted
+++ resolved
@@ -1,19 +1,7 @@
 import { BaseAgent, AgentType } from '../core/baseAgent.js';
 import { logger } from '@snakagent/core';
 import { ModelSelector } from './modelSelector.js';
-<<<<<<< HEAD
-import {
-  agentSelectionPrompt,
-  agentSelectionSystemPrompt,
-  noMatchingAgentMessage,
-  defaultClarificationMessage,
-  errorFallbackMessage,
-  noValidAgentMessage,
-} from '../../prompt/agentSelectorPrompts.js';
 import { SnakAgent } from 'agents/core/snakAgent.js';
-=======
-import { SnakAgent } from '../core/snakAgent.js';
->>>>>>> 4b62b6d8
 import { agentSelectorPromptContent } from '../../prompt/prompts.js';
 
 export interface AgentInfo {
@@ -88,18 +76,11 @@
   public async execute(input: string): Promise<SnakAgent> {
     try {
       const model = this.modelSelector.getModels()['fast'];
-<<<<<<< HEAD
       logger.info('AgentSelector model:', this.modelSelector.getModels());
       const result = await model.invoke(
         agentSelectorPromptContent(this.agentInfo, input)
       );
       logger.debug('AgentSelector result:', result);
-=======
-      console.log('AgentSelector model:', this.modelSelector.getModels());
-      const result = await model.invoke(
-        agentSelectorPromptContent(this.agentInfo, input)
-      );
->>>>>>> 4b62b6d8
       if (typeof result.content === 'string') {
         const r_trim = result.content.trim();
         const agent = Array.from(this.availableAgents.values()).find(
@@ -118,14 +99,7 @@
         throw new Error('AgentSelector did not return a valid string response');
       }
     } catch (error) {
-<<<<<<< HEAD
       throw new Error('AgentSelector execution failed: ' + error.message);
-=======
-      logger.error('AgentSelector execution failed:', error);
-      throw new Error(
-        `AgentSelector execution failed: ${error instanceof Error ? error.message : String(error)}`
-      );
->>>>>>> 4b62b6d8
     }
   }
 }
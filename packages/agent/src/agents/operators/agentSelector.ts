--- conflicted
+++ resolved
@@ -1,16 +1,9 @@
 import { BaseAgent } from '../core/baseAgent.js';
 import { logger } from '@snakagent/core';
-<<<<<<< HEAD
-import { SnakAgent } from '../core/snakAgent.js';
-import { agentSelectorPromptContent } from '../../shared/prompts/core/prompts.js';
-import { AgentType } from '@enums/agent.enum.js';
-import { BaseChatModel } from '@langchain/core/language_models/chat_models';
-=======
 import { ModelSelector } from './modelSelector.js';
 import { SnakAgent } from '../core/snakAgent.js';
 import { agentSelectorPromptContent } from '../../shared/prompts/core/prompts.js';
 import { AgentType } from '@enums/agent-modes.enum.js';
->>>>>>> 4db73647
 
 export interface AgentInfo {
   name: string;
@@ -19,7 +12,7 @@
 
 export interface AgentSelectionConfig {
   availableAgents: Map<string, SnakAgent>;
-  model: BaseChatModel;
+  modelSelector: ModelSelector;
   debug?: boolean;
 }
 
@@ -30,10 +23,12 @@
 export class AgentSelector extends BaseAgent {
   private availableAgents: Map<string, SnakAgent> = new Map();
   private agentInfo: Map<string, string> = new Map();
-  private model: BaseChatModel;
+  private modelSelector: ModelSelector;
+
   constructor(config: AgentSelectionConfig) {
     super('agent-selector', AgentType.OPERATOR);
     this.availableAgents = config.availableAgents;
+    this.modelSelector = config.modelSelector;
   }
 
   public async init(): Promise<void> {
@@ -50,8 +45,10 @@
         this.agentInfo.keys()
       ).join(', ')}`
     );
-    if (!this.model) {
-      logger.warn('AgentSelector: No Model avaible for the user.');
+    if (!this.modelSelector) {
+      logger.warn(
+        'AgentSelector: No ModelSelector provided, selection capabilities will be limited'
+      );
     }
   }
 
@@ -98,10 +95,6 @@
     config?: Record<string, unknown>
   ): Promise<SnakAgent> {
     try {
-<<<<<<< HEAD
-      const result = await this.model.invoke(
-        agentSelectorPromptContent(this.agentInfo, input)
-=======
       const model = this.modelSelector.getModels()['fast'];
       logger.info('AgentSelector model:', this.modelSelector.getModels());
 
@@ -133,7 +126,7 @@
           const cfg = agent.getAgentConfig();
           userAgentInfo.set(
             cfg.name,
-            cfg.description || 'No description available'
+            cfg.profile.description || 'No description available'
           );
         }
       }
@@ -146,7 +139,6 @@
       }
       const result = await model.invoke(
         agentSelectorPromptContent(userAgentInfo, input)
->>>>>>> 4db73647
       );
       logger.debug('AgentSelector result:', result);
       if (typeof result.content === 'string') {

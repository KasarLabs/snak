import {
  BaseAgent,
  AgentType,
  AgentMessage,
  IAgent,
} from '../core/baseAgent.js';
import { ModelSelector } from '../operators/modelSelector.js';
import { SnakAgent, SnakAgentConfig } from '../core/snakAgent.js';
import { ToolsOrchestrator } from '../operators/toolOrchestratorAgent.js';
import { MemoryAgent } from '../operators/memoryAgent.js';
import { FileAgent } from '../operators/fileAgent.js';
import { WorkflowController } from './workflowController.js';
import {
  DatabaseCredentials,
  logger,
  metrics,
  AgentConfig,
  ModelsConfig,
} from '@snakagent/core';
import { HumanMessage, BaseMessage, AIMessage } from '@langchain/core/messages';
import { Tool } from '@langchain/core/tools';
import { AgentMode, AGENT_MODES } from '../../config/agentConfig.js';
import { RpcProvider } from 'starknet';
import { AgentSelector } from '../operators/agentSelector.js';
import { OperatorRegistry } from '../operators/operatorRegistry.js';
<<<<<<< HEAD
import { ConfigurationAgent } from '../operators/config-agent/configAgent.js';
import { MCPAgent } from '../operators/mcp-agent/mcpAgent.js';
=======
import { documents } from '@snakagent/database/queries';
>>>>>>> bbb3d4a2

/**
 * Represents an agent to be registered
 */
interface AgentRegistration {
  agent: SnakAgent;
  metadata?: any;
}

/**
 * Configuration interface for the SupervisorAgent
 * @interface SupervisorAgentConfig
 */
export interface SupervisorAgentConfig {
  modelsConfig: ModelsConfig;
  starknetConfig: SnakAgentConfig;
  debug?: boolean;
}

/**
 * SupervisorAgent manages the orchestration of all system agents.
 * Acts as a central coordinator, initializing and managing the lifecycle
 * of various operator agents and handling execution flow through WorkflowController.
 */
export class SupervisorAgent extends BaseAgent {
  private modelSelector: ModelSelector | null = null;
  private snakAgent: SnakAgent | null = null;
  private toolsOrchestrator: ToolsOrchestrator | null = null;
  private memoryAgent: MemoryAgent | null = null;
  private fileAgent: FileAgent | null = null;
  private workflowController: WorkflowController | null = null;
  private configAgent: ConfigurationAgent | null = null;
  private mcpAgent: MCPAgent | null = null;
  private config: SupervisorAgentConfig;
  private operators: Map<string, IAgent> = new Map();
  private debug: boolean = false;
  private executionDepth: number = 0;
  private checkpointEnabled: boolean = false;
  private agentSelector: AgentSelector | null = null;
  private snakAgents: Record<string, SnakAgent> = {};
  private nodeNameToAgentId: Map<string, string> = new Map();
  private agentIdToNodeName: Map<string, string> = new Map();
  private workflowInitialized: boolean = false;
  private isInitializing: boolean = false;

  private static instance: SupervisorAgent | null = null;

  /**
   * Gets the singleton instance of SupervisorAgent
   * @returns The SupervisorAgent instance, or null if not initialized
   */
  public static getInstance(): SupervisorAgent | null {
    return SupervisorAgent.instance;
  }

  /**
   * Constructs a new SupervisorAgent
   * @param configObject - The configuration for the supervisor agent
   */
  constructor(configObject: SupervisorAgentConfig) {
    super('supervisor', AgentType.SUPERVISOR);
    SupervisorAgent.instance = this;

    this.config = {
      modelsConfig: configObject.modelsConfig || '',
      starknetConfig: configObject.starknetConfig || {
        provider: {} as RpcProvider,
        accountPublicKey: '',
        accountPrivateKey: '',
        signature: '',
        db_credentials: {} as DatabaseCredentials,
      },
      debug: !!configObject.debug,
    };

    this.debug = !!this.config.debug;
    logger.debug('SupervisorAgent: Initializing');
  }

  /**
   * Initializes the supervisor and all agents under its control
   * Sets up model selection agent, memory agent, main Snak agent, tools orchestrator, and workflow controller
   * @throws {Error} Will throw an error if initialization of any critical component fails
   */
  public async init(): Promise<void> {
    const agentConfig = this.config.starknetConfig.agentConfig;
    logger.info('SupervisorAgent: Starting initialization');

    try {
      await this.initializeModelSelector();
      await this.initializeMemoryAgent(agentConfig);
      await this.initializeFileAgent(agentConfig);
      await this.initializeToolsOrchestrator(agentConfig);
      await this.initializeAgentSelector();

      this.updateAgentSelectorRegistry();
      await this.initializeConfigAgent();
      await this.initializeMCPAgent();

      await this.initializeWorkflowController(true);

      if (Object.keys(this.snakAgents).length > 0) {
        this.initializeMetrics(agentConfig);
      }

      logger.info('SupervisorAgent: All agents initialized successfully');
    } catch (error) {
      logger.error(`SupervisorAgent: Initialization failed: ${error}`);
      throw new Error(`SupervisorAgent initialization failed: ${error}`);
    }
  }

  private async initializeConfigAgent(): Promise<void> {
    logger.debug('SupervisorAgent: Initializing ConfigAgent...');
    this.configAgent = new ConfigurationAgent({ debug: this.debug });
    await this.configAgent.init();
    this.operators.set(this.configAgent.id, this.configAgent);
  }

  private async initializeMCPAgent(): Promise<void> {
    logger.debug('SupervisorAgent: Initializing MCPAgent...');
    this.mcpAgent = new MCPAgent({ debug: this.debug });
    await this.mcpAgent.init();
    this.operators.set(this.mcpAgent.id, this.mcpAgent);
  }

  /**
   * Initializes the ModelSelector component
   * @private
   */
  private async initializeModelSelector(): Promise<void> {
    logger.debug('SupervisorAgent: Initializing ModelSelector...');
    this.modelSelector = new ModelSelector({
      debugMode: this.debug,
      useModelSelector: true,
      modelsConfig: this.config.modelsConfig,
    });
    await this.modelSelector.init();
    this.operators.set(this.modelSelector.id, this.modelSelector);
    logger.debug('SupervisorAgent: ModelSelector initialized');
  }

  /**
   * Initializes the MemoryAgent component if enabled
   * @param agentConfig - Agent configuration
   * @private
   */
  private async initializeMemoryAgent(
    agentConfig: AgentConfig | undefined
  ): Promise<void> {
    if (agentConfig?.memory?.enabled !== false) {
      logger.debug('SupervisorAgent: Initializing MemoryAgent...');
      this.memoryAgent = new MemoryAgent({
        shortTermMemorySize: agentConfig?.memory?.shortTermMemorySize || 15,
        maxIterations: agentConfig?.memory?.maxIterations,
        embeddingModel: agentConfig?.memory?.embeddingModel,
      });
      await this.memoryAgent.init();
      this.operators.set(this.memoryAgent.id, this.memoryAgent);
      logger.debug('SupervisorAgent: MemoryAgent initialized');
    } else {
      logger.info(
        'SupervisorAgent: MemoryAgent initialization skipped (disabled in config)'
      );
    }
  }

  /**
   * Initializes the FileAgent component if enabled
   * @param agentConfig - Agent configuration
   * @private
   */
  private async initializeFileAgent(
    agentConfig: AgentConfig | undefined,
  ): Promise<void> {
    const docCfg = (agentConfig as any)?.documents;
    if (docCfg?.enabled === false) {
      logger.info(
        'SupervisorAgent: FileAgent initialization skipped (disabled in config)',
      );
      return;
    }
    logger.debug('SupervisorAgent: Initializing FileAgent...');
    this.fileAgent = new FileAgent({
      topK: docCfg?.topK,
      embeddingModel: docCfg?.embeddingModel,
    });
    await this.fileAgent.init();
    this.operators.set(this.fileAgent.id, this.fileAgent);
    logger.debug('SupervisorAgent: FileAgent initialized');
  }
  /**
   * Initializes the ToolsOrchestrator component
   * @param agentConfig - Agent configuration
   * @private
   */
  private async initializeToolsOrchestrator(
    agentConfig: AgentConfig | undefined
  ): Promise<void> {
    logger.debug('SupervisorAgent: Initializing ToolsOrchestrator...');
    this.toolsOrchestrator = new ToolsOrchestrator({
      snakAgent: null,
      agentConfig: agentConfig,
      modelSelector: this.modelSelector,
    });
    await this.toolsOrchestrator.init();
    this.operators.set(this.toolsOrchestrator.id, this.toolsOrchestrator);
    logger.debug('SupervisorAgent: ToolsOrchestrator initialized');
  }

  /**
   * Initializes the AgentSelector component
   * @private
   */
  private async initializeAgentSelector(): Promise<void> {
    logger.debug('SupervisorAgent: Initializing AgentSelector...');
    this.agentSelector = new AgentSelector({
      availableAgents: {},
      modelSelector: this.modelSelector,
      debug: this.debug,
    });
    await this.agentSelector.init();
    this.operators.set(this.agentSelector.id, this.agentSelector);
    logger.debug('SupervisorAgent: AgentSelector initialized');
  }

  /**
   * Initializes the WorkflowController with all available agents
   * @param allowNoSnakAgents - If true, allows initialization even if there are no Snak execution agents
   * @param forceReinitialize - If true, forces complete reinitialization even if already initialized
   * @throws {Error} Will throw an error if essential agents are missing
   * @private
   */
  private async initializeWorkflowController(
    allowNoSnakAgents: boolean = false,
    forceReinitialize: boolean = false
  ): Promise<void> {
    if (this.isInitializing && !forceReinitialize) {
      logger.debug(
        'SupervisorAgent: WorkflowController initialization already in progress, skipping'
      );
      return;
    }

    if (
      this.workflowInitialized &&
      !forceReinitialize &&
      Object.keys(this.snakAgents).length > 0
    ) {
      logger.debug(
        'SupervisorAgent: WorkflowController already initialized, performing lightweight refresh'
      );
      await this.refreshWorkflowOnly();
      return;
    }

    this.isInitializing = true;

    try {
      logger.debug(
        'SupervisorAgent: Initializing WorkflowController components'
      );

      const allAgents: Record<string, IAgent> = { supervisor: this };

      const snakAgentCount = Object.keys(this.snakAgents).length;
      logger.debug(
        `SupervisorAgent: Found ${snakAgentCount} registered SnakAgents`
      );

      Object.entries(this.snakAgents).forEach(([id, agent]) => {
        const nodeName = this.agentIdToNodeName.get(id);
        if (nodeName) {
          allAgents[nodeName] = agent;
          logger.debug(
            `SupervisorAgent: Added SnakAgent "${id}" with node name "${nodeName}"`
          );
        } else {
          allAgents[id] = agent;
          logger.warn(
            `SupervisorAgent: No node name mapping for agent "${id}", using original ID`
          );
        }
      });

      if (
        this.snakAgent &&
        !Object.values(this.snakAgents).includes(this.snakAgent)
      ) {
        allAgents['snak-main'] = this.snakAgent;
        logger.debug(
          'SupervisorAgent: Added main snakAgent to workflow as "snak-main"'
        );
      }

      const registry = OperatorRegistry.getInstance();
      const operatorAgents = registry.getAllAgents();
      Object.entries(operatorAgents).forEach(([id, agent]) => {
        allAgents[id] = agent;
        logger.debug(`SupervisorAgent: Added operator agent "${id}"`);
      });

      logger.debug(
        `SupervisorAgent: Total agents for WorkflowController: ${Object.keys(allAgents).join(', ')}`
      );

      const snakAgentsCount = Object.keys(allAgents).filter(
        (id) => allAgents[id] && allAgents[id].type === AgentType.SNAK
      ).length;

      if (snakAgentsCount === 0 && !allowNoSnakAgents) {
        throw new Error(
          'WorkflowController requires at least one Snak execution agent.'
        );
      } else if (snakAgentsCount === 0) {
        logger.warn(
          'WorkflowController: No Snak agents available yet, but proceeding with initialization anyway'
        );
      } else {
        logger.info(
          `WorkflowController: Found ${snakAgentsCount} Snak execution agents available`
        );
      }

      const maxIterations = 15;
      const workflowTimeout = 60000;
      const entryPoint = allAgents['agent-selector']
        ? 'agent-selector'
        : 'supervisor';

      logger.debug(
        `SupervisorAgent: WorkflowController configured with maxIterations=${maxIterations}, timeout=${workflowTimeout}ms, entryPoint='${entryPoint}'`
      );

      if (
        this.workflowController &&
        (forceReinitialize || !this.workflowInitialized)
      ) {
        logger.debug(
          'SupervisorAgent: Resetting existing WorkflowController before reinitialization'
        );
        await this.workflowController.reset();
      }

      this.workflowController = new WorkflowController({
        agents: allAgents,
        entryPoint,
        checkpointEnabled: this.checkpointEnabled,
        debug: this.debug,
        maxIterations,
        workflowTimeout,
      });

      if (this.agentSelector) {
        this.agentSelector.setAvailableAgents(allAgents);
      }

      await this.workflowController.init();

      this.workflowInitialized = true;
      logger.debug(
        'WorkflowController initialized with agents: ' +
          Object.keys(allAgents).join(', ')
      );
    } catch (error: any) {
      this.workflowInitialized = false;
      logger.error(
        `Failed to initialize workflow controller: ${error.message || error}`
      );
      throw error;
    } finally {
      this.isInitializing = false;
    }
  }

  /**
   * Performs a lightweight refresh of the WorkflowController without full reinitialization
   * @private
   */
  private async refreshWorkflowOnly(): Promise<void> {
    if (!this.workflowController || !this.workflowInitialized) {
      logger.debug(
        'SupervisorAgent: WorkflowController not initialized, performing full initialization'
      );
      const allowNoSnakAgents = Object.keys(this.snakAgents).length === 0;
      await this.initializeWorkflowController(allowNoSnakAgents);
      return;
    }

    try {
      logger.debug(
        'SupervisorAgent: Performing lightweight WorkflowController refresh'
      );

      // Reset workflow controller
      await this.workflowController.reset();

      // Update agent selector with current agents
      if (this.agentSelector) {
        const allAgents: Record<string, IAgent> = { supervisor: this };

        // Add all registered SnakAgents with their node names
        Object.entries(this.snakAgents).forEach(([id, agent]) => {
          const nodeName = this.agentIdToNodeName.get(id);
          if (nodeName) {
            allAgents[nodeName] = agent;
            logger.debug(
              `SupervisorAgent: Added agent "${id}" with node name "${nodeName}"`
            );
          } else {
            allAgents[id] = agent;
            logger.warn(
              `SupervisorAgent: No node name found for agent "${id}"`
            );
          }
        });

        // Add operator agents
        const registry = OperatorRegistry.getInstance();
        const operatorAgents = registry.getAllAgents();
        Object.entries(operatorAgents).forEach(([id, agent]) => {
          allAgents[id] = agent;
        });

        this.agentSelector.setAvailableAgents(allAgents);
        logger.debug(
          `SupervisorAgent: Updated AgentSelector with ${Object.keys(allAgents).length} agents`
        );
      }

      logger.debug(
        'SupervisorAgent: Lightweight WorkflowController refresh completed'
      );
    } catch (error) {
      logger.error(
        `SupervisorAgent: Error during lightweight refresh: ${error}`
      );
      logger.debug('SupervisorAgent: Falling back to full reinitialization');
      this.workflowInitialized = false;
      await this.initializeWorkflowController(true, true);
    }
  }

  /**
   * Initializes metrics collection for the agent
   * @param agentConfig - The agent configuration used to determine agent name and mode for metrics
   * @private
   */
  private initializeMetrics(agentConfig: AgentConfig): void {
    if (!this.snakAgent) {
      logger.warn(
        'SupervisorAgent: SnakAgent not available, skipping metrics initialization.'
      );
      return;
    }

    const agentName = agentConfig?.name || 'agent';
    const agentMode =
      agentConfig?.mode === AgentMode.AUTONOMOUS
        ? AGENT_MODES[AgentMode.AUTONOMOUS]
        : agentConfig?.mode === AgentMode.HYBRID
          ? AGENT_MODES[AgentMode.HYBRID]
          : AGENT_MODES[AgentMode.INTERACTIVE];

    metrics.metricsAgentConnect(agentName, agentMode);
    logger.debug(
      `SupervisorAgent: Metrics initialized for agent '${agentName}' in mode '${agentMode}'`
    );
  }

  /**
   * Executes a task based on the provided input
   * Manages execution flow including depth checking, input processing, memory context enrichment,
   * and invoking WorkflowController or returning directive if called as workflow node
   * @param input - The user input (string, AgentMessage, BaseMessage, or array of BaseMessages)
   * @param config - Optional execution configuration
   * @returns The final agent response or directive message for the workflow
   * @throws {Error} Will throw an error if WorkflowController is not initialized when needed
   */
  public async execute(
    input: string | AgentMessage | BaseMessage | BaseMessage[],
    config?: Record<string, any>
  ): Promise<any> {
    this.executionDepth++;
    const depthIndent = '  '.repeat(this.executionDepth);
    const isNodeCall = !!config?.isWorkflowNodeCall || this.executionDepth > 1;
    const callPath = isNodeCall ? 'Node Call Path' : 'External Call Path';

    logger.debug(
      `${depthIndent}SupervisorAgent[Depth:${this.executionDepth}, Path:${callPath}]: Executing task`
    );

    if (this.executionDepth > 5) {
      return await this.handleCriticalDepth(depthIndent, input, config);
    }

    const currentMessage = await this.processInput(
      input,
      config,
      isNodeCall,
      callPath,
      depthIndent
    );

    let enriched = currentMessage;

    let memoryResults: any[] = [];
    let documentResults: documents.SearchResult[] = [];

    if (
      this.config.starknetConfig.agentConfig?.memory?.enabled !== false &&
      this.memoryAgent
    ) {
      logger.debug(
        `${depthIndent}SupervisorAgent: Enriching message with memory context for ${callPath}.`
      );
      const memRes = await this.enrichWithMemoryContext(currentMessage);
      enriched = memRes.message;
      memoryResults = memRes.memories;
    }

    if (this.fileAgent) {
      logger.debug(
        `${depthIndent}SupervisorAgent: Enriching message with file context for ${callPath}.`,
      );
      const docRes = await this.enrichWithFileContext(enriched);
      enriched = docRes.message;
      documentResults = docRes.documents;
    }

    const globalContext = this.formatGlobalContext(
      memoryResults,
      documentResults,
      (this.config.starknetConfig.agentConfig as any)?.globalContextTopK ?? 6,
    );

    if (globalContext) {
      const originalContent =
        typeof enriched.content === 'string'
          ? enriched.content
          : JSON.stringify(enriched.content);
      enriched = new HumanMessage({
        content: originalContent,
        additional_kwargs: {
          ...enriched.additional_kwargs,
          global_context: globalContext,
        },
      });
      
    }

    return await this.executeWithMessage(
      enriched,
      config,
      isNodeCall,
      callPath,
      depthIndent
    );
  }

  /**
   * Handles critical execution depth scenarios
   * @param depthIndent - Indentation string for logging
   * @param input - Original input
   * @param config - Execution configuration
   * @returns Execution result or error message
   * @private
   */
  private async handleCriticalDepth(
    depthIndent: string,
    input: string | AgentMessage | BaseMessage | BaseMessage[],
    config?: Record<string, any>
  ): Promise<any> {
    logger.warn(
      `${depthIndent}SupervisorAgent: Critical execution depth (${this.executionDepth}) reached. Attempting fallback.`
    );

    try {
      if (this.snakAgent) {
        const result = await this.snakAgent.execute(
          typeof input === 'string'
            ? input
            : input instanceof BaseMessage
              ? input
              : (input as AgentMessage).content,
          config
        );

        const finalResult =
          result instanceof BaseMessage
            ? result.content
            : typeof result === 'string'
              ? result
              : JSON.stringify(result);
        this.executionDepth--;
        return finalResult;
      }

      this.executionDepth--;
      return new AIMessage({
        content:
          'Error: Supervisor critical depth reached. SnakAgent not available for direct execution. Please try a simpler query.',
        additional_kwargs: { from: 'supervisor', final: true },
      });
    } catch (error) {
      logger.error(
        `${depthIndent}SupervisorAgent: Error in direct execution attempt: ${error}`
      );
      this.executionDepth--;
      return new AIMessage({
        content: `Error during forced direct execution: ${error instanceof Error ? error.message : String(error)}`,
        additional_kwargs: { from: 'supervisor', final: true },
      });
    }
  }

  /**
   * Processes input into a BaseMessage format
   * @param input - Raw input in various formats
   * @param config - Execution configuration
   * @param isNodeCall - Whether this is a node call
   * @param callPath - Call path for logging
   * @param depthIndent - Indentation for logging
   * @returns Processed BaseMessage
   * @private
   */
  private async processInput(
    input: string | AgentMessage | BaseMessage | BaseMessage[],
    config: Record<string, any> | undefined,
    isNodeCall: boolean,
    callPath: string,
    depthIndent: string
  ): Promise<BaseMessage> {
    const originalUserQueryFromConfig = config?.originalUserQuery as
      | string
      | undefined;

    if (originalUserQueryFromConfig && isNodeCall) {
      logger.debug(
        `${depthIndent}SupervisorAgent: Using originalUserQuery from config for ${callPath} processing: "${originalUserQueryFromConfig}"`
      );
      return new HumanMessage(originalUserQueryFromConfig);
    }

    if (Array.isArray(input) && input.length > 0) {
      const lastMsg = input[input.length - 1];
      const content =
        lastMsg instanceof BaseMessage
          ? lastMsg
          : lastMsg && typeof (lastMsg as any).content === 'string'
            ? new HumanMessage((lastMsg as any).content)
            : lastMsg
              ? new HumanMessage(JSON.stringify(lastMsg))
              : new HumanMessage('Empty or invalid last message in array');

      logger.debug(
        `${depthIndent}SupervisorAgent: Processing last message from array for ${callPath}. Content (truncated): "${String(content.content).substring(0, 100)}..."`
      );
      return content;
    }

    if (typeof input === 'string') {
      return new HumanMessage(input);
    }

    if (input instanceof BaseMessage) {
      return input;
    }

    if (typeof input === 'object' && input !== null && 'content' in input) {
      return new HumanMessage(
        typeof input.content === 'string'
          ? input.content
          : JSON.stringify(input.content)
      );
    }

    logger.warn(
      `${depthIndent}SupervisorAgent: Unrecognized input type for ${callPath}: ${typeof input}. Wrapping as HumanMessage 'Unrecognized input format'.`
    );
    return new HumanMessage('Unrecognized input format');
  }

  /**
   * Executes with processed message
   * @param currentMessage - Processed message
   * @param config - Execution configuration
   * @param isNodeCall - Whether this is a node call
   * @param callPath - Call path for logging
   * @param depthIndent - Indentation for logging
   * @returns Execution result
   * @private
   */
  private async executeWithMessage(
    currentMessage: BaseMessage,
    config: Record<string, any> | undefined,
    isNodeCall: boolean,
    callPath: string,
    depthIndent: string
  ): Promise<any> {
    if (isNodeCall) {
      return await this.handleNodeCall(
        currentMessage,
        config,
        callPath,
        depthIndent
      );
    } else {
      return await this.handleExternalCall(
        currentMessage,
        config,
        callPath,
        depthIndent
      );
    }
  }

  /**
   * Handles node call execution path
   * @param currentMessage - Current message to process
   * @param config - Execution configuration
   * @param callPath - Call path for logging
   * @param depthIndent - Indentation for logging
   * @returns Directive message for workflow
   * @private
   */
  private async handleNodeCall(
    currentMessage: BaseMessage,
    config: Record<string, any> | undefined,
    callPath: string,
    depthIndent: string
  ): Promise<AIMessage> {
    logger.debug(
      `${depthIndent}SupervisorAgent (${callPath}): Determining next action based on query: "${String(currentMessage.content).substring(0, 150)}..."`
    );

    let responseContent = '';
    let nextAgent: string | undefined = undefined;
    let isFinal = false;
    let toolCallsFromSelection: any[] | undefined = undefined;
    let needsClarification = false;

    // Extract and preserve the original user query
    const originalUserQuery =
      config?.originalUserQuery ||
      (typeof currentMessage.content === 'string'
        ? currentMessage.content
        : JSON.stringify(currentMessage.content));

    const preSelectedAgent = config?.selectedSnakAgent;
    if (preSelectedAgent && this.snakAgents[preSelectedAgent]) {
      logger.debug(
        `${depthIndent}SupervisorAgent (${callPath}): Pre-selected agent "${preSelectedAgent}" found, bypassing AgentSelector entirely.`
      );

      const nodeName = this.agentIdToNodeName.get(preSelectedAgent);
      const routingTarget = nodeName || preSelectedAgent;

      responseContent = `Supervisor: Routing directly to pre-selected agent "${preSelectedAgent}" (node: ${routingTarget}).`;
      nextAgent = routingTarget;

      this.executionDepth--;
      return new AIMessage({
        content: responseContent,
        additional_kwargs: {
          from: 'supervisor',
          next_agent: nextAgent,
          originalUserQuery: originalUserQuery, // Preserve original query
        },
      });
    }

    const queryForSelection = originalUserQuery;

    if (this.agentSelector) {
      try {
        const selectionOutcome = await this.agentSelector.execute(
          new HumanMessage(queryForSelection),
          {
            ...(config || {}),
            originalUserQuery: queryForSelection,
            isWorkflowNodeCall: true,
          }
        );

        responseContent = String(selectionOutcome.content || '');

        if (selectionOutcome.additional_kwargs?.needsClarification === true) {
          needsClarification = true;
          isFinal = true;
          logger.debug(
            `${depthIndent}SupervisorAgent (${callPath}): AgentSelector needs clarification from user. Ending workflow.`
          );
        } else if (selectionOutcome.additional_kwargs?.nextAgent) {
          nextAgent = selectionOutcome.additional_kwargs.nextAgent as string;
        }

        if (
          selectionOutcome.additional_kwargs?.final !== undefined &&
          !needsClarification
        ) {
          isFinal = selectionOutcome.additional_kwargs.final as boolean;
        }

        if (
          selectionOutcome instanceof AIMessage &&
          selectionOutcome.tool_calls &&
          selectionOutcome.tool_calls.length > 0
        ) {
          toolCallsFromSelection = selectionOutcome.tool_calls;
          if (!nextAgent && this.toolsOrchestrator) nextAgent = 'tools';
        } else if (
          selectionOutcome.additional_kwargs?.tool_calls &&
          selectionOutcome.additional_kwargs.tool_calls.length > 0
        ) {
          toolCallsFromSelection =
            selectionOutcome.additional_kwargs.tool_calls;
          if (!nextAgent && this.toolsOrchestrator) nextAgent = 'tools';
        }

        logger.debug(
          `${depthIndent}SupervisorAgent (${callPath}): AgentSelector outcome - Next: ${nextAgent}, Final: ${isFinal}, Clarification: ${needsClarification}, Tools: ${toolCallsFromSelection?.length || 0}`
        );
      } catch (e: any) {
        logger.error(
          `${depthIndent}SupervisorAgent (${callPath}): Error calling AgentSelector: ${e.message}`
        );
        responseContent = 'Error during agent selection by Supervisor.';
        isFinal = true;
      }
    } else {
      logger.warn(
        `${depthIndent}SupervisorAgent (${callPath}): AgentSelector not available. Defaulting to 'snak' or ending.`
      );
      if (this.snakAgent && queryForSelection) {
        responseContent = `Supervisor: No AgentSelector. Routing to default Snak agent for query: "${queryForSelection.substring(0, 100)}..."`;
        nextAgent = 'snak';
      } else {
        responseContent =
          'Supervisor: AgentSelector not found, and no default action. Ending task.';
        isFinal = true;
      }
    }

    this.executionDepth--;
    const directiveMessage = new AIMessage({
      content: responseContent,
      additional_kwargs: {
        from: 'supervisor',
        originalUserQuery: originalUserQuery, // Always preserve original user query
        ...(nextAgent && { next_agent: nextAgent }),
        ...(isFinal && !nextAgent && { final: true }),
        ...(needsClarification && { needsClarification: true }),
      },
    });

    if (toolCallsFromSelection && toolCallsFromSelection.length > 0) {
      directiveMessage.tool_calls = toolCallsFromSelection;
      directiveMessage.additional_kwargs.tool_calls = toolCallsFromSelection;
    }

    logger.debug(
      `${depthIndent}SupervisorAgent (${callPath}): Returning directive with preserved originalUserQuery: ${JSON.stringify(directiveMessage.toJSON())}`
    );
    return directiveMessage;
  }

  /**
   * Handles external call execution path
   * @param currentMessage - Current message to process
   * @param config - Execution configuration
   * @param callPath - Call path for logging
   * @param depthIndent - Indentation for logging
   * @returns Final execution result
   * @private
   */
  private async handleExternalCall(
    currentMessage: BaseMessage,
    config: Record<string, any> | undefined,
    callPath: string,
    depthIndent: string
  ): Promise<any> {
    logger.debug(
      `${depthIndent}SupervisorAgent (${callPath}): Initiating workflow with WorkflowController.`
    );

    if (!this.workflowController) {
      logger.error(
        `${depthIndent}SupervisorAgent (${callPath}): WorkflowController not initialized.`
      );
      this.executionDepth--;
      throw new Error('WorkflowController not initialized for execution.');
    }

    const workflowConfig = this.prepareWorkflowConfig(
      currentMessage,
      config,
      callPath,
      depthIndent
    );

    try {
      const initialMessagesForWorkflow = [currentMessage];
      if (
        workflowConfig.originalUserQuery &&
        !currentMessage.additional_kwargs?.originalUserQuery
      ) {
        if (!initialMessagesForWorkflow[0].additional_kwargs) {
          initialMessagesForWorkflow[0].additional_kwargs = {};
        }
        initialMessagesForWorkflow[0].additional_kwargs.originalUserQuery =
          workflowConfig.originalUserQuery;
      }

      const result = await this.workflowController.execute(
        initialMessagesForWorkflow[0],
        workflowConfig
      );

      if (
        result?.metadata?.requiresClarification === true &&
        result.metadata.clarificationMessage
      ) {
        logger.debug(
          `${depthIndent}SupervisorAgent (${callPath}): Agent requires clarification. Ending workflow and returning clarification message directly.`
        );
        this.executionDepth--;
        return result.metadata.clarificationMessage.content;
      }

      if (result?.messages?.length > 0) {
        const lastMessage = result.messages[result.messages.length - 1];
        if (
          lastMessage instanceof AIMessage &&
          lastMessage.additional_kwargs?.needsClarification === true
        ) {
          logger.debug(
            `${depthIndent}SupervisorAgent (${callPath}): Found clarification request in final message from ${lastMessage.additional_kwargs?.from || 'unknown agent'}.`
          );
          this.executionDepth--;
          return lastMessage.content;
        }
      }

      const finalUserResponse = this.extractFinalResponse(result);
      logger.debug(
        `${depthIndent}SupervisorAgent (${callPath}): Workflow finished. Final response (truncated): "${finalUserResponse.substring(0, 200)}..."`
      );
      this.executionDepth--;
      return finalUserResponse;
    } catch (error: any) {
      logger.error(
        `${depthIndent}SupervisorAgent (${callPath}): Error during WorkflowController execution: ${error.message || error}`
      );
      this.executionDepth--;
      return `An error occurred while processing your request: ${error.message || String(error)}. Please try again.`;
    }
  }

  /**
   * Prepares workflow configuration for execution
   * @param currentMessage - Current message
   * @param config - Original configuration
   * @param callPath - Call path for logging
   * @param depthIndent - Indentation for logging
   * @returns Prepared workflow configuration
   * @private
   */
  private prepareWorkflowConfig(
    currentMessage: BaseMessage,
    config: Record<string, any> | undefined,
    callPath: string,
    depthIndent: string
  ): Record<string, any> {
    const workflowConfig: Record<string, any> = { ...(config || {}) };

    if (
      !workflowConfig.originalUserQuery &&
      typeof currentMessage.content === 'string'
    ) {
      workflowConfig.originalUserQuery = currentMessage.content;
    }

    let targetAgentFromExternalCall = config?.agentId || null;
    if (targetAgentFromExternalCall) {
      logger.debug(
        `${depthIndent}SupervisorAgent (${callPath}): Received agentId in config: "${targetAgentFromExternalCall}"`
      );

      const isValidAgent = this.isValidAgent(targetAgentFromExternalCall);
      if (!isValidAgent) {
        logger.warn(
          `${depthIndent}SupervisorAgent (${callPath}): Specified agentId "${targetAgentFromExternalCall}" in config is not a recognized agent. Workflow will use default entry point.`
        );
        targetAgentFromExternalCall = null;
      } else {
        let targetNodeName = targetAgentFromExternalCall;
        if (targetAgentFromExternalCall in this.snakAgents) {
          const nodeName = this.agentIdToNodeName.get(
            targetAgentFromExternalCall
          );
          if (nodeName) {
            targetNodeName = nodeName;
            logger.debug(
              `${depthIndent}SupervisorAgent (${callPath}): Converting agent ID "${targetAgentFromExternalCall}" to node name "${targetNodeName}"`
            );
          }
        }

        logger.debug(
          `${depthIndent}SupervisorAgent (${callPath}): External config requests startNode: "${targetNodeName}"`
        );
        workflowConfig.startNode = targetNodeName;

        if (targetAgentFromExternalCall in this.snakAgents) {
          workflowConfig.selectedSnakAgent = targetAgentFromExternalCall;
          logger.debug(
            `${depthIndent}SupervisorAgent (${callPath}): Setting selectedSnakAgent to bypass agent selector: "${targetAgentFromExternalCall}"`
          );
        }
      }
    } else {
      logger.debug(
        `${depthIndent}SupervisorAgent (${callPath}): No agentId provided in config, using default workflow`
      );
    }

    this.configureMemoryRouting(workflowConfig, config, callPath, depthIndent);
    return workflowConfig;
  }

  /**
   * Configures memory routing for workflow
   * @param workflowConfig - Workflow configuration to modify
   * @param config - Original configuration
   * @param callPath - Call path for logging
   * @param depthIndent - Indentation for logging
   * @private
   */
  private configureMemoryRouting(
    workflowConfig: Record<string, any>,
    config: Record<string, any> | undefined,
    callPath: string,
    depthIndent: string
  ): void {
    const finalTargetNodeForSnak = workflowConfig.startNode;
    const isSnakAgent =
      finalTargetNodeForSnak && this.isSnakAgentNode(finalTargetNodeForSnak);
    const isSpecificAgentRequested =
      config?.agentId && workflowConfig.startNode;

    if (
      this.memoryAgent &&
      finalTargetNodeForSnak &&
      isSnakAgent &&
      workflowConfig.startNode !== this.memoryAgent.id &&
      !isSpecificAgentRequested
    ) {
      const originalAgentId =
        this.nodeNameToAgentId.get(finalTargetNodeForSnak) ||
        finalTargetNodeForSnak;
      logger.debug(
        `${depthIndent}SupervisorAgent (${callPath}): Snak agent "${finalTargetNodeForSnak}" targeted. Routing via MemoryAgent (${this.memoryAgent.id}) first.`
      );
      workflowConfig.selectedSnakAgent = originalAgentId;
      workflowConfig.startNode = this.memoryAgent.id;
    } else if (
      finalTargetNodeForSnak &&
      isSnakAgent &&
      !workflowConfig.selectedSnakAgent
    ) {
      const originalAgentId =
        this.nodeNameToAgentId.get(finalTargetNodeForSnak) ||
        finalTargetNodeForSnak;
      logger.debug(
        `${depthIndent}SupervisorAgent (${callPath}): Snak agent "${finalTargetNodeForSnak}" targeted. Setting selectedSnakAgent to bypass agent selector.`
      );
      workflowConfig.selectedSnakAgent = originalAgentId;
    }

    if (isSpecificAgentRequested && finalTargetNodeForSnak && isSnakAgent) {
      logger.debug(
        `${depthIndent}SupervisorAgent (${callPath}): Specific agent requested via agentId. Bypassing MemoryAgent and routing directly to "${finalTargetNodeForSnak}".`
      );
      workflowConfig.startNode = finalTargetNodeForSnak;
    }
  }

  /**
   * Checks if an agent ID is valid
   * @param agentId - Agent ID to validate
   * @returns True if valid, false otherwise
   * @private
   */
  private isValidAgent(agentId: string): boolean {
    return (
      agentId in this.snakAgents ||
      agentId === 'snak' ||
      agentId === 'supervisor' ||
      this.operators.has(agentId) ||
      agentId === this.agentSelector?.id ||
      agentId === this.memoryAgent?.id
    );
  }

  /**
   * Checks if a node name corresponds to a Snak agent
   * @param nodeName - Node name to check
   * @returns True if it's a Snak agent node, false otherwise
   * @private
   */
  private isSnakAgentNode(nodeName: string): boolean {
    return (
      this.nodeNameToAgentId.has(nodeName) ||
      !!this.snakAgents[nodeName] ||
      (this.workflowController &&
        this.workflowController['agents'] &&
        this.workflowController['agents'][nodeName] &&
        this.workflowController['agents'][nodeName].type === AgentType.SNAK)
    );
  }

  /**
   * Extracts final response from workflow result
   * @param result - Workflow execution result
   * @returns Formatted final response string
   * @private
   */
  private extractFinalResponse(result: any): string {
    let finalUserResponse = 'Workflow completed.';

    if (
      result?.messages &&
      Array.isArray(result.messages) &&
      result.messages.length > 0
    ) {
      const lastWorkflowMessage = result.messages[result.messages.length - 1];
      if (lastWorkflowMessage) {
        if (
          typeof lastWorkflowMessage.content === 'string' &&
          lastWorkflowMessage.content.trim() !== ''
        ) {
          finalUserResponse = lastWorkflowMessage.content;
        } else if (
          lastWorkflowMessage.additional_kwargs?.final_answer &&
          typeof lastWorkflowMessage.additional_kwargs.final_answer === 'string'
        ) {
          finalUserResponse =
            lastWorkflowMessage.additional_kwargs.final_answer;
        } else if (typeof lastWorkflowMessage.content !== 'string') {
          finalUserResponse = JSON.stringify(lastWorkflowMessage.content);
        } else if (
          lastWorkflowMessage instanceof AIMessage &&
          lastWorkflowMessage.content.trim() === '' &&
          lastWorkflowMessage.additional_kwargs?.final
        ) {
          finalUserResponse = 'Task completed.';
        }
      }
    } else if (typeof result === 'string') {
      finalUserResponse = result;
    } else if (result?.content && typeof result.content === 'string') {
      finalUserResponse = result.content;
    } else if (result) {
      finalUserResponse = this.formatResponse(result);
    }

    return finalUserResponse;
  }

  /**
   * Formats a response for output
   * @param response - The response to format
   * @returns The formatted response string
   */
  public formatResponse(response: any): string {
    if (typeof response === 'string') {
      return response
        .split('\n')
        .map((line: string) => (line.includes('•') ? `  ${line.trim()}` : line))
        .join('\n');
    }

    if (response && typeof response === 'object') {
      if (response.content && typeof response.content === 'string') {
        response.content = response.content
          .split('\n')
          .map((line: string) =>
            line.includes('•') ? `  ${line.trim()}` : line
          )
          .join('\n');
        return response.content;
      }
      try {
        return JSON.stringify(response);
      } catch (e) {
        logger.warn(`Error stringifying response object: ${e}`);
        return 'Unparseable object response';
      }
    }
    return String(response);
  }

  /**
   * Executes a task in autonomous mode using the SnakAgent
   * @returns The result of the autonomous execution
   * @throws {Error} Will throw an error if the SnakAgent is not available
   */
  public async executeAutonomous(): Promise<any> {
    logger.debug('SupervisorAgent: Entering autonomous execution mode.');
    if (!this.snakAgent) {
      logger.error(
        'SupervisorAgent: SnakAgent is not available for autonomous execution.'
      );
      throw new Error('SnakAgent is not available for autonomous execution.');
    }
    const result = await this.snakAgent.execute_autonomous();
    logger.debug('SupervisorAgent: Autonomous execution finished.');
    return result;
  }

  /**
   * Gets an operator agent by its ID
   * @param id - The ID of the operator agent
   * @returns The agent if found, otherwise undefined
   */
  public getOperator(id: string): IAgent | undefined {
    return this.operators.get(id);
  }

  /**
   * Gets the ToolsOrchestrator instance
   * @returns The ToolsOrchestrator instance, or null if not initialized
   */
  public getToolsOrchestrator(): ToolsOrchestrator | null {
    return this.toolsOrchestrator;
  }

  /**
   * Gets the MemoryAgent instance
   * @returns The MemoryAgent instance, or null if not initialized
   */
  public getMemoryAgent(): MemoryAgent | null {
    return this.memoryAgent;
  }

  /**
   * Gets the FileAgent instance
   * @returns The FileAgent instance, or null if not initialized
   */
  public getFileAgent(): FileAgent | null {
    return this.fileAgent;
  }

  /**
   * Gets all available tools from the ToolsOrchestrator and MemoryAgent
   * @returns An array of Tool instances
   */
  public getAllTools(): Tool[] {
    const tools: Tool[] = [];
    if (this.toolsOrchestrator) {
      tools.push(...(this.toolsOrchestrator.getTools() as Tool[]));
    }
    if (this.memoryAgent) {
      tools.push(...(this.memoryAgent.getMemoryTools() as Tool[]));
    }
    return tools;
  }

  /**
   * Resets the SupervisorAgent and its components
   * Includes resetting the WorkflowController and execution depth counter
   */
  public async reset(): Promise<void> {
    logger.debug('SupervisorAgent: Resetting...');
    if (this.workflowController) {
      await this.workflowController.reset();
      logger.debug('SupervisorAgent: WorkflowController reset.');
    }
    this.executionDepth = 0;
    logger.debug('SupervisorAgent: Reset complete.');
  }

  /**
   * Updates the operational mode of the SupervisorAgent
   * Updates agent configuration and re-initializes WorkflowController to reflect mode change
   * @param mode - The new AgentMode to set
   */
  public async updateMode(mode: AgentMode): Promise<void> {
    logger.debug(`SupervisorAgent: Updating mode to: ${AGENT_MODES[mode]}`);

    const agentConfig = this.config.starknetConfig.agentConfig;
    if (agentConfig) {
      agentConfig.mode = mode;
    } else {
      logger.warn(
        'SupervisorAgent: Unable to update mode - agentConfig not found in starknetConfig.'
      );
    }

    if (this.workflowController) {
      logger.debug(
        'SupervisorAgent: Re-initializing WorkflowController due to mode change.'
      );
      await this.workflowController.reset();
      await this.initializeWorkflowController();
      logger.debug('SupervisorAgent: WorkflowController re-initialized.');
    } else {
      logger.warn(
        'SupervisorAgent: Mode updated, but no WorkflowController was present to reconfigure.'
      );
    }
    logger.debug(
      `SupervisorAgent: Mode update to ${AGENT_MODES[mode]} complete.`
    );
  }

  /**
   * Releases resources held by the SupervisorAgent and its components
   * Resets WorkflowController and nullifies references to all operator agents
   */
  public async dispose(): Promise<void> {
    logger.debug('SupervisorAgent: Disposing agents...');

    if (this.snakAgent) {
      await this.snakAgent.dispose();
      logger.debug('SupervisorAgent: SnakAgent disposed');
    }

    const agentsToDispose = [
      this.modelSelector,
      this.memoryAgent,
      this.fileAgent,
      this.toolsOrchestrator,
      this.workflowController,
    ];

    for (const agent of agentsToDispose) {
      if (agent && 'dispose' in agent && typeof agent.dispose === 'function') {
        await agent.dispose();
      }
    }

    this.modelSelector = null;
    this.snakAgent = null;
    this.toolsOrchestrator = null;
    this.memoryAgent = null;
    this.fileAgent = null;
    this.agentSelector = null;
    this.workflowController = null;
    this.operators.clear();
    this.snakAgents = {};
    this.nodeNameToAgentId.clear();
    this.agentIdToNodeName.clear();

    SupervisorAgent.instance = null;

    logger.debug(
      'SupervisorAgent: Cleared agent references, operator map, and node name mappings. Dispose complete.'
    );
  }

  /**
   * Enriches a message with relevant memory context if MemoryAgent is enabled
   * Retrieves memories relevant to the message and appends them to additional_kwargs.memory_context
   * @param message - The BaseMessage to enrich
   * @returns The enriched message, or original message if MemoryAgent unavailable or no memories found
   * @private
   */
  private async enrichWithMemoryContext(
    message: BaseMessage,
  ): Promise<{ message: BaseMessage; memories: any[] }> {
    if (!this.memoryAgent) {
      logger.debug(
        'SupervisorAgent: MemoryAgent not available, skipping context enrichment.'
      );
      return { message, memories: [] };
    }

    try {
      const memories = await this.memoryAgent.retrieveRelevantMemories(
        message,
        this.config.starknetConfig.agentConfig?.chatId || 'default_chat'
      );

      if (memories.length === 0) {
        logger.debug('SupervisorAgent: No relevant memories found for context.');
        return { message, memories: [] };
      }

      const memoryContext = this.memoryAgent.formatMemoriesForContext(memories);
      logger.debug(
        `SupervisorAgent: Formatted memory context (first 100 chars): "${memoryContext.substring(0, 100)}..."`
      );

      const originalContent =
        typeof message.content === 'string'
          ? message.content
          : JSON.stringify(message.content);

      const enriched = new HumanMessage({
        content: originalContent,
        additional_kwargs: {
          ...message.additional_kwargs,
          memory_context: memoryContext,
        },
      });

      return { message: enriched, memories };
    } catch (error) {
      logger.error(
        `SupervisorAgent: Error enriching message with memory context: ${error}`
      );
      return { message, memories: [] };
    }
  }

  private async enrichWithFileContext(
    message: BaseMessage,
  ): Promise<{ message: BaseMessage; documents: documents.SearchResult[] }> {
    if (!this.fileAgent) {
      logger.debug(
        'SupervisorAgent: FileAgent not available, skipping context enrichment.',
      );
      return { message, documents: [] };
    }

    try {
      const docs = await this.fileAgent.retrieveRelevantDocuments(
        message,
        (this.config.starknetConfig.agentConfig as any)?.documents?.topK,
      );

      if (!docs.length) {
        logger.debug('SupervisorAgent: No relevant file chunks found for context.');
        return { message, documents: [] };
      }

      const docContext = this.fileAgent.formatDocumentsForContext(docs);
      logger.debug(
        `SupervisorAgent: Formatted file context (first 100 chars): "${docContext.substring(0, 100)}..."`,
      );

      const originalContent =
        typeof message.content === 'string'
          ? message.content
          : JSON.stringify(message.content);

      const enriched = new HumanMessage({
        content: originalContent,
        additional_kwargs: {
          ...message.additional_kwargs,
          file_context: docContext,
        },
      });

      return { message: enriched, documents: docs };
    } catch (error) {
      logger.error(
        `SupervisorAgent: Error enriching message with file context: ${error}`,
      );
      return { message, documents: [] };
    }
  }

  private formatGlobalContext(
    memories: any[],
    docs: documents.SearchResult[],
    topK = 6,
  ): string {
    const combined = [
      ...memories.map((m) => ({
        type: 'memory' as const,
        similarity: m.similarity,
        content: m.content,
        id: m.id,
      })),
      ...docs.map((d) => ({
        type: 'document' as const,
        similarity: d.similarity,
        content: d.content,
        document_id: d.document_id,
        chunk_index: d.chunk_index,
      })),
    ];

    combined.sort((a, b) => b.similarity - a.similarity);
    const selected = combined.slice(0, topK);

    if (!selected.length) return '';

    const formatted = selected
      .map((item) =>
        item.type === 'memory'
          ? `Memory [id: ${item.id}, similarity: ${item.similarity.toFixed(4)}]: ${item.content}`
          : `Document [id: ${item.document_id}, chunk: ${item.chunk_index}, similarity: ${item.similarity.toFixed(4)}]: ${item.content}`,
      )
      .join('\n\n');

    return `### Global Context ###\n${formatted}\n\n`;
  }

  /**
   * Starts a hybrid execution flow with an initial input
   * Delegates to the SnakAgent's hybrid execution capabilities
   * @param initialInput - The initial input string to start the hybrid process
   * @returns An object containing the initial state and the thread ID for the execution
   * @throws {Error} Will throw an error if the SnakAgent is not available or if execution fails to start
   */
  public async startHybridExecution(
    initialInput: string
  ): Promise<{ state: any; threadId: string }> {
    logger.debug('SupervisorAgent: Starting hybrid execution.');
    if (!this.snakAgent) {
      logger.error(
        'SupervisorAgent: SnakAgent is not available for hybrid execution.'
      );
      throw new Error('SnakAgent is not available for hybrid execution.');
    }

    const result = await this.snakAgent.execute_hybrid(initialInput);

    if (!result || typeof result !== 'object') {
      logger.error(
        'SupervisorAgent: Failed to start hybrid execution - invalid result from SnakAgent.'
      );
      throw new Error(
        'Failed to start hybrid execution: received invalid result from SnakAgent.'
      );
    }

    const resultObj = result as any;
    const threadId = resultObj.threadId || `hybrid_fallback_${Date.now()}`;
    if (!resultObj.threadId) {
      logger.warn(
        `SupervisorAgent: ThreadId missing in hybrid execution result, generated fallback: ${threadId}`
      );
    }

    return {
      state: resultObj.state || resultObj,
      threadId,
    };
  }

  /**
   * Provides subsequent input to a paused hybrid execution
   * Delegates to the SnakAgent to resume the hybrid flow
   * @param input - The human input string to provide to the paused execution
   * @param threadId - The thread ID of the paused hybrid execution
   * @returns The updated state after processing the input
   * @throws {Error} Will throw an error if the SnakAgent is not available
   */
  public async provideHybridInput(
    input: string,
    threadId: string
  ): Promise<any> {
    logger.debug(
      `SupervisorAgent: Providing input to hybrid execution (thread: ${threadId})`
    );
    if (!this.snakAgent) {
      logger.error(
        'SupervisorAgent: SnakAgent is not available to provide hybrid input.'
      );
      throw new Error('SnakAgent is not available to provide hybrid input.');
    }
    return this.snakAgent.resume_hybrid(input, threadId);
  }

  /**
   * Checks if the current state of a hybrid execution is waiting for human input
   * Examines the state object for flags or markers in messages indicating waiting state
   * @param state - The current execution state object
   * @returns True if the execution is waiting for input, false otherwise
   */
  public isWaitingForInput(state: any): boolean {
    if (
      !state ||
      !Array.isArray(state.messages) ||
      state.messages.length === 0
    ) {
      return false;
    }

    if (state.waiting_for_input === true) {
      return true;
    }

    const lastMessage = state.messages[state.messages.length - 1];
    if (!lastMessage) return false;

    if (
      lastMessage.content &&
      typeof lastMessage.content === 'string' &&
      lastMessage.content.includes('WAITING_FOR_HUMAN_INPUT:')
    ) {
      return true;
    }

    return lastMessage.additional_kwargs?.wait_for_input === true;
  }

  /**
   * Checks if the current state of a hybrid execution indicates completion
   * Examines the state object for markers in messages signifying end of execution
   * @param state - The current execution state object
   * @returns True if the execution is complete, false otherwise
   */
  public isExecutionComplete(state: any): boolean {
    if (
      !state ||
      !Array.isArray(state.messages) ||
      state.messages.length === 0
    ) {
      return false;
    }

    const lastMessage = state.messages[state.messages.length - 1];
    if (!lastMessage) return false;

    if (
      lastMessage.content &&
      typeof lastMessage.content === 'string' &&
      lastMessage.content.includes('FINAL ANSWER:')
    ) {
      return true;
    }

    return lastMessage.additional_kwargs?.final === true;
  }

  /**
   * Registers a new SnakAgent in the system
   * @param agent - The SnakAgent instance to register
   * @param metadata - Optional metadata for the agent (if not provided, uses agent config)
   */
  public registerSnakAgent(agent: SnakAgent, metadata?: any): void {
    const agentConfig = agent.getAgentConfig();
    const id = agentConfig.id;

    if (!id || id.trim() === '') {
      logger.warn(
        'SupervisorAgent: Invalid empty agent ID from config, using "snak-custom" instead'
      );
      const fallbackId = 'snak-custom';
      // Update the agent config with the fallback ID
      agentConfig.id = fallbackId;
    }

    const agentMetadata = {
      name: metadata?.name || agentConfig.name || id,
      description:
        metadata?.description ||
        agentConfig.description ||
        'A Snak interaction agent',
      group: metadata?.group || agentConfig.group || 'snak',
    };

    (agent as any).metadata = agentMetadata;
    const nodeName = this.generateNodeName(
      agentMetadata.name,
      agentMetadata.group
    );

    // Internal registration
    this.snakAgents[id] = agent;
    this.nodeNameToAgentId.set(nodeName, id);
    this.agentIdToNodeName.set(id, nodeName);

    logger.debug(
      `SupervisorAgent: Registered Snak agent "${id}" with node name "${nodeName}" and metadata: ${JSON.stringify(agentMetadata)}`
    );

    // Always update registry after registration
    this.updateAgentSelectorRegistry();

    logger.debug(
      `SupervisorAgent: Agent ${id} registered, WorkflowController refresh should be handled externally`
    );
  }

  /**
   * Registers multiple SnakAgents efficiently in batch mode
   * @param agents - Array of agents to register
   * @param refreshWorkflowAfter - Whether to refresh workflow after batch registration
   */
  public registerMultipleSnakAgents(
    agents: AgentRegistration[],
    refreshWorkflowAfter: boolean = true
  ): void {
    if (!agents || agents.length === 0) {
      logger.debug('SupervisorAgent: No agents to register in batch');
      return;
    }

    logger.debug(
      `SupervisorAgent: Starting batch registration of ${agents.length} agents`
    );

    const successfulRegistrations: string[] = [];
    const failedRegistrations: Array<{ id: string; error: string }> = [];

    // Register all agents without updating registry each time
    agents.forEach(({ agent, metadata }) => {
      try {
        const agentConfig = agent.getAgentConfig();
        const id = agentConfig.id;

        if (!id || id.trim() === '') {
          logger.warn(
            'SupervisorAgent: Invalid empty agent ID from config, using "snak-custom" instead'
          );
          const fallbackId = 'snak-custom';
          agentConfig.id = fallbackId;
        }

        const agentMetadata = {
          name: metadata?.name || agentConfig.name || id,
          description:
            metadata?.description ||
            agentConfig.description ||
            'A Snak interaction agent',
          group: metadata?.group || agentConfig.group || 'snak',
        };

        (agent as any).metadata = agentMetadata;
        const nodeName = this.generateNodeName(
          agentMetadata.name,
          agentMetadata.group
        );

        // Internal registration without registry update
        this.snakAgents[id] = agent;
        this.nodeNameToAgentId.set(nodeName, id);
        this.agentIdToNodeName.set(id, nodeName);

        successfulRegistrations.push(id);
        logger.debug(
          `SupervisorAgent: Registered Snak agent "${id}" with node name "${nodeName}" in batch`
        );
      } catch (error) {
        const agentConfig = agent.getAgentConfig();
        const id = agentConfig.id || 'unknown';
        const errorMessage =
          error instanceof Error ? error.message : String(error);
        failedRegistrations.push({ id, error: errorMessage });
        logger.error(
          `SupervisorAgent: Failed to register agent ${id} in batch:`,
          error
        );
      }
    });

    // Update registry once after all registrations
    if (successfulRegistrations.length > 0) {
      logger.debug(
        `SupervisorAgent: Updating agent selector registry after batch registration`
      );
      this.updateAgentSelectorRegistry();
    }

    // Refresh WorkflowController if requested
    if (refreshWorkflowAfter && successfulRegistrations.length > 0) {
      logger.debug(
        `SupervisorAgent: Refreshing WorkflowController after batch registration`
      );
      // Use setTimeout to avoid synchronization issues
      setTimeout(async () => {
        try {
          await this.refreshWorkflowController(true); // Force full refresh
          logger.info(
            `SupervisorAgent: WorkflowController refresh completed after batch registration`
          );
        } catch (error) {
          logger.error(
            `SupervisorAgent: Error refreshing WorkflowController after batch registration:`,
            error
          );
        }
      }, 100).unref();
    }

    logger.info(
      `SupervisorAgent: Batch registration completed - ${successfulRegistrations.length} successful, ${failedRegistrations.length} failed`
    );

    if (failedRegistrations.length > 0) {
      logger.warn(
        `SupervisorAgent: Failed registrations:`,
        failedRegistrations
      );
    }
  }

  /**
   * Generates a node name in "name-group" format, ensuring uniqueness
   * @param name - The agent name
   * @param group - The agent group
   * @returns A unique node name in "name-group" format
   * @private
   */
  private generateNodeName(name: string, group: string): string {
    const sanitizedName = name.toLowerCase().replace(/[^a-z0-9]/g, '-');
    const sanitizedGroup = group.toLowerCase().replace(/[^a-z0-9]/g, '-');

    let baseName = `${sanitizedName}-${sanitizedGroup}`;
    let nodeName = baseName;
    let counter = 1;

    while (this.nodeNameToAgentId.has(nodeName)) {
      nodeName = `${baseName}-${counter}`;
      counter++;
    }

    return nodeName;
  }

  /**
   * Updates the registry for the agent selector with all available agents
   * @param options - Update options
   */
  public updateAgentSelectorRegistry(): void {
    if (!this.agentSelector) {
      logger.debug(
        'SupervisorAgent: AgentSelector not available, skipping registry update'
      );
      return;
    }

    const agentCount = Object.keys(this.snakAgents).length;
    const registry = OperatorRegistry.getInstance();
    const operatorAgents = registry.getAllAgents();
    const operatorAgentCount = Object.keys(operatorAgents).length;
    const totalAgentCount = agentCount + operatorAgentCount;

    if (totalAgentCount === 0) {
      logger.debug(
        'SupervisorAgent: No SnakAgents or operator agents registered, skipping registry update'
      );
      return;
    }

    const availableAgents: Record<string, IAgent> = {
      supervisor: this,
      ...operatorAgents,
    };

    Object.entries(this.snakAgents).forEach(([id, agent]) => {
      const nodeName = this.agentIdToNodeName.get(id);
      if (nodeName) {
        availableAgents[nodeName] = agent;
      } else {
        availableAgents[id] = agent;
      }
    });

    if (
      this.snakAgent &&
      !Object.values(this.snakAgents).includes(this.snakAgent)
    ) {
      const mainAgentId = 'snak-main';
      availableAgents[mainAgentId] = this.snakAgent;
    }

    this.agentSelector.setAvailableAgents(availableAgents);

    const finalAgentCount = Object.keys(availableAgents).length;
    logger.debug(
      `SupervisorAgent: Updated AgentSelector registry with ${finalAgentCount} agents (${agentCount} SnakAgents)`
    );
  }

  /**
   * Unregisters a SnakAgent from the system
   * @param id - The unique identifier of the agent to unregister
   */
  public unregisterSnakAgent(id: string): void {
    if (!this.snakAgents[id]) {
      logger.warn(
        `SupervisorAgent: Attempted to unregister non-existent agent "${id}"`
      );
      return;
    }

    const agent = this.snakAgents[id];

    if (agent && 'dispose' in agent && typeof agent.dispose === 'function') {
      try {
        agent.dispose();
      } catch (error) {
        logger.error(`Error disposing agent ${id}:`, error);
      }
    }

    const nodeName = this.agentIdToNodeName.get(id);
    if (nodeName) {
      this.nodeNameToAgentId.delete(nodeName);
      this.agentIdToNodeName.delete(id);
      logger.debug(
        `SupervisorAgent: Cleaned up node name mapping for "${id}" -> "${nodeName}"`
      );
    }

    delete this.snakAgents[id];
    logger.debug(`SupervisorAgent: Unregistered Snak agent "${id}"`);

    // Always update registry after unregistration
    this.updateAgentSelectorRegistry();

    logger.debug(
      `SupervisorAgent: Agent ${id} unregistered, WorkflowController refresh should be handled externally`
    );
  }

  /**
   * Gets the list of registered SnakAgents
   * @returns A copy of the registered SnakAgents record
   */
  public getRegisteredSnakAgents(): Record<string, SnakAgent> {
    return { ...this.snakAgents };
  }

  /**
   * Gets the number of registered SnakAgents
   * @returns The count of registered agents
   */
  public getRegisteredSnakAgentsCount(): number {
    return Object.keys(this.snakAgents).length;
  }

  /**
   * Checks if a SnakAgent is registered
   * @param id - The agent ID to check
   * @returns True if the agent is registered, false otherwise
   */
  public isSnakAgentRegistered(id: string): boolean {
    return id in this.snakAgents;
  }

  /**
   * Retrieves a SnakAgent by its ID
   * @param id - Optional agent ID. If not provided, returns the main SnakAgent
   * @returns The requested SnakAgent or null if not found
   */
  public getSnakAgent(id?: string): SnakAgent | null {
    if (id && this.snakAgents[id]) {
      return this.snakAgents[id];
    }

    if (!id && this.snakAgent) {
      return this.snakAgent;
    }

    return null;
  }

  /**
   * Gets the agent selector instance
   * @returns The AgentSelector instance or null if not initialized
   */
  public getAgentSelector(): AgentSelector | null {
    return this.agentSelector;
  }

  /**
   * Updates the WorkflowController with currently available agents
   * Uses intelligent refresh strategy based on current state
   * @param forceFullRefresh - If true, forces complete reinitialization
   * @throws {Error} Will throw an error if the refresh fails
   */
  public async refreshWorkflowController(
    forceFullRefresh: boolean = false
  ): Promise<void> {
    logger.debug(
      `SupervisorAgent: refreshWorkflowController called with forceFullRefresh=${forceFullRefresh}`
    );

    if (!this.workflowController && !this.workflowInitialized) {
      logger.debug(
        'SupervisorAgent: WorkflowController not initialized, performing initial setup'
      );
      const allowNoSnakAgents = Object.keys(this.snakAgents).length === 0;
      await this.initializeWorkflowController(allowNoSnakAgents);
      return;
    }

    try {
      const agentCount = Object.keys(this.snakAgents).length;
      logger.debug(
        `SupervisorAgent: Refreshing WorkflowController. Current agent count: ${agentCount}`
      );

      if (forceFullRefresh || agentCount > 0) {
        logger.info(
          `SupervisorAgent: Performing ${forceFullRefresh ? 'forced full' : 'standard'} WorkflowController refresh`
        );

        if (this.workflowController) {
          await this.workflowController.reset();
        }

        this.workflowInitialized = false;
        this.workflowController = null;

        const allowNoSnakAgents = agentCount === 0;
        await this.initializeWorkflowController(allowNoSnakAgents, true);

        const finalAgentCount = Object.keys(this.snakAgents).length;
        const nodeNames = Array.from(this.nodeNameToAgentId.keys());
        logger.info(
          `SupervisorAgent: WorkflowController refresh completed. Agents: ${finalAgentCount}, Node names: [${nodeNames.join(', ')}]`
        );
      } else {
        logger.info(
          'SupervisorAgent: Performing optimized WorkflowController refresh'
        );
        await this.refreshWorkflowOnly();
      }

      logger.info('SupervisorAgent: WorkflowController successfully refreshed');
    } catch (error) {
      logger.error(
        `SupervisorAgent: Failed to refresh WorkflowController: ${error}`
      );
      throw new Error(`Failed to refresh WorkflowController: ${error}`);
    }
  }

  /**
   * Gets the node name for a given agent ID
   * @param agentId - The agent ID
   * @returns The node name or null if not found
   */
  public getNodeNameForAgent(agentId: string): string | null {
    return this.agentIdToNodeName.get(agentId) || null;
  }

  /**
   * Gets the agent ID for a given node name
   * @param nodeName - The node name
   * @returns The agent ID or null if not found
   */
  public getAgentIdForNodeName(nodeName: string): string | null {
    return this.nodeNameToAgentId.get(nodeName) || null;
  }

  /**
   * Gets a SnakAgent by its node name
   * @param nodeName - The node name
   * @returns The SnakAgent or null if not found
   */
  public getSnakAgentByNodeName(nodeName: string): SnakAgent | null {
    const agentId = this.nodeNameToAgentId.get(nodeName);
    if (agentId && this.snakAgents[agentId]) {
      return this.snakAgents[agentId];
    }
    return null;
  }

  /**
   * Gets all node names for registered SnakAgents
   * @returns An array of node names
   */
  public getRegisteredNodeNames(): string[] {
    return Array.from(this.nodeNameToAgentId.keys());
  }

  /**
   * Gets the initialization status of the WorkflowController
   * @returns Object containing initialization status information
   */
  public getWorkflowStatus(): {
    initialized: boolean;
    isInitializing: boolean;
    agentCount: number;
    nodeNames: string[];
  } {
    return {
      initialized: this.workflowInitialized,
      isInitializing: this.isInitializing,
      agentCount: Object.keys(this.snakAgents).length,
      nodeNames: Array.from(this.nodeNameToAgentId.keys()),
    };
  }
}<|MERGE_RESOLUTION|>--- conflicted
+++ resolved
@@ -23,12 +23,10 @@
 import { RpcProvider } from 'starknet';
 import { AgentSelector } from '../operators/agentSelector.js';
 import { OperatorRegistry } from '../operators/operatorRegistry.js';
-<<<<<<< HEAD
 import { ConfigurationAgent } from '../operators/config-agent/configAgent.js';
 import { MCPAgent } from '../operators/mcp-agent/mcpAgent.js';
-=======
 import { documents } from '@snakagent/database/queries';
->>>>>>> bbb3d4a2
+
 
 /**
  * Represents an agent to be registered

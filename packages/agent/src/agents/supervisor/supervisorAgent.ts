--- conflicted
+++ resolved
@@ -23,6 +23,7 @@
 import { RpcProvider } from 'starknet';
 import { AgentSelectionAgent } from '../operators/agentSelectionAgent.js';
 import { OperatorRegistry } from '../operators/operatorRegistry.js';
+
 /**
  * Configuration for the SupervisorAgent.
  */
@@ -321,18 +322,13 @@
     // Safeguard against extreme recursion within the supervisor itself, though primary loop control is via call paths.
     if (this.executionDepth > 5) {
       logger.warn(
-        `${depthIndent}SupervisorAgent: Critical execution depth (${this.executionDepth}) reached. Aborting.`
-      );
-<<<<<<< HEAD
-      this.executionDepth--;
-      return new AIMessage({
-        content: 'Error: Supervisor critical depth reached.',
-        additional_kwargs: { from: 'supervisor', final: true },
-      });
-=======
+        `${depthIndent}SupervisorAgent: Critical execution depth (${this.executionDepth}) reached. Attempting fallback.`
+      );
+
       try {
-        if (this.starknetAgent) {
-          const result = await this.starknetAgent.execute(
+        // Try to execute with a fallback agent if available
+        if (this.snakAgent) {
+          const result = await this.snakAgent.execute(
             typeof input === 'string'
               ? input
               : input instanceof BaseMessage
@@ -350,16 +346,24 @@
           this.executionDepth--;
           return finalResult;
         }
+
+        // If no fallback agent is available, return error message
         this.executionDepth--;
-        return 'Maximum recursion depth reached. StarknetAgent not available for direct execution. Please try a simpler query.';
+        return new AIMessage({
+          content:
+            'Error: Supervisor critical depth reached. StarknetAgent not available for direct execution. Please try a simpler query.',
+          additional_kwargs: { from: 'supervisor', final: true },
+        });
       } catch (error) {
         logger.error(
           `${depthIndent}SupervisorAgent: Error in direct execution attempt: ${error}`
         );
         this.executionDepth--;
-        return `Error during forced direct execution: ${error instanceof Error ? error.message : String(error)}`;
-      }
->>>>>>> 525c5368
+        return new AIMessage({
+          content: `Error during forced direct execution: ${error instanceof Error ? error.message : String(error)}`,
+          additional_kwargs: { from: 'supervisor', final: true },
+        });
+      }
     }
 
     let currentMessage: BaseMessage;
@@ -433,7 +437,6 @@
         `${depthIndent}SupervisorAgent (${callPath}): Determining next action based on query: \"${String(currentMessage.content).substring(0, 150)}...\"`
       );
 
-<<<<<<< HEAD
       let responseContent = '';
       let nextAgent: string | undefined = undefined;
       let isFinal = false;
@@ -559,25 +562,16 @@
         directiveMessage.tool_calls = toolCallsFromSelection;
         directiveMessage.additional_kwargs.tool_calls = toolCallsFromSelection; // Also ensure in additional_kwargs for some router patterns
       }
-=======
->>>>>>> 525c5368
+
       logger.debug(
         `${depthIndent}SupervisorAgent (${callPath}): Returning directive: ${JSON.stringify(directiveMessage.toJSON())}`
       );
-<<<<<<< HEAD
       return directiveMessage;
     } else {
       // ----------- EXTERNAL CALL PATH (this.executionDepth is 1) -----------
       // This is the initial call to start the workflow.
       logger.debug(
         `${depthIndent}SupervisorAgent (${callPath}): Initiating workflow with WorkflowController.`
-=======
-      this.executionDepth--;
-      return result;
-    } catch (error) {
-      logger.error(
-        `${depthIndent}SupervisorAgent: Error during WorkflowController execution: ${error}`
->>>>>>> 525c5368
       );
 
       if (!this.workflowController) {

--- conflicted
+++ resolved
@@ -9,11 +9,7 @@
 import { StarknetAgent, StarknetAgentConfig } from '../core/starknetAgent.js';
 import { ToolsOrchestrator } from '../operators/toolOrchestratorAgent.js';
 import { MemoryAgent } from '../operators/memoryAgent.js';
-<<<<<<< HEAD
-import { WorkflowController } from './worflowController.js';
-=======
 import { WorkflowController } from './workflowController.js';
->>>>>>> 82b26e46
 import {
   DatabaseCredentials,
   logger,
@@ -286,6 +282,7 @@
         `${depthIndent}SupervisorAgent: Maximum execution depth (${this.executionDepth}) reached. Attempting direct execution via StarknetAgent.`
       );
       try {
+        console.log('Hello');
         if (this.starknetAgent) {
           const result = await this.starknetAgent.execute(
             typeof input === 'string'
@@ -295,6 +292,8 @@
                 : (input as AgentMessage).content,
             config
           );
+
+          console.log('hello', result);
           const finalResult =
             result instanceof BaseMessage
               ? result.content
@@ -375,16 +374,16 @@
         `${depthIndent}SupervisorAgent: WorkflowController execution finished.`
       );
 
-      let formattedResponse =
-        result instanceof BaseMessage
-          ? result.content
-          : this.formatResponse(result);
+      // let formattedResponse =
+      //   result instanceof BaseMessage
+      //     ? result.content
+      //     : this.formatResponse(result);
 
       logger.debug(
         `${depthIndent}SupervisorAgent: Execution complete. Returning formatted response.`
       );
       this.executionDepth--;
-      return formattedResponse;
+      return result;
     } catch (error) {
       logger.error(
         `${depthIndent}SupervisorAgent: Error during WorkflowController execution: ${error}`
@@ -401,7 +400,7 @@
    * @param response The response to format.
    * @returns The formatted response.
    */
-  private formatResponse(response: any): string {
+  public formatResponse(response: any): string {
     if (typeof response === 'string') {
       return response
         .split('\n')
@@ -605,11 +604,7 @@
     }
 
     try {
-<<<<<<< HEAD
       // TODO: Remove chat_id from agent_config and move it to request body to support multiple conversations per agent
-=======
-      // TODO: Remove chatId from agent_config and move it to request body to support multiple conversations per agent
->>>>>>> 82b26e46
       const memories = await this.memoryAgent.retrieveRelevantMemories(
         message,
         this.config.starknetConfig.agentConfig?.chatId || 'default_chat'

import { AgentType, BaseAgent } from './baseAgent.js';
import { RpcProvider } from 'starknet';
import { ModelSelector } from '../operators/modelSelector.js';
import { logger, metrics, AgentConfig } from '@snakagent/core';
import { BaseMessage, HumanMessage, AIMessage } from '@langchain/core/messages';
import { DatabaseCredentials } from '../../tools/types/database.js';
import { AgentMode, AGENT_MODES } from '../../config/agentConfig.js';
import { MemoryConfig } from '../operators/memoryAgent.js';
import { createInteractiveAgent } from '../modes/interactive.js';
import { AgentReturn, createAutonomousAgent } from '../modes/autonomous.js';
import { FormatChunkIteration, ToolsChunk } from './utils.js';
import { RunnableConfig } from '@langchain/core/runnables';
import { Command } from '@langchain/langgraph';
<<<<<<< HEAD
=======
import { FormatChunkIteration, ToolsChunk } from './utils.js';
/**
 * Configuration interface for SnakAgent initialization
 */

export interface StreamChunk {
  chunk: any;
  iteration_number: number;
  final: boolean;
}

>>>>>>> 36041a60
export interface FormattedOnChatModelStream {
  chunk: {
    content: string;
    tools: ToolsChunk | undefined;
  };
}

export type MessagesLangraph = {
  lc: number;
  type: string;
  id: string[];
  kwargs: {
    content: string;
    additional_kwargs?: any;
    response_metadata?: any;
  };
};

export type ResultModelEnd = {
  output: {
    content: string;
  };
  input: {
    messages: MessagesLangraph[][];
  };
};

export interface FormattedOnChatModelStart {
  iteration: {
    name: string;
    messages: MessagesLangraph[][];
    metadata?: any;
  };
}

export interface FormattedOnChatModelEnd {
  iteration: {
    name: string;
    result: ResultModelEnd;
  };
}

export enum AgentIterationEvent {
  ON_CHAT_MODEL_STREAM = 'on_chat_model_stream',
  ON_CHAT_MODEL_START = 'on_chat_model_start',
  ON_CHAT_MODEL_END = 'on_chat_model_end',
  ON_CHAIN_START = 'on_chain_start',
  ON_CHAIN_END = 'on_chain_end',
  ON_CHAIN_STREAM = 'on_chain_stream',
}

export interface IterationResponse {
  event: AgentIterationEvent;
  kwargs:
    | FormattedOnChatModelEnd
    | FormattedOnChatModelStart
    | FormattedOnChatModelStream;
}

export interface SnakAgentConfig {
  provider: RpcProvider;
  accountPublicKey: string;
  accountPrivateKey: string;
  db_credentials: DatabaseCredentials;
  agentConfig: AgentConfig;
  memory?: MemoryConfig;
  modelSelector: ModelSelector | null;
}

/**
 * Main agent for interacting with the Starknet blockchain
 * Supports multiple execution modes: interactive, autonomous, and hybrid
 */
export class SnakAgent extends BaseAgent {
  private readonly provider: RpcProvider;
  private readonly accountPrivateKey: string;
  private readonly accountPublicKey: string;
  private readonly agentMode: string;
  private readonly agentConfig: AgentConfig;
  private readonly databaseCredentials: DatabaseCredentials;
  private currentMode: string;
  private agentReactExecutor: AgentReturn;
  private modelSelector: ModelSelector | null = null;
  private controller: AbortController;

  constructor(config: SnakAgentConfig) {
    super('snak', AgentType.SNAK);

    this.provider = config.provider;
    this.accountPrivateKey = config.accountPrivateKey;
    this.accountPublicKey = config.accountPublicKey;
<<<<<<< HEAD
    this.agentMode = AGENT_MODES[config.agentConfig.mode];
    this.databaseCredentials = config.db_credentials;
    this.currentMode = AGENT_MODES[config.agentConfig.mode];
=======
    this.agentMode =
      AGENT_MODES[
        (config.agentConfig.mode as AgentMode) || AgentMode.INTERACTIVE
      ];
    this.db_credentials = config.db_credentials;
    this.currentMode =
      AGENT_MODES[
        (config.agentConfig.mode as AgentMode) || AgentMode.INTERACTIVE
      ];
>>>>>>> 36041a60
    this.agentConfig = config.agentConfig;
    this.modelSelector = config.modelSelector;

    if (!config.accountPrivateKey) {
      throw new Error('STARKNET_PRIVATE_KEY is required');
    }

    metrics.metricsAgentConnect(
      config.agentConfig?.name ?? 'agent',
      config.agentConfig?.mode === AgentMode.AUTONOMOUS
        ? AGENT_MODES[AgentMode.AUTONOMOUS]
        : AGENT_MODES[AgentMode.INTERACTIVE]
    );
  }

  /**
   * Initialize the SnakAgent and create the appropriate executor
   * @throws {Error} If initialization fails
   */
  public async init(): Promise<void> {
    try {
      if (!this.modelSelector) {
        logger.warn('No ModelSelector provided, functionality will be limited');
      }

      if (this.agentConfig) {
        this.agentConfig.plugins = this.agentConfig.plugins || [];
      }

      try {
        await this.createAgentReactExecutor();
        if (!this.agentReactExecutor) {
          logger.warn('Agent executor creation succeeded but result is null');
        }
      } catch (executorError) {
        logger.error(`Failed to create agent executor: ${executorError}`);
        logger.warn('Will attempt to recover during execute() calls');
      }

      logger.info('SnakAgent initialized successfully');
    } catch (error) {
      logger.error(`SnakAgent initialization failed: ${error}`);
      throw error;
    }
  }

  /**
   * Create agent executor based on current mode
   * @private
   * @throws {Error} If executor creation fails
   */
  private async createAgentReactExecutor(): Promise<void> {
    try {
      logger.info(`Creating agent executor for mode: ${this.currentMode}`);

      switch (this.currentMode) {
        case AGENT_MODES[AgentMode.AUTONOMOUS]:
          this.agentReactExecutor = await createAutonomousAgent(
            this,
            this.modelSelector
          );
          break;
        case AGENT_MODES[AgentMode.INTERACTIVE]:
          this.agentReactExecutor = await createInteractiveAgent(
            this,
            this.modelSelector
          );
          break;
        default:
          throw new Error(`Invalid mode: ${this.currentMode}`);
      }

      if (!this.agentReactExecutor) {
        throw new Error(
          `Failed to create agent executor for mode ${this.currentMode}: result is null`
        );
      }
    } catch (error) {
      logger.error(`Failed to create Agent React Executor: ${error}`);
      if (error instanceof Error && error.stack) {
        logger.error(`Stack trace: ${error.stack}`);
      }
      throw error;
    }
  }

  /**
   * Get Starknet account credentials
   * @returns Object containing the account's private and public keys
   */
  public getAccountCredentials() {
    return {
      accountPrivateKey: this.accountPrivateKey,
      accountPublicKey: this.accountPublicKey,
    };
  }

  /**
   * Get database credentials
   * @returns The database credentials object
   */
  public getDatabaseCredentials() {
    return this.databaseCredentials;
  }

  /**
   * Get current agent mode
   * @returns Object containing the current agent mode string
   */
  public getAgent() {
    return {
      agentMode: this.currentMode,
    };
  }

  /**
   * Get agent configuration
   * @returns The agent configuration object
   */
  public getAgentConfig(): AgentConfig {
    return this.agentConfig;
  }

  /**
   * Get original agent mode from initialization
   * @returns The agent mode string set during construction
   */
  public getAgentMode(): string {
    return this.agentMode;
  }

  /**
   * Get Starknet RPC provider
   * @returns The RpcProvider instance
   */
  public getProvider(): RpcProvider {
    return this.provider;
  }

  public getController(): AbortController {
    return this.controller;
  }

  public async *executeAsyncGenerator(
<<<<<<< HEAD
    input: string,
    config?: Record<string, any>
  ): AsyncGenerator<any> {
    try {
      if (!this.agentReactExecutor) {
        throw new Error('Agent executor is not initialized');
=======
    input: BaseMessage[] | any,
    config?: Record<string, any>
  ): AsyncGenerator<StreamChunk> {
    logger.debug(`SnakAgent executing with mode: ${this.currentMode}`);
    if (!this.agentReactExecutor) {
      logger.warn(
        'SnakAgent: Agent executor not available. Attempting to recreate.'
      );
      try {
        await this.createAgentReactExecutor();
        if (!this.agentReactExecutor) {
          logger.error(
            'SnakAgent: Failed to recreate agent executor. Cannot proceed.'
          );
          const fallbackInput =
            Array.isArray(input) && input.length > 0
              ? input[input.length - 1]
              : input;
          return this.executeSimpleFallback(
            fallbackInput as string | BaseMessage
          );
        }
      } catch (recreateError) {
        logger.error(
          `SnakAgent: Critical error recreating agent executor: ${recreateError}`
        );
        const fallbackInput =
          Array.isArray(input) && input.length > 0
            ? input[input.length - 1]
            : input;
        return this.executeSimpleFallback(
          fallbackInput as string | BaseMessage
        );
      }
    }

    let messagesForGraph: BaseMessage[];

    if (
      Array.isArray(input) &&
      input.every((msg) => msg instanceof BaseMessage)
    ) {
      messagesForGraph = input;
      if (messagesForGraph.length === 0) {
        logger.warn(
          'SnakAgent: Received empty message array for execution. Initializing with a placeholder.'
        );
        messagesForGraph = [new HumanMessage('Starting interaction...')];
      }
    } else {
      logger.warn(
        `SnakAgent: Unexpected input type for 'messages'. Expected BaseMessage[], received ${typeof input}. Attempting to convert.`
      );

      if (input instanceof BaseMessage) {
        messagesForGraph = [input];
      } else if (typeof input === 'string') {
        messagesForGraph = [new HumanMessage(input)];
      } else if (
        typeof input === 'object' &&
        input &&
        'content' in input &&
        typeof input.content === 'string'
      ) {
        messagesForGraph = [new HumanMessage(input.content)];
      } else {
        logger.error(
          'SnakAgent: Could not convert input to BaseMessage[]. Using simple fallback.'
        );
        let fallbackContent = 'Unprocessable input for agent execution';

        try {
          if (typeof input === 'string') fallbackContent = input;
          else if (
            input instanceof BaseMessage &&
            typeof input.content === 'string'
          )
            fallbackContent = input.content;
          else if (
            input &&
            typeof input.toString === 'function' &&
            input.toString() !== '[object Object]'
          )
            fallbackContent = input.toString();
          else if (input && input.content && typeof input.content === 'string')
            fallbackContent = input.content;
        } catch {}

        return this.executeSimpleFallback(new HumanMessage(fallbackContent));
      }
    }

    const originalUserQuery = config?.originalUserQuery;
    let currentMessages = messagesForGraph;

    if (
      originalUserQuery &&
      currentMessages.length > 0 &&
      currentMessages[0].additional_kwargs?.from === 'model-selector'
    ) {
      logger.debug(
        `SnakAgent: Using original user query "${originalUserQuery}" instead of model-selector message.`
      );
      currentMessages = [new HumanMessage(originalUserQuery)];
    }

    const graphState = {
      messages: currentMessages,
    };

    const runnableConfig: Record<string, any> = {};
    // Error no threadId
    const threadId =
      config?.threadId || config?.metadata?.threadId || 'default';

    if (threadId) {
      runnableConfig.configurable = { thread_id: threadId };
    }

    runnableConfig.version = 'v2';

    if (config?.recursionLimit) {
      runnableConfig.recursionLimit = config.recursionLimit;
    }

    if (config?.originalUserQuery) {
      if (!runnableConfig.configurable) runnableConfig.configurable = {};
      runnableConfig.configurable.originalUserQuery = config.originalUserQuery;
    }

    logger.debug(
      `SnakAgent: Invoking agent executor with ${currentMessages.length} messages. Thread ID: ${threadId || 'N/A'}`
    );

    try {
      const app = this.agentReactExecutor;
      let chunk_to_save;
      let iteration_number = 0;

      for await (const chunk of await app.streamEvents(
        graphState,
        runnableConfig
      )) {
        if (
          chunk.name === 'Branch<agent>' &&
          chunk.event === 'on_chain_start'
        ) {
          iteration_number++;
        }
        if (chunk.name === 'Branch<agent>' && chunk.event === 'on_chain_end') {
          chunk_to_save = chunk;
        }
        if (
          chunk.event === 'on_chat_model_stream' ||
          chunk.event === 'on_chat_model_start' ||
          chunk.event === 'on_chat_model_end'
        ) {
          const formatted = FormatChunkIteration(chunk);
          if (!formatted) {
            throw new Error(
              `SnakAgent: Failed to format chunk: ${JSON.stringify(chunk)}`
            );
          }
          const formattedChunk: IterationResponse = {
            event: chunk.event as AgentIterationEvent,
            kwargs: formatted,
          };
          yield {
            chunk: formattedChunk,
            iteration_number: iteration_number,
            final: false,
          };
        }
      }
      yield {
        chunk: {
          event: chunk_to_save.event,
          kwargs: {
            iteration: chunk_to_save,
          },
        },
        iteration_number: iteration_number,
        final: true,
      };
      return;
    } catch (agentExecError: any) {
      throw new Error(`SnakAgent: Agent execution failed: ${agentExecError}`);
    }
  }
  /**
   * Execute the agent with the given input
   * @param input - The input message or string
   * @param config - Optional configuration for execution
   * @returns Promise resolving to the agent response
   */
  public async execute(
    input: BaseMessage[] | any,
    config?: Record<string, any>
  ): Promise<any> {
    logger.debug(`SnakAgent executing with mode: ${this.currentMode}`);

    if (!this.agentReactExecutor) {
      logger.warn(
        'SnakAgent: Agent executor not available. Attempting to recreate.'
      );
      try {
        await this.createAgentReactExecutor();
        if (!this.agentReactExecutor) {
          logger.error(
            'SnakAgent: Failed to recreate agent executor. Cannot proceed.'
          );
          const fallbackInput =
            Array.isArray(input) && input.length > 0
              ? input[input.length - 1]
              : input;
          return this.executeSimpleFallback(
            fallbackInput as string | BaseMessage
          );
        }
      } catch (recreateError) {
        logger.error(
          `SnakAgent: Critical error recreating agent executor: ${recreateError}`
        );
        const fallbackInput =
          Array.isArray(input) && input.length > 0
            ? input[input.length - 1]
            : input;
        return this.executeSimpleFallback(
          fallbackInput as string | BaseMessage
        );
>>>>>>> 36041a60
      }

      const graphState = {
        messages: [new HumanMessage(input)],
      };

      const runnableConfig: Record<string, any> = {};
      const threadId =
        config?.threadId || config?.metadata?.threadId || 'default';

      if (threadId) {
        runnableConfig.configurable = { thread_id: threadId };
      }

      runnableConfig.version = 'v2';

      if (config?.recursionLimit) {
        runnableConfig.recursionLimit = config.recursionLimit;
      }

      if (config?.originalUserQuery) {
        if (!runnableConfig.configurable) runnableConfig.configurable = {};
        runnableConfig.configurable.originalUserQuery =
          config.originalUserQuery;
      }

      this.controller = new AbortController();
      runnableConfig.signal = this.controller.signal;

      logger.debug(
        `Executing with thread ID: ${threadId}, message count: ${graphState.messages.length}`
      );

<<<<<<< HEAD
      const app = this.agentReactExecutor.app;
      let lastChunkToSave;
      let iterationNumber = 0;

      for await (const chunk of await app.streamEvents(
        graphState,
        runnableConfig
      )) {
        if (
          chunk.name === 'Branch<agent>' &&
          chunk.event === 'on_chain_start'
        ) {
          iterationNumber++;
        }
        if (chunk.name === 'Branch<agent>' && chunk.event === 'on_chain_end') {
          lastChunkToSave = chunk;
        }

        if (
          chunk.event === 'on_chat_model_stream' ||
          chunk.event === 'on_chat_model_start' ||
          chunk.event === 'on_chat_model_end'
        ) {
          const formatted = FormatChunkIteration(chunk);
          if (!formatted) {
            throw new Error(`Failed to format chunk: ${JSON.stringify(chunk)}`);
=======
    try {
      let responseContent: string | any;

      const app = this.agentReactExecutor;
      const result = await app.invoke(graphState, runnableConfig);
      if (result?.messages?.length > 0) {
        for (let i = result.messages.length - 1; i >= 0; i--) {
          const msg = result.messages[i];
          if (msg instanceof AIMessage && msg.content) {
            if (typeof msg.content === 'string' && msg.content.trim() !== '') {
              responseContent = msg.content;
              break;
            } else if (Array.isArray(msg.content) && msg.content.length > 0) {
              responseContent = msg.content;
              break;
            }
>>>>>>> 36041a60
          }
          const formattedChunk: IterationResponse = {
            event: chunk.event as AgentIterationEvent,
            kwargs: formatted,
          };
          yield {
            chunk: formattedChunk,
            iteration_number: iterationNumber,
            final: false,
          };
        }
      }

      yield {
        chunk: {
          event: lastChunkToSave.event,
          kwargs: {
            iteration: lastChunkToSave,
          },
        },
        iteration_number: iterationNumber,
        final: true,
      };
      return;
    } catch (error) {
      logger.error('ExecuteAsyncGenerator failed:', error);
      throw error;
    }
  }

  /**
   * Execute the agent with the given input
   * @param input - The input message or string
   * @param config - Optional configuration for execution
   * @returns Promise resolving to the agent response
   */
<<<<<<< HEAD
  public async *execute(
    input: string,
    isInterrupted: boolean = false,
    config?: Record<string, any>
  ): AsyncGenerator<any> {
=======
  private async executeSimpleFallback(
    input: string | BaseMessage
  ): Promise<AIMessage> {
    logger.debug('SnakAgent: Using simple fallback execution.');

    let queryContent = 'Unavailable';
>>>>>>> 36041a60
    try {
      logger.debug(
        `Execute called - mode: ${this.currentMode}, interrupted: ${isInterrupted}`
      );

      if (!this.agentReactExecutor) {
        throw new Error('Agent executor is not initialized');
      }

      if (this.currentMode == AGENT_MODES[AgentMode.INTERACTIVE]) {
        for await (const chunk of this.executeAsyncGenerator(input, config)) {
          if (chunk.final) {
            yield chunk;
            return;
          }
          yield chunk;
        }
      } else if (this.currentMode == AGENT_MODES[AgentMode.AUTONOMOUS]) {
        for await (const chunk of this.executeAutonomousAsyncGenerator(
          input,
          isInterrupted
        )) {
          if (chunk.final) {
            yield chunk;
            return;
          }
          yield chunk;
        }
      } else {
        return 'Hybrid mode is not supported in this method. Please use execute_hybrid() instead.';
      }
    } catch (error) {
      logger.error('Execute failed:', error);
      throw error;
    }
  }

  public stop(): void {
    if (this.controller) {
      this.controller.abort();
      logger.info('SnakAgent execution stopped');
    } else {
      logger.warn('No controller found to stop execution');
    }
  }

  /**
   * Check if an error is token-related
   * @private
   * @param error - The error to check
   * @returns True if the error is token-related
   */
  private isTokenRelatedError(error: any): boolean {
    const errorMessage = error instanceof Error ? error.message : String(error);
    return (
      errorMessage.includes('token limit') ||
      errorMessage.includes('tokens exceed') ||
      errorMessage.includes('context length') ||
      errorMessage.includes('prompt is too long') ||
      errorMessage.includes('maximum context length')
    );
  }

  /**
   * Executes the agent in autonomous mode
   * This mode allows the agent to operate continuously based on an initial goal or prompt
   * @returns Promise resolving to the result of the autonomous execution
   */
  public async *executeAutonomousAsyncGenerator(
    input: string,
    isInterrupted: boolean = false,
    runnableConfig?: RunnableConfig
  ): AsyncGenerator<any> {
    let autonomousResponseContent: string | any;
    const originalMode = this.currentMode;
    let totalIterationCount = 0;

    try {
      logger.info(
        `Starting autonomous execution - interrupted: ${isInterrupted}`
      );

      if (!this.agentReactExecutor) {
        throw new Error('Agent executor is not initialized');
      }

      const app = this.agentReactExecutor.app;
      const agentJsonConfig = this.agentReactExecutor.agent_config;
      const maxGraphIterations = 10;
      this.controller = new AbortController();
      const initialMessages: BaseMessage[] = [new HumanMessage(input)];

      const threadId = agentJsonConfig?.chatId || 'autonomous_session';
      logger.info(`Autonomous execution thread ID: ${threadId}`);

      const threadConfig = {
        configurable: {
          thread_id: threadId,
          config: {
            max_graph_steps: maxGraphIterations,
            short_term_memory: 5,
            human_in_the_loop: true,
          },
        },
      };

      let lastChunkToSave;
      try {
        let currentIterationNumber = 0;
        let command: Command | undefined;
        const graphState = { messages: initialMessages };
        const executionConfig = {
          ...threadConfig,
          signal: this.controller.signal,
          recursionLimit: 500,
          version: 'v2',
        };

        if (isInterrupted) {
          command = new Command({
            resume: input,
          });
        }

        while (true) {
          const executionInput = !isInterrupted ? graphState : command;

          for await (const chunk of await app.streamEvents(
            executionInput,
            executionConfig
          )) {
            if (chunk.event === 'on_chat_model_stream') {
              currentIterationNumber = chunk.metadata.langgraph_step;
            }
            isInterrupted = false;

            if (
              chunk.name === 'Branch<tools,tools,agent,end>' &&
              chunk.event === 'on_chain_start'
            ) {
              const messages = chunk.data.input.messages;
              currentIterationNumber =
                messages[messages.length - 1].additional_kwargs
                  .iteration_number;
              logger.debug(`Iteration ${currentIterationNumber} started`);
            }

            if (
              (chunk.name === 'Branch<tools,tools,agent,end>' ||
                chunk.name === 'Branch<agent,tools,agent,human,end>') &&
              chunk.event === 'on_chain_end'
            ) {
              lastChunkToSave = chunk;
            }

            if (
              chunk.event === 'on_chat_model_start' ||
              chunk.event === 'on_chat_model_stream' ||
              chunk.event === 'on_chat_model_end'
            ) {
              const formatted = FormatChunkIteration(chunk);
              if (!formatted) {
                throw new Error(
                  `Failed to format chunk: ${JSON.stringify(chunk, null, 2)}`
                );
              }
              const formattedChunk: IterationResponse = {
                event: chunk.event as AgentIterationEvent,
                kwargs: formatted,
              };
              yield {
                chunk: formattedChunk,
                iteration_number: currentIterationNumber,
                langraph_step: chunk.metadata.langgraph_step,
                final: false,
              };
            }
          }

          const state = await app.getState(executionConfig);
          if (state.tasks.length > 0 && state.tasks[0]?.interrupts) {
            if (state.tasks[0].interrupts.length > 0) {
              logger.info('Graph interrupted - waiting for user input');
              yield {
                chunk: {
                  event: 'on_graph_interrupted',
                  kwargs: {
                    iteration: lastChunkToSave,
                  },
                },
                iteration_number: currentIterationNumber,
                langraph_step: 0,
                final: true,
              };
              return;
            }
          } else {
            logger.info('Autonomous execution completed');
            break;
          }
        }

        totalIterationCount = currentIterationNumber;

        yield {
          chunk: {
            event: lastChunkToSave.event,
            kwargs: {
              iteration: lastChunkToSave,
            },
          },
          iteration_number: currentIterationNumber,
          langraph_step: lastChunkToSave.metadata.langgraph_step,
          final: true,
        };
        return;
      } catch (error: any) {
        if (error?.message?.includes('Abort')) {
          logger.info('Execution aborted by user');
          if (lastChunkToSave) {
            yield {
              chunk: {
                event: 'on_graph_aborted',
                kwargs: {
                  iteration: lastChunkToSave,
                },
              },
              iteration_number: totalIterationCount,
              langraph_step: 0,
              final: true,
            };
          }
          return;
        }

        logger.error(`Autonomous execution error: ${error}`);
        if (this.isTokenRelatedError(error)) {
          autonomousResponseContent =
            'Error: Token limit likely exceeded during autonomous execution.';
        }
      }

      return new AIMessage({
        content: autonomousResponseContent,
        additional_kwargs: {
          from: 'snak',
          final: true,
          agent_mode: this.currentMode,
          iterations: totalIterationCount,
        },
      });
    } catch (error: any) {
      logger.error(`Autonomous execution failed: ${error}`);

      return new AIMessage({
        content: `Autonomous execution error: ${error.message}`,
        additional_kwargs: {
          from: 'snak',
          final: true,
          error: 'autonomous_execution_error',
        },
      });
    } finally {
      if (this.currentMode !== originalMode) {
        this.currentMode = originalMode;
      }
    }
  }
}<|MERGE_RESOLUTION|>--- conflicted
+++ resolved
@@ -8,11 +8,8 @@
 import { MemoryConfig } from '../operators/memoryAgent.js';
 import { createInteractiveAgent } from '../modes/interactive.js';
 import { AgentReturn, createAutonomousAgent } from '../modes/autonomous.js';
-import { FormatChunkIteration, ToolsChunk } from './utils.js';
 import { RunnableConfig } from '@langchain/core/runnables';
 import { Command } from '@langchain/langgraph';
-<<<<<<< HEAD
-=======
 import { FormatChunkIteration, ToolsChunk } from './utils.js';
 /**
  * Configuration interface for SnakAgent initialization
@@ -24,7 +21,6 @@
   final: boolean;
 }
 
->>>>>>> 36041a60
 export interface FormattedOnChatModelStream {
   chunk: {
     content: string;
@@ -116,21 +112,9 @@
     this.provider = config.provider;
     this.accountPrivateKey = config.accountPrivateKey;
     this.accountPublicKey = config.accountPublicKey;
-<<<<<<< HEAD
     this.agentMode = AGENT_MODES[config.agentConfig.mode];
     this.databaseCredentials = config.db_credentials;
     this.currentMode = AGENT_MODES[config.agentConfig.mode];
-=======
-    this.agentMode =
-      AGENT_MODES[
-        (config.agentConfig.mode as AgentMode) || AgentMode.INTERACTIVE
-      ];
-    this.db_credentials = config.db_credentials;
-    this.currentMode =
-      AGENT_MODES[
-        (config.agentConfig.mode as AgentMode) || AgentMode.INTERACTIVE
-      ];
->>>>>>> 36041a60
     this.agentConfig = config.agentConfig;
     this.modelSelector = config.modelSelector;
 
@@ -275,245 +259,12 @@
   }
 
   public async *executeAsyncGenerator(
-<<<<<<< HEAD
     input: string,
     config?: Record<string, any>
   ): AsyncGenerator<any> {
     try {
       if (!this.agentReactExecutor) {
         throw new Error('Agent executor is not initialized');
-=======
-    input: BaseMessage[] | any,
-    config?: Record<string, any>
-  ): AsyncGenerator<StreamChunk> {
-    logger.debug(`SnakAgent executing with mode: ${this.currentMode}`);
-    if (!this.agentReactExecutor) {
-      logger.warn(
-        'SnakAgent: Agent executor not available. Attempting to recreate.'
-      );
-      try {
-        await this.createAgentReactExecutor();
-        if (!this.agentReactExecutor) {
-          logger.error(
-            'SnakAgent: Failed to recreate agent executor. Cannot proceed.'
-          );
-          const fallbackInput =
-            Array.isArray(input) && input.length > 0
-              ? input[input.length - 1]
-              : input;
-          return this.executeSimpleFallback(
-            fallbackInput as string | BaseMessage
-          );
-        }
-      } catch (recreateError) {
-        logger.error(
-          `SnakAgent: Critical error recreating agent executor: ${recreateError}`
-        );
-        const fallbackInput =
-          Array.isArray(input) && input.length > 0
-            ? input[input.length - 1]
-            : input;
-        return this.executeSimpleFallback(
-          fallbackInput as string | BaseMessage
-        );
-      }
-    }
-
-    let messagesForGraph: BaseMessage[];
-
-    if (
-      Array.isArray(input) &&
-      input.every((msg) => msg instanceof BaseMessage)
-    ) {
-      messagesForGraph = input;
-      if (messagesForGraph.length === 0) {
-        logger.warn(
-          'SnakAgent: Received empty message array for execution. Initializing with a placeholder.'
-        );
-        messagesForGraph = [new HumanMessage('Starting interaction...')];
-      }
-    } else {
-      logger.warn(
-        `SnakAgent: Unexpected input type for 'messages'. Expected BaseMessage[], received ${typeof input}. Attempting to convert.`
-      );
-
-      if (input instanceof BaseMessage) {
-        messagesForGraph = [input];
-      } else if (typeof input === 'string') {
-        messagesForGraph = [new HumanMessage(input)];
-      } else if (
-        typeof input === 'object' &&
-        input &&
-        'content' in input &&
-        typeof input.content === 'string'
-      ) {
-        messagesForGraph = [new HumanMessage(input.content)];
-      } else {
-        logger.error(
-          'SnakAgent: Could not convert input to BaseMessage[]. Using simple fallback.'
-        );
-        let fallbackContent = 'Unprocessable input for agent execution';
-
-        try {
-          if (typeof input === 'string') fallbackContent = input;
-          else if (
-            input instanceof BaseMessage &&
-            typeof input.content === 'string'
-          )
-            fallbackContent = input.content;
-          else if (
-            input &&
-            typeof input.toString === 'function' &&
-            input.toString() !== '[object Object]'
-          )
-            fallbackContent = input.toString();
-          else if (input && input.content && typeof input.content === 'string')
-            fallbackContent = input.content;
-        } catch {}
-
-        return this.executeSimpleFallback(new HumanMessage(fallbackContent));
-      }
-    }
-
-    const originalUserQuery = config?.originalUserQuery;
-    let currentMessages = messagesForGraph;
-
-    if (
-      originalUserQuery &&
-      currentMessages.length > 0 &&
-      currentMessages[0].additional_kwargs?.from === 'model-selector'
-    ) {
-      logger.debug(
-        `SnakAgent: Using original user query "${originalUserQuery}" instead of model-selector message.`
-      );
-      currentMessages = [new HumanMessage(originalUserQuery)];
-    }
-
-    const graphState = {
-      messages: currentMessages,
-    };
-
-    const runnableConfig: Record<string, any> = {};
-    // Error no threadId
-    const threadId =
-      config?.threadId || config?.metadata?.threadId || 'default';
-
-    if (threadId) {
-      runnableConfig.configurable = { thread_id: threadId };
-    }
-
-    runnableConfig.version = 'v2';
-
-    if (config?.recursionLimit) {
-      runnableConfig.recursionLimit = config.recursionLimit;
-    }
-
-    if (config?.originalUserQuery) {
-      if (!runnableConfig.configurable) runnableConfig.configurable = {};
-      runnableConfig.configurable.originalUserQuery = config.originalUserQuery;
-    }
-
-    logger.debug(
-      `SnakAgent: Invoking agent executor with ${currentMessages.length} messages. Thread ID: ${threadId || 'N/A'}`
-    );
-
-    try {
-      const app = this.agentReactExecutor;
-      let chunk_to_save;
-      let iteration_number = 0;
-
-      for await (const chunk of await app.streamEvents(
-        graphState,
-        runnableConfig
-      )) {
-        if (
-          chunk.name === 'Branch<agent>' &&
-          chunk.event === 'on_chain_start'
-        ) {
-          iteration_number++;
-        }
-        if (chunk.name === 'Branch<agent>' && chunk.event === 'on_chain_end') {
-          chunk_to_save = chunk;
-        }
-        if (
-          chunk.event === 'on_chat_model_stream' ||
-          chunk.event === 'on_chat_model_start' ||
-          chunk.event === 'on_chat_model_end'
-        ) {
-          const formatted = FormatChunkIteration(chunk);
-          if (!formatted) {
-            throw new Error(
-              `SnakAgent: Failed to format chunk: ${JSON.stringify(chunk)}`
-            );
-          }
-          const formattedChunk: IterationResponse = {
-            event: chunk.event as AgentIterationEvent,
-            kwargs: formatted,
-          };
-          yield {
-            chunk: formattedChunk,
-            iteration_number: iteration_number,
-            final: false,
-          };
-        }
-      }
-      yield {
-        chunk: {
-          event: chunk_to_save.event,
-          kwargs: {
-            iteration: chunk_to_save,
-          },
-        },
-        iteration_number: iteration_number,
-        final: true,
-      };
-      return;
-    } catch (agentExecError: any) {
-      throw new Error(`SnakAgent: Agent execution failed: ${agentExecError}`);
-    }
-  }
-  /**
-   * Execute the agent with the given input
-   * @param input - The input message or string
-   * @param config - Optional configuration for execution
-   * @returns Promise resolving to the agent response
-   */
-  public async execute(
-    input: BaseMessage[] | any,
-    config?: Record<string, any>
-  ): Promise<any> {
-    logger.debug(`SnakAgent executing with mode: ${this.currentMode}`);
-
-    if (!this.agentReactExecutor) {
-      logger.warn(
-        'SnakAgent: Agent executor not available. Attempting to recreate.'
-      );
-      try {
-        await this.createAgentReactExecutor();
-        if (!this.agentReactExecutor) {
-          logger.error(
-            'SnakAgent: Failed to recreate agent executor. Cannot proceed.'
-          );
-          const fallbackInput =
-            Array.isArray(input) && input.length > 0
-              ? input[input.length - 1]
-              : input;
-          return this.executeSimpleFallback(
-            fallbackInput as string | BaseMessage
-          );
-        }
-      } catch (recreateError) {
-        logger.error(
-          `SnakAgent: Critical error recreating agent executor: ${recreateError}`
-        );
-        const fallbackInput =
-          Array.isArray(input) && input.length > 0
-            ? input[input.length - 1]
-            : input;
-        return this.executeSimpleFallback(
-          fallbackInput as string | BaseMessage
-        );
->>>>>>> 36041a60
       }
 
       const graphState = {
@@ -547,7 +298,6 @@
         `Executing with thread ID: ${threadId}, message count: ${graphState.messages.length}`
       );
 
-<<<<<<< HEAD
       const app = this.agentReactExecutor.app;
       let lastChunkToSave;
       let iterationNumber = 0;
@@ -574,24 +324,6 @@
           const formatted = FormatChunkIteration(chunk);
           if (!formatted) {
             throw new Error(`Failed to format chunk: ${JSON.stringify(chunk)}`);
-=======
-    try {
-      let responseContent: string | any;
-
-      const app = this.agentReactExecutor;
-      const result = await app.invoke(graphState, runnableConfig);
-      if (result?.messages?.length > 0) {
-        for (let i = result.messages.length - 1; i >= 0; i--) {
-          const msg = result.messages[i];
-          if (msg instanceof AIMessage && msg.content) {
-            if (typeof msg.content === 'string' && msg.content.trim() !== '') {
-              responseContent = msg.content;
-              break;
-            } else if (Array.isArray(msg.content) && msg.content.length > 0) {
-              responseContent = msg.content;
-              break;
-            }
->>>>>>> 36041a60
           }
           const formattedChunk: IterationResponse = {
             event: chunk.event as AgentIterationEvent,
@@ -628,20 +360,11 @@
    * @param config - Optional configuration for execution
    * @returns Promise resolving to the agent response
    */
-<<<<<<< HEAD
   public async *execute(
     input: string,
     isInterrupted: boolean = false,
     config?: Record<string, any>
   ): AsyncGenerator<any> {
-=======
-  private async executeSimpleFallback(
-    input: string | BaseMessage
-  ): Promise<AIMessage> {
-    logger.debug('SnakAgent: Using simple fallback execution.');
-
-    let queryContent = 'Unavailable';
->>>>>>> 36041a60
     try {
       logger.debug(
         `Execute called - mode: ${this.currentMode}, interrupted: ${isInterrupted}`

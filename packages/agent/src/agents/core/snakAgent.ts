import { BaseAgent } from './baseAgent.js';
import { RpcProvider } from 'starknet';
import {
  ModelSelectorConfig,
  ModelSelector,
} from '../operators/modelSelector.js';
import {
  logger,
  AgentConfig,
  CustomHuggingFaceEmbeddings,
  MemoryConfig,
} from '@snakagent/core';
import { BaseMessage, HumanMessage, AIMessage } from '@langchain/core/messages';
<<<<<<< HEAD
import { DatabaseCredentials } from '../../types/database.types.js';
import {
  AgentMode,
  AGENT_MODES,
  AgentType,
  ExecutionMode,
} from '../../enums/agent-modes.enum.js';
import { MemoryAgent, MemoryConfig } from '../operators/memoryAgent.js';
import { createGraph } from '../modes/graph/graph.js';
import { Command } from '@langchain/langgraph';
import { RagAgent } from '../operators/ragAgent.js';
import { MCPAgent } from '../operators/mcp-agent/mcpAgent.js';
import { ConfigurationAgent } from '../operators/config-agent/configAgent.js';
import { AgentReturn } from '../../types/agents.types.js';
import {
  ExecutorNode,
  GraphNode,
  MemoryNode,
  PlannerNode,
} from '../../enums/agent-modes.enum.js';
import { ChunkOutput } from '../../types/streaming.types.js';
import { LangGraphEvent } from '../../types/event_types.js';
import { EventType } from '@enums/event.enums.js';
import { isInEnum } from '@enums/utils.js';
=======
import { DatabaseCredentials } from '../../tools/types/database.js';
import { AgentMode, AGENT_MODES } from '../../config/agentConfig.js';
import { MemoryAgent } from '../operators/memoryAgent.js';
import { createInteractiveAgent } from '../modes/interactive.js';
import { createAutonomousAgent } from '../modes/autonomous.js';
import { RunnableConfig } from '@langchain/core/runnables';
import { Command } from '@langchain/langgraph';
import { FormatChunkIteration } from './utils.js';
import { IterationResponse, AgentIterationEvent } from './types.js';
import { iterations } from '@snakagent/database/queries';
import { RagAgent } from '../operators/ragAgent.js';
import { MCPAgent } from '../operators/mcp-agent/mcpAgent.js';
import { ConfigurationAgent } from '../operators/config-agent/configAgent.js';
import { Agent, AgentReturn } from 'agents/modes/types/index.js';
import { metrics } from '@snakagent/metrics';

/**
 * Configuration interface for SnakAgent initialization
 */
export interface StreamChunk {
  chunk: any;
  graph_step: number;
  langgraph_step: number;
  from?: Agent;
  retry_count: number;
  final: boolean;
}
>>>>>>> 1b66d797

export interface SnakAgentConfig {
  provider: RpcProvider;
  accountPublicKey: string;
  accountPrivateKey: string;
  db_credentials: DatabaseCredentials;
  agentConfig: AgentConfig;
  memory?: MemoryConfig;
  modelSelectorConfig: ModelSelectorConfig;
}

/**
 * Main agent for interacting with the Starknet blockchain
 * Supports multiple execution modes: interactive, autonomous, and hybrid
 */
export class SnakAgent extends BaseAgent {
  private readonly provider: RpcProvider;
  private readonly accountPrivateKey: string;
  private readonly accountPublicKey: string;
  private readonly agentMode: string;
  private readonly agentConfig: AgentConfig;
  private readonly databaseCredentials: DatabaseCredentials;
  private readonly modelSelectorConfig: ModelSelectorConfig;
  private memoryAgent: MemoryAgent | null = null;
  private ragAgent: RagAgent | null = null;
  private mcpAgent: MCPAgent | null = null;
  private configAgent: ConfigurationAgent | null = null;

  private currentMode: string;
  private agentReactExecutor: AgentReturn;
  private modelSelector: ModelSelector | null = null;
  private controller: AbortController;
  private iterationEmbeddings: CustomHuggingFaceEmbeddings;
  private pendingIteration?: { question: string; embedding: number[] };

  constructor(config: SnakAgentConfig) {
    super('snak', AgentType.SNAK);

    this.provider = config.provider;
    this.accountPrivateKey = config.accountPrivateKey;
    this.accountPublicKey = config.accountPublicKey;
    this.agentMode = AGENT_MODES[config.agentConfig.mode];
    this.databaseCredentials = config.db_credentials;
    this.currentMode = AGENT_MODES[config.agentConfig.mode];
    this.agentConfig = config.agentConfig;
    this.modelSelectorConfig = config.modelSelectorConfig;

    if (!config.accountPrivateKey) {
      throw new Error('STARKNET_PRIVATE_KEY is required');
    }

    this.iterationEmbeddings = new CustomHuggingFaceEmbeddings({
      model:
        this.agentConfig.memory?.embeddingModel || 'Xenova/all-MiniLM-L6-v2',
      dtype: 'fp32',
    });
  }

  /**
   * Initialize the SnakAgent and create the appropriate executor
   * @throws {Error} If initialization fails
   */
  public async init(): Promise<void> {
    try {
      if (!this.modelSelector) {
        logger.warn(
<<<<<<< HEAD
          '[SnakAgent] ⚠️ No ModelSelector provided - functionality will be limited'
=======
          '[SnakAgent] No ModelSelector provided - functionality will be limited'
>>>>>>> 1b66d797
        );
      }

      if (this.agentConfig) {
        this.agentConfig.plugins = this.agentConfig.plugins || [];
      }

      this.modelSelector = new ModelSelector(this.modelSelectorConfig);
      await this.modelSelector.init();
      await this.initializeMemoryAgent(this.agentConfig);
      await this.initializeRagAgent(this.agentConfig);

      try {
        await this.createAgentReactExecutor();
        if (!this.agentReactExecutor) {
          logger.warn(
<<<<<<< HEAD
            '[SnakAgent] ⚠️ Agent executor creation succeeded but result is null'
=======
            '[SnakAgent] Agent executor creation succeeded but result is null'
>>>>>>> 1b66d797
          );
        }
      } catch (executorError) {
        logger.error(
<<<<<<< HEAD
          `[SnakAgent] ❌ Failed to create agent executor: ${executorError}`
        );
        logger.warn(
          '[SnakAgent] ⚠️ Will attempt to recover during execute() calls'
        );
      }

      logger.info('[SnakAgent] ✅ Initialized successfully');
    } catch (error) {
      logger.error(`[SnakAgent] ❌ Initialization failed: ${error}`);
=======
          `[SnakAgent] Failed to create agent executor: ${executorError}`
        );
        logger.warn(
          '[SnakAgent] Will attempt to recover during execute() calls'
        );
      }

      logger.info('[SnakAgent] Initialized successfully');
    } catch (error) {
      logger.error(`[SnakAgent] Initialization failed: ${error}`);
>>>>>>> 1b66d797
      throw error;
    }
  }

  /**
   * Create agent executor based on current mode
   * @private
   * @throws {Error} If executor creation fails
   */
  private async createAgentReactExecutor(): Promise<void> {
    try {
      logger.info(
<<<<<<< HEAD
        `[SnakAgent] 🔧 Creating agent executor for mode: ${this.currentMode}`
=======
        `[SnakAgent] Creating agent executor for mode: ${this.currentMode}`
>>>>>>> 1b66d797
      );

      switch (this.currentMode) {
        case AGENT_MODES[AgentMode.AUTONOMOUS]:
          this.agentReactExecutor = await createGraph(this, this.modelSelector);
          break;
        case AGENT_MODES[AgentMode.HYBRID]:
          this.agentReactExecutor = await createGraph(this, this.modelSelector);
          break;
        case AGENT_MODES[AgentMode.INTERACTIVE]:
          this.agentReactExecutor = await createGraph(this, this.modelSelector);
          break;
        default:
          throw new Error(`Invalid mode: ${this.currentMode}`);
      }

      if (!this.agentReactExecutor) {
        throw new Error(
          `Failed to create agent executor for mode ${this.currentMode}: result is null`
        );
      }
    } catch (error) {
      logger.error(
<<<<<<< HEAD
        `[SnakAgent] ❌ Failed to create Agent React Executor: ${error}`
      );
      if (error instanceof Error && error.stack) {
        logger.error(`[SnakAgent] 📋 Stack trace: ${error.stack}`);
=======
        `[SnakAgent] Failed to create Agent React Executor: ${error}`
      );
      if (error instanceof Error && error.stack) {
        logger.error(`[SnakAgent] Stack trace: ${error.stack}`);
>>>>>>> 1b66d797
      }
      throw error;
    }
  }

  /**
   * Initializes the MemoryAgent component if enabled
   * @param agentConfig - Agent configuration
   * @private
   */
  private async initializeMemoryAgent(
    agentConfig: AgentConfig | undefined
  ): Promise<void> {
    if (agentConfig?.memory?.enabled !== false) {
<<<<<<< HEAD
      logger.debug('[SnakAgent] 🧠 Initializing MemoryAgent...');
      this.memoryAgent = new MemoryAgent({
        shortTermMemorySize: agentConfig?.memory?.shortTermMemorySize || 15,
        memorySize: agentConfig?.memory?.memorySize || 20,
        maxIterations: agentConfig?.memory?.maxIterations,
        embeddingModel: agentConfig?.memory?.embeddingModel,
      });
      await this.memoryAgent.init();
      logger.debug('[SnakAgent] ✅ MemoryAgent initialized');
    } else {
      logger.info(
        '[SnakAgent] 🚫 MemoryAgent initialization skipped (disabled in config)'
=======
      logger.debug('[SnakAgent] Initializing MemoryAgent...');
      this.memoryAgent = new MemoryAgent({
        shortTermMemorySize: agentConfig?.memory?.shortTermMemorySize || 15,
        memorySize: agentConfig?.memory?.memorySize || 20,
        embeddingModel: agentConfig?.memory?.embeddingModel,
      });
      await this.memoryAgent.init();
      logger.debug('[SnakAgent] MemoryAgent initialized');
    } else {
      logger.info(
        '[SnakAgent] MemoryAgent initialization skipped (disabled in config)'
>>>>>>> 1b66d797
      );
    }
  }

  /**
   * Initializes the RagAgent component if enabled
   * @param agentConfig - Agent configuration
   * @private
   */
  private async initializeRagAgent(
    agentConfig: AgentConfig | undefined
  ): Promise<void> {
    const ragConfig = agentConfig?.rag;
    if (!ragConfig || ragConfig.enabled !== true) {
      logger.info(
<<<<<<< HEAD
        '[SnakAgent] 🚫 RagAgent initialization skipped (disabled or not configured)'
      );
      return;
    }
    logger.debug('[SnakAgent] 📚 Initializing RagAgent...');
=======
        '[SnakAgent] RagAgent initialization skipped (disabled or not configured)'
      );
      return;
    }
    logger.debug('[SnakAgent] Initializing RagAgent...');
>>>>>>> 1b66d797
    this.ragAgent = new RagAgent({
      topK: ragConfig?.topK,
      embeddingModel: ragConfig?.embeddingModel,
    });
    await this.ragAgent.init();
<<<<<<< HEAD
    logger.debug('[SnakAgent] ✅ RagAgent initialized');
=======
    logger.debug('[SnakAgent] RagAgent initialized');
>>>>>>> 1b66d797
  }

  public getMemoryAgent(): MemoryAgent | null {
    if (!this.memoryAgent) {
<<<<<<< HEAD
      logger.warn('[SnakAgent] ⚠️ MemoryAgent is not initialized');
=======
      logger.warn('[SnakAgent] MemoryAgent is not initialized');
>>>>>>> 1b66d797
      return null;
    }
    return this.memoryAgent;
  }

  public getRagAgent(): RagAgent | null {
    if (!this.ragAgent) {
<<<<<<< HEAD
      logger.warn('[SnakAgent] ⚠️ RagAgent is not initialized');
=======
      logger.warn('[SnakAgent] RagAgent is not initialized');
>>>>>>> 1b66d797
      return null;
    }
    return this.ragAgent;
  }

  /**
   * Get Starknet account credentials
   * @returns Object containing the account's private and public keys
   */
  public getAccountCredentials() {
    return {
      accountPrivateKey: this.accountPrivateKey,
      accountPublicKey: this.accountPublicKey,
    };
  }

  /**
   * Get database credentials
   * @returns The database credentials object
   */
  public getDatabaseCredentials() {
    return this.databaseCredentials;
  }

  /**
   * Get current agent mode
   * @returns Object containing the current agent mode string
   */
  public getAgent() {
    return {
      agentMode: this.currentMode,
    };
  }

  /**
   * Get agent configuration
   * @returns The agent configuration object
   */
  public getAgentConfig(): AgentConfig {
    return this.agentConfig;
  }

  /**
   * Get original agent mode from initialization
   * @returns The agent mode string set during construction
   */
  public getAgentMode(): string {
    return this.agentMode;
  }

  /**
   * Get Starknet RPC provider
   * @returns The RpcProvider instance
   */
  public getProvider(): RpcProvider {
    return this.provider;
  }

  public getController(): AbortController | undefined {
    if (!this.controller) {
<<<<<<< HEAD
      logger.warn('[SnakAgent] ⚠️ Controller is not initialized');
=======
      logger.warn('[SnakAgent] Controller is not initialized');
>>>>>>> 1b66d797
      return undefined;
    }
    return this.controller;
  }

<<<<<<< HEAD
=======
  public async *executeAsyncGenerator(
    input: string,
    config?: Record<string, any>
  ): AsyncGenerator<StreamChunk> {
    try {
      if (!this.agentReactExecutor) {
        throw new Error('Agent executor is not initialized');
      }

      await this.captureQuestion(input);

      const graphState = {
        messages: [new HumanMessage(input)],
      };

      const runnableConfig: Record<string, any> = {};
      const threadId =
        config?.threadId || config?.metadata?.threadId || 'default';

      if (threadId) {
        runnableConfig.configurable = { thread_id: threadId };
      }

      if (!runnableConfig.configurable) runnableConfig.configurable = {};
      runnableConfig.configurable.userId =
        this.agentConfig.chatId || 'default_chat';
      runnableConfig.configurable.agentId = this.agentConfig.id;
      runnableConfig.configurable.memorySize =
        this.agentConfig.memory?.memorySize;

      runnableConfig.version = 'v2';

      if (config?.recursionLimit) {
        runnableConfig.recursionLimit = config.recursionLimit;
      }

      if (config?.originalUserQuery) {
        if (!runnableConfig.configurable) runnableConfig.configurable = {};
        runnableConfig.configurable.originalUserQuery =
          config.originalUserQuery;
      }

      this.controller = new AbortController();
      runnableConfig.signal = this.controller.signal;

      logger.debug(
        `[SnakAgent] Executing with thread ID: ${threadId}, message count: ${graphState.messages.length}`
      );

      const app = this.agentReactExecutor.app;
      let lastChunk;
      const maxGraphSteps = this.agentConfig.maxIterations;
      const shortTermMemory = this.agentConfig.memory.shortTermMemorySize || 5;
      const memorySize = this.agentConfig.memory?.memorySize || 20;

      const threadConfig = {
        configurable: {
          thread_id: threadId,
          max_graph_steps: maxGraphSteps,
          short_term_memory: shortTermMemory,
          memory_size: memorySize,
        },
      };
      const executionConfig = {
        ...threadConfig,
        signal: this.controller.signal,
        recursionLimit: 500,
        version: 'v2',
      };

      let graphStep: number = 0;
      let retryCount: number = 0;
      let currentAgent: Agent | undefined;

      for await (const chunk of await app.streamEvents(
        graphState,
        executionConfig
      )) {
        lastChunk = chunk;
        const state = await app.getState(executionConfig);
        let isNewNode: boolean = false;
        if (currentAgent && currentAgent != state.last_agent) {
          isNewNode = true;
        }
        graphStep = state.values.currentGraphStep;
        retryCount = state.values.retry;
        currentAgent = state.values.last_agent as Agent;

        if (
          chunk.event === 'on_chat_model_start' ||
          chunk.event === 'on_chat_model_stream' ||
          chunk.event === 'on_chat_model_end'
        ) {
          const formatted = FormatChunkIteration(chunk);
          if (!formatted) {
            throw new Error(`Failed to format chunk: ${JSON.stringify(chunk)}`);
          }
          const formattedChunk: IterationResponse = {
            event: chunk.event as AgentIterationEvent,
            kwargs: formatted,
          };
          const resultChunk = {
            chunk: formattedChunk,
            graph_step: graphStep,
            langgraph_step: chunk.metadata.langgraph_step,
            from: currentAgent,
            final: false,
            retry_count: retryCount,
          };
          yield resultChunk;
        }
      }

      yield {
        chunk: {
          event: lastChunk.event,
          kwargs: {
            iteration: lastChunk,
          },
        },
        graph_step: graphStep,
        langgraph_step: lastChunk.metadata.langgraph_step,
        from: currentAgent,
        retry_count: retryCount,
        final: true,
      };

      logger.info('[SnakAgent] Execution completed');
      return;
    } catch (error) {
      logger.error(`[SnakAgent] Execution failed: ${error}`);
      throw error;
    }
  }

>>>>>>> 1b66d797
  /**
   * Execute the agent with the given input
   * @param input - The input message or string
   * @param config - Optional configuration for execution
   * @returns Promise resolving to the agent response
   */
  public async *execute(
    input: string,
    isInterrupted: boolean = false,
    config?: Record<string, any>
  ): AsyncGenerator<ChunkOutput> {
    try {
      logger.debug(
<<<<<<< HEAD
        `[SnakAgent] 🚀 Execute called - mode: ${this.currentMode}, interrupted: ${isInterrupted}`
=======
        `[SnakAgent] Execute called - mode: ${this.currentMode}, interrupted: ${isInterrupted}`
>>>>>>> 1b66d797
      );

      if (!this.agentReactExecutor) {
        throw new Error('Agent executor is not initialized');
      }
      if (
        this.currentMode == AGENT_MODES[AgentMode.AUTONOMOUS] ||
        this.currentMode == AGENT_MODES[AgentMode.HYBRID] ||
        this.currentMode == AGENT_MODES[AgentMode.INTERACTIVE]
      ) {
        for await (const chunk of this.executeAsyncGenerator(
          input,
          isInterrupted
        )) {
          if (chunk.metadata.final) {
            yield chunk;
            return;
          }
          yield chunk;
        }
      } else {
<<<<<<< HEAD
        return `The mode: ${this.currentMode} is not supported in this method.`;
      }
    } catch (error) {
      logger.error(`[SnakAgent] ❌ Execute failed: ${error}`);
=======
        throw new Error(
          `The mode: ${this.currentMode} is not supported in this method.`
        );
      }
    } catch (error) {
      logger.error(`[SnakAgent] Execute failed: ${error}`);
>>>>>>> 1b66d797
      throw error;
    }
  }

  public stop(): void {
    if (this.controller) {
      this.controller.abort();
<<<<<<< HEAD
      logger.info('[SnakAgent] ⏹️ Execution stopped');
    } else {
      logger.warn('[SnakAgent] ⚠️ No controller found to stop execution');
=======
      logger.info('[SnakAgent] Execution stopped');
    } else {
      logger.warn('[SnakAgent] No controller found to stop execution');
    }
  }

  /**
   * Capture the latest user question for pairing with the next assistant answer
   * @param content - User question content
   */
  private async captureQuestion(content: string) {
    try {
      const limit = this.agentConfig.memory?.shortTermMemorySize ?? 15;
      if (
        limit <= 0 ||
        this.currentMode !== AGENT_MODES[AgentMode.INTERACTIVE] ||
        this.agentConfig.memory?.enabled === false
      ) {
        return;
      }

      const embedding = await this.iterationEmbeddings.embedQuery(content);
      this.pendingIteration = { question: content, embedding };
    } catch (err) {
      logger.error(`[SnakAgent] Failed to capture question iteration: ${err}`);
    }
  }

  /**
   * Save a question/answer pair and enforce FIFO limit
   * @param answer - Assistant answer content
   */
  private async saveIteration(answer: string) {
    try {
      const limit = this.agentConfig.memory?.shortTermMemorySize ?? 15;
      if (
        limit <= 0 ||
        this.currentMode !== AGENT_MODES[AgentMode.INTERACTIVE] ||
        !this.pendingIteration ||
        this.agentConfig.memory?.enabled === false
      ) {
        return;
      }

      const answerEmbedding = await this.iterationEmbeddings.embedQuery(answer);

      await iterations.insert_iteration({
        agent_id: this.agentConfig.id,
        question: this.pendingIteration.question,
        question_embedding: this.pendingIteration.embedding,
        answer,
        answer_embedding: answerEmbedding,
      });

      this.pendingIteration = undefined;

      const count = await iterations.count_iterations(this.agentConfig.id);
      if (count > limit) {
        await iterations.delete_oldest_iteration(this.agentConfig.id);
      }
    } catch (err) {
      logger.error(`[SnakAgent] Failed to save iteration pair: ${err}`);
>>>>>>> 1b66d797
    }
  }

  /**
   * Check if an error is token-related
   * @private
   * @param error - The error to check
   * @returns True if the error is token-related
   */
  private isTokenRelatedError(error: any): boolean {
    const errorMessage = error instanceof Error ? error.message : String(error);
    return (
      errorMessage.includes('token limit') ||
      errorMessage.includes('tokens exceed') ||
      errorMessage.includes('context length') ||
      errorMessage.includes('prompt is too long') ||
      errorMessage.includes('maximum context length')
    );
  }

  /**
   * Executes the agent in autonomous mode
   * This mode allows the agent to operate continuously based on an initial goal or prompt
   * @returns Promise resolving to the result of the autonomous execution
   */
  public async *executeAsyncGenerator(
    input?: string,
    isInterrupted: boolean = false,
    thread_id?: string,
    checkpoint_id?: string
  ): AsyncGenerator<ChunkOutput> {
    let autonomousResponseContent: string | any;
    const originalMode = this.currentMode;
    const totalIterationCount = 0;

    try {
      logger.info(
<<<<<<< HEAD
        `[SnakAgent] 🤖 Starting autonomous execution - interrupted: ${isInterrupted}`
=======
        `[SnakAgent] Starting autonomous execution - interrupted: ${isInterrupted}`
>>>>>>> 1b66d797
      );

      if (!this.agentReactExecutor) {
        throw new Error('Agent executor is not initialized');
      }

      const app = this.agentReactExecutor.app;
      const agentJsonConfig = this.agentReactExecutor.agent_config;
      const maxGraphSteps = this.agentConfig.maxIterations;
      const shortTermMemory = this.agentConfig.memory.shortTermMemorySize || 5;
      const memorySize = this.agentConfig.memory?.memorySize || 20;
      const humanInTheLoop = this.agentConfig.mode === AgentMode.HYBRID;
      this.controller = new AbortController();
<<<<<<< HEAD
      const initialMessages: BaseMessage[] = [new HumanMessage(input ?? '')];
=======
      const initialMessages: BaseMessage[] = [new HumanMessage(input)];

      const threadId = agentJsonConfig?.chatId || 'autonomous_session';
      logger.info(`[SnakAgent] Autonomous execution thread ID: ${threadId}`);
>>>>>>> 1b66d797

      const threadId = thread_id ?? agentJsonConfig?.id;
      logger.info(`[SnakAgent] 🔗 Autonomous execution thread ID: ${threadId}`);
      const threadConfig = {
        configurable: {
          thread_id: threadId,
<<<<<<< HEAD
          max_graph_steps: maxGraphSteps,
          short_term_memory: shortTermMemory,
          memory_size: memorySize,
          agent_config: this.agentConfig,
          human_in_the_loop: humanInTheLoop,
          executionMode:
            agentJsonConfig.mode === AgentMode.AUTONOMOUS
              ? ExecutionMode.PLANNING
              : ExecutionMode.REACTIVE,
          checkpoint_id: checkpoint_id ? checkpoint_id : undefined,
          user_request: input ?? undefined,
=======
          config: {
            max_graph_steps: maxGraphSteps,
            short_term_memory: shortTermMemory,
            memorySize: memorySize,
            human_in_the_loop: humanInTheLoop,
          },
>>>>>>> 1b66d797
        },
      };
      let lastChunk;
      let retryCount: number = 0;
      let currentCheckpointId: string | undefined = undefined;

<<<<<<< HEAD
=======
      let lastChunk;
      let graphStep: number = 0;
      let retryCount: number = 0;
      let currentAgent: Agent | undefined;

>>>>>>> 1b66d797
      try {
        let command: Command | undefined;
        const graphState = { messages: initialMessages };
        const executionConfig = {
          ...threadConfig,
          signal: this.controller.signal,
          recursionLimit: 500,
          version: 'v2',
        };

        if (isInterrupted) {
          command = new Command({
            resume: input,
          });
        }

<<<<<<< HEAD
        const executionInput = !isInterrupted ? graphState : command;
        let chunk: LangGraphEvent;
        for await (chunk of await app.streamEvents(
          executionInput,
          executionConfig
        )) {
          isInterrupted = false;
          lastChunk = chunk;
          const state = await app.getState(executionConfig);
          retryCount = state.values.retry;
          currentCheckpointId = state.config.configurable.checkpoint_id;
          if (
            chunk.metadata?.langgraph_node &&
            isInEnum(PlannerNode, chunk.metadata.langgraph_node)
          ) {
            if (chunk.event === EventType.ON_CHAT_MODEL_START) {
              console.log(chunk.metadata.ls_model);
              console.log(chunk.metadata);
              yield {
                event: chunk.event,
                run_id: chunk.run_id,
                checkpoint_id: state.config.configurable.checkpoint_id,
                thread_id: state.config.configurable.thread_id,
                from: GraphNode.PLANNING_ORCHESTRATOR,
                metadata: {
                  executionMode: chunk.metadata.executionMode,
                  agent_mode: agentJsonConfig.mode,
                  conversation_id: chunk.metadata.conversation_id,
                  langgraph_step: chunk.metadata.langgraph_step,
                  langgraph_node: chunk.metadata.langgraph_node,
                  ls_provider: chunk.metadata.ls_provider,
                  ls_model_name: chunk.metadata.ls_model_name,
                  ls_model_type: chunk.metadata.ls_model_type,
                  ls_temperature: chunk.metadata.ls_temperature,
                },
                timestamp: new Date().toISOString(),
              };
            }
            if (chunk.event === EventType.ON_CHAT_MODEL_END) {
              // Need to add an error verifyer from get State
              yield {
                event: chunk.event,
                run_id: chunk.run_id,
                plan: chunk.data.output.tool_calls?.[0]?.args, // this is in a ParsedPlan format object
                checkpoint_id: state.config.configurable.checkpoint_id,
                thread_id: state.config.configurable.thread_id,
                from: GraphNode.PLANNING_ORCHESTRATOR,
                metadata: {
                  tokens: chunk.data.output?.usage_metadata?.total_tokens,
                  executionMode: chunk.metadata.executionMode,
                  agent_mode: agentJsonConfig.mode,
                  conversation_id: chunk.metadata.conversation_id,
                  langgraph_step: chunk.metadata.langgraph_step,
                  langgraph_node: chunk.metadata.langgraph_node,
                  ls_provider: chunk.metadata.ls_provider,
                  ls_model_name: chunk.metadata.ls_model_name,
                  ls_model_type: chunk.metadata.ls_model_type,
                  ls_temperature: chunk.metadata.ls_temperature,
                },
                timestamp: new Date().toISOString(),
              };
            }
          } else if (
            chunk.metadata?.langgraph_node &&
            isInEnum(ExecutorNode, chunk.metadata.langgraph_node)
          ) {
            if (chunk.event === EventType.ON_CHAT_MODEL_START) {
              yield {
                event: chunk.event,
                run_id: chunk.run_id,
                checkpoint_id: state.config.configurable.checkpoint_id,
                thread_id: state.config.configurable.thread_id,
                from: GraphNode.AGENT_EXECUTOR,
                metadata: {
                  execution_mode: chunk.metadata.executionMode,
                  agent_mode: agentJsonConfig.mode,
                  retry: retryCount,
                  conversation_id: chunk.metadata.conversation_id,
                  langgraph_step: chunk.metadata.langgraph_step,
                  langgraph_node: chunk.metadata.langgraph_node,
                  ls_provider: chunk.metadata.ls_provider,
                  ls_model_name: chunk.metadata.ls_model_name,
                  ls_model_type: chunk.metadata.ls_model_type,
                  ls_temperature: chunk.metadata.ls_temperature,
                },
                timestamp: new Date().toISOString(),
=======
        while (true) {
          const executionInput = !isInterrupted ? graphState : command;

          for await (const chunk of await app.streamEvents(
            executionInput,
            executionConfig
          )) {
            isInterrupted = false;
            lastChunk = chunk;
            const state = await app.getState(executionConfig);
            let isNewNode: boolean = false;
            if (currentAgent && currentAgent != state.last_agent) {
              isNewNode = true;
            }
            graphStep = state.values.currentGraphStep;
            retryCount = state.values.retry;
            currentAgent = state.values.last_agent as Agent;

            if (
              chunk.event === 'on_chat_model_start' ||
              chunk.event === 'on_chat_model_stream' ||
              chunk.event === 'on_chat_model_end'
            ) {
              const formatted = FormatChunkIteration(chunk);
              if (!formatted) {
                throw new Error(
                  `Failed to format chunk: ${JSON.stringify(chunk)}`
                );
              }
              const formattedChunk: IterationResponse = {
                event: chunk.event as AgentIterationEvent,
                kwargs: formatted,
              };
              const resultChunk = {
                chunk: formattedChunk,
                graph_step: graphStep,
                langgraph_step: chunk.metadata.langgraph_step,
                from: currentAgent,
                retry_count: retryCount,
                final: false,
>>>>>>> 1b66d797
              };
              yield resultChunk;
            }
<<<<<<< HEAD
            if (chunk.event === EventType.ON_CHAT_MODEL_END) {
              yield {
                event: chunk.event,
                run_id: chunk.run_id,
                tools: chunk.data.output.tool_calls,
                content: chunk.data.output.content.toLocaleString(), // Is an ParsedPlan object
                checkpoint_id: state.config.configurable.checkpoint_id,
                thread_id: state.config.configurable.thread_id,
                from: GraphNode.AGENT_EXECUTOR,
                metadata: {
                  tokens: chunk.data.output?.usage_metadata?.total_tokens,
                  execution_mode: chunk.metadata.executionMode,
                  agent_mode: agentJsonConfig.mode,
                  conversation_id: chunk.metadata.conversation_id,
                  retry: retryCount,
                  langgraph_step: chunk.metadata.langgraph_step,
                  langgraph_node: chunk.metadata.langgraph_node,
                  ls_provider: chunk.metadata.ls_provider,
                  ls_model_name: chunk.metadata.ls_model_name,
                  ls_model_type: chunk.metadata.ls_model_type,
                  ls_temperature: chunk.metadata.ls_temperature,
                },
                timestamp: new Date().toISOString(),
              };
            }
            if (chunk.event === EventType.ON_CHAT_MODEL_STREAM) {
              if (chunk.data.chunk.content && chunk.data.chunk.content != '') {
                yield {
                  event: chunk.event,
                  run_id: chunk.run_id,
                  content: chunk.data.chunk.content.toLocaleString(),
                  checkpoint_id: state.config.configurable.checkpoint_id,
                  thread_id: state.config.configurable.thread_id,
                  from: GraphNode.AGENT_EXECUTOR,
                  metadata: {
                    execution_mode: chunk.metadata.executionMode,
                    agent_mode: agentJsonConfig.mode,
                    retry: retryCount,
                    conversation_id: chunk.metadata.conversation_id,
                    langgraph_step: chunk.metadata.langgraph_step,
                    langgraph_node: chunk.metadata.langgraph_node,
                    ls_provider: chunk.metadata.ls_provider,
                    ls_model_name: chunk.metadata.ls_model_name,
                    ls_model_type: chunk.metadata.ls_model_type,
                    ls_temperature: chunk.metadata.ls_temperature,
=======
          }

          const state = await app.getState(executionConfig);
          if (state.tasks.length > 0 && state.tasks[0]?.interrupts) {
            if (state.tasks[0].interrupts.length > 0) {
              logger.info(
                '[SnakAgent] Graph interrupted - waiting for user input'
              );
              yield {
                chunk: {
                  event: 'on_graph_interrupted',
                  kwargs: {
                    iteration: lastChunk,
>>>>>>> 1b66d797
                  },
                  timestamp: new Date().toISOString(),
                };
              }
            }
          } else if (
            chunk.metadata?.langgraph_node &&
            isInEnum(MemoryNode, chunk.metadata.langgraph_node)
          ) {
            if (chunk.event === EventType.ON_CHAT_MODEL_START) {
              yield {
                event: chunk.event,
                run_id: chunk.run_id,
                checkpoint_id: state.config.configurable.checkpoint_id,
                thread_id: state.config.configurable.thread_id,
                from: GraphNode.MEMORY_ORCHESTRATOR,
                metadata: {
                  execution_mode: chunk.metadata.executionMode,
                  agent_mode: agentJsonConfig.mode,
                  retry: retryCount,
                  conversation_id: chunk.metadata.conversation_id,
                  langgraph_step: chunk.metadata.langgraph_step,
                  langgraph_node: chunk.metadata.langgraph_node,
                  ls_provider: chunk.metadata.ls_provider,
                  ls_model_name: chunk.metadata.ls_model_name,
                  ls_model_type: chunk.metadata.ls_model_type,
                  ls_temperature: chunk.metadata.ls_temperature,
                },
<<<<<<< HEAD
                timestamp: new Date().toISOString(),
              };
            }
            if (chunk.event === EventType.ON_CHAT_MODEL_END) {
              yield {
                event: chunk.event,
                run_id: chunk.run_id,
                checkpoint_id: state.config.configurable.checkpoint_id,
                thread_id: state.config.configurable.thread_id,
                from: GraphNode.MEMORY_ORCHESTRATOR,
                metadata: {
                  tokens: chunk.data.output?.usage_metadata?.total_tokens,
                  agent_mode: agentJsonConfig.mode,
                  execution_mode: chunk.metadata.executionMode,
                  retry: retryCount,
                  conversation_id: chunk.metadata.conversation_id,
                  langgraph_step: chunk.metadata.langgraph_step,
                  langgraph_node: chunk.metadata.langgraph_node,
                  ls_provider: chunk.metadata.ls_provider,
                  ls_model_name: chunk.metadata.ls_model_name,
                  ls_model_type: chunk.metadata.ls_model_type,
                  ls_temperature: chunk.metadata.ls_temperature,
                },
                timestamp: new Date().toISOString(),
=======
                graph_step: graphStep,
                langgraph_step: lastChunk.metadata.langgraph_step,
                retry_count: retryCount,

                final: true,
>>>>>>> 1b66d797
              };
            }
<<<<<<< HEAD
          }
        }
        logger.info('[SnakAgent] ✅ Autonomous execution completed');
        if (!lastChunk || !currentCheckpointId) {
          throw new Error('No output from autonomous execution');
        }
        yield {
          event: lastChunk.event,
          run_id: lastChunk.run_id,
          from: GraphNode.END_GRAPH,
          thread_id: threadId,
          checkpoint_id: currentCheckpointId,
          metadata: {
            conversation_id: lastChunk.metadata?.conversation_id,
            final: true,
          },
          timestamp: new Date().toISOString(),
=======
          } else {
            logger.info('[SnakAgent] Autonomous execution completed');
            break;
          }
        }

        yield {
          chunk: {
            event: lastChunk.event,
            kwargs: {
              iteration: lastChunk,
            },
          },
          graph_step: graphStep,
          langgraph_step: lastChunk.metadata.langgraph_step,
          retry_count: retryCount,

          final: true,
>>>>>>> 1b66d797
        };
        return;
      } catch (error: any) {
        if (error?.message?.includes('Abort')) {
<<<<<<< HEAD
          logger.info('[SnakAgent] 🛑 Execution aborted by user');
          if (lastChunk && currentCheckpointId) {
            yield {
              event: EventType.ON_GRAPH_ABORTED,
              run_id: lastChunk.run_id,
              checkpoint_id: currentCheckpointId,
              thread_id: threadId,
              from: GraphNode.END_GRAPH,
              metadata: {
                conversation_id: lastChunk.metadata?.conversation_id,
                final: true,
              },
              timestamp: new Date().toISOString(),
=======
          logger.info('[SnakAgent] Execution aborted by user');
          if (lastChunk) {
            yield {
              chunk: {
                event: 'on_graph_aborted',
                kwargs: {
                  iteration: lastChunk,
                },
              },
              graph_step: graphStep,
              langgraph_step: lastChunk.metadata.langgraph_step,
              retry_count: retryCount,

              final: true,
>>>>>>> 1b66d797
            };
          }
          return;
        }

<<<<<<< HEAD
        logger.error(`[SnakAgent] ❌ Autonomous execution error: ${error}`);
=======
        logger.error(`[SnakAgent]Autonomous execution error: ${error}`);
>>>>>>> 1b66d797
        if (this.isTokenRelatedError(error)) {
          autonomousResponseContent =
            'Error: Token limit likely exceeded during autonomous execution.';
        }
      }

      return new AIMessage({
        content: autonomousResponseContent,
        additional_kwargs: {
          from: 'snak',
          final: true,
          agent_mode: this.currentMode,
          iterations: totalIterationCount,
        },
      });
    } catch (error: any) {
<<<<<<< HEAD
      logger.error(`[SnakAgent] ❌ Autonomous execution failed: ${error}`);
=======
      logger.error(`[SnakAgent] Autonomous execution failed: ${error}`);
>>>>>>> 1b66d797
      return new AIMessage({
        content: `Autonomous execution error: ${error.message}`,
        additional_kwargs: {
          from: 'snak',
          final: true,
          error: 'autonomous_execution_error',
        },
      });
    } finally {
      if (this.currentMode !== originalMode) {
        this.currentMode = originalMode;
      }
    }
  }
}<|MERGE_RESOLUTION|>--- conflicted
+++ resolved
@@ -8,10 +8,8 @@
   logger,
   AgentConfig,
   CustomHuggingFaceEmbeddings,
-  MemoryConfig,
 } from '@snakagent/core';
 import { BaseMessage, HumanMessage, AIMessage } from '@langchain/core/messages';
-<<<<<<< HEAD
 import { DatabaseCredentials } from '../../types/database.types.js';
 import {
   AgentMode,
@@ -36,35 +34,6 @@
 import { LangGraphEvent } from '../../types/event_types.js';
 import { EventType } from '@enums/event.enums.js';
 import { isInEnum } from '@enums/utils.js';
-=======
-import { DatabaseCredentials } from '../../tools/types/database.js';
-import { AgentMode, AGENT_MODES } from '../../config/agentConfig.js';
-import { MemoryAgent } from '../operators/memoryAgent.js';
-import { createInteractiveAgent } from '../modes/interactive.js';
-import { createAutonomousAgent } from '../modes/autonomous.js';
-import { RunnableConfig } from '@langchain/core/runnables';
-import { Command } from '@langchain/langgraph';
-import { FormatChunkIteration } from './utils.js';
-import { IterationResponse, AgentIterationEvent } from './types.js';
-import { iterations } from '@snakagent/database/queries';
-import { RagAgent } from '../operators/ragAgent.js';
-import { MCPAgent } from '../operators/mcp-agent/mcpAgent.js';
-import { ConfigurationAgent } from '../operators/config-agent/configAgent.js';
-import { Agent, AgentReturn } from 'agents/modes/types/index.js';
-import { metrics } from '@snakagent/metrics';
-
-/**
- * Configuration interface for SnakAgent initialization
- */
-export interface StreamChunk {
-  chunk: any;
-  graph_step: number;
-  langgraph_step: number;
-  from?: Agent;
-  retry_count: number;
-  final: boolean;
-}
->>>>>>> 1b66d797
 
 export interface SnakAgentConfig {
   provider: RpcProvider;
@@ -87,11 +56,12 @@
   private readonly agentMode: string;
   private readonly agentConfig: AgentConfig;
   private readonly databaseCredentials: DatabaseCredentials;
-  private readonly modelSelectorConfig: ModelSelectorConfig;
   private memoryAgent: MemoryAgent | null = null;
   private ragAgent: RagAgent | null = null;
   private mcpAgent: MCPAgent | null = null;
   private configAgent: ConfigurationAgent | null = null;
+
+  private readonly modelSelectorConfig: ModelSelectorConfig;
 
   private currentMode: string;
   private agentReactExecutor: AgentReturn;
@@ -112,6 +82,8 @@
     this.agentConfig = config.agentConfig;
     this.modelSelectorConfig = config.modelSelectorConfig;
 
+    this.modelSelectorConfig = config.modelSelectorConfig;
+
     if (!config.accountPrivateKey) {
       throw new Error('STARKNET_PRIVATE_KEY is required');
     }
@@ -131,11 +103,7 @@
     try {
       if (!this.modelSelector) {
         logger.warn(
-<<<<<<< HEAD
           '[SnakAgent] ⚠️ No ModelSelector provided - functionality will be limited'
-=======
-          '[SnakAgent] No ModelSelector provided - functionality will be limited'
->>>>>>> 1b66d797
         );
       }
 
@@ -148,20 +116,20 @@
       await this.initializeMemoryAgent(this.agentConfig);
       await this.initializeRagAgent(this.agentConfig);
 
+      this.modelSelector = new ModelSelector(this.modelSelectorConfig);
+      await this.modelSelector.init();
+      await this.initializeMemoryAgent(this.agentConfig);
+      await this.initializeRagAgent(this.agentConfig);
+
       try {
         await this.createAgentReactExecutor();
         if (!this.agentReactExecutor) {
           logger.warn(
-<<<<<<< HEAD
             '[SnakAgent] ⚠️ Agent executor creation succeeded but result is null'
-=======
-            '[SnakAgent] Agent executor creation succeeded but result is null'
->>>>>>> 1b66d797
           );
         }
       } catch (executorError) {
         logger.error(
-<<<<<<< HEAD
           `[SnakAgent] ❌ Failed to create agent executor: ${executorError}`
         );
         logger.warn(
@@ -172,18 +140,6 @@
       logger.info('[SnakAgent] ✅ Initialized successfully');
     } catch (error) {
       logger.error(`[SnakAgent] ❌ Initialization failed: ${error}`);
-=======
-          `[SnakAgent] Failed to create agent executor: ${executorError}`
-        );
-        logger.warn(
-          '[SnakAgent] Will attempt to recover during execute() calls'
-        );
-      }
-
-      logger.info('[SnakAgent] Initialized successfully');
-    } catch (error) {
-      logger.error(`[SnakAgent] Initialization failed: ${error}`);
->>>>>>> 1b66d797
       throw error;
     }
   }
@@ -196,11 +152,7 @@
   private async createAgentReactExecutor(): Promise<void> {
     try {
       logger.info(
-<<<<<<< HEAD
         `[SnakAgent] 🔧 Creating agent executor for mode: ${this.currentMode}`
-=======
-        `[SnakAgent] Creating agent executor for mode: ${this.currentMode}`
->>>>>>> 1b66d797
       );
 
       switch (this.currentMode) {
@@ -224,17 +176,10 @@
       }
     } catch (error) {
       logger.error(
-<<<<<<< HEAD
         `[SnakAgent] ❌ Failed to create Agent React Executor: ${error}`
       );
       if (error instanceof Error && error.stack) {
         logger.error(`[SnakAgent] 📋 Stack trace: ${error.stack}`);
-=======
-        `[SnakAgent] Failed to create Agent React Executor: ${error}`
-      );
-      if (error instanceof Error && error.stack) {
-        logger.error(`[SnakAgent] Stack trace: ${error.stack}`);
->>>>>>> 1b66d797
       }
       throw error;
     }
@@ -249,7 +194,6 @@
     agentConfig: AgentConfig | undefined
   ): Promise<void> {
     if (agentConfig?.memory?.enabled !== false) {
-<<<<<<< HEAD
       logger.debug('[SnakAgent] 🧠 Initializing MemoryAgent...');
       this.memoryAgent = new MemoryAgent({
         shortTermMemorySize: agentConfig?.memory?.shortTermMemorySize || 15,
@@ -262,19 +206,6 @@
     } else {
       logger.info(
         '[SnakAgent] 🚫 MemoryAgent initialization skipped (disabled in config)'
-=======
-      logger.debug('[SnakAgent] Initializing MemoryAgent...');
-      this.memoryAgent = new MemoryAgent({
-        shortTermMemorySize: agentConfig?.memory?.shortTermMemorySize || 15,
-        memorySize: agentConfig?.memory?.memorySize || 20,
-        embeddingModel: agentConfig?.memory?.embeddingModel,
-      });
-      await this.memoryAgent.init();
-      logger.debug('[SnakAgent] MemoryAgent initialized');
-    } else {
-      logger.info(
-        '[SnakAgent] MemoryAgent initialization skipped (disabled in config)'
->>>>>>> 1b66d797
       );
     }
   }
@@ -290,38 +221,22 @@
     const ragConfig = agentConfig?.rag;
     if (!ragConfig || ragConfig.enabled !== true) {
       logger.info(
-<<<<<<< HEAD
         '[SnakAgent] 🚫 RagAgent initialization skipped (disabled or not configured)'
       );
       return;
     }
     logger.debug('[SnakAgent] 📚 Initializing RagAgent...');
-=======
-        '[SnakAgent] RagAgent initialization skipped (disabled or not configured)'
-      );
-      return;
-    }
-    logger.debug('[SnakAgent] Initializing RagAgent...');
->>>>>>> 1b66d797
     this.ragAgent = new RagAgent({
       topK: ragConfig?.topK,
       embeddingModel: ragConfig?.embeddingModel,
     });
     await this.ragAgent.init();
-<<<<<<< HEAD
     logger.debug('[SnakAgent] ✅ RagAgent initialized');
-=======
-    logger.debug('[SnakAgent] RagAgent initialized');
->>>>>>> 1b66d797
   }
 
   public getMemoryAgent(): MemoryAgent | null {
     if (!this.memoryAgent) {
-<<<<<<< HEAD
       logger.warn('[SnakAgent] ⚠️ MemoryAgent is not initialized');
-=======
-      logger.warn('[SnakAgent] MemoryAgent is not initialized');
->>>>>>> 1b66d797
       return null;
     }
     return this.memoryAgent;
@@ -329,11 +244,7 @@
 
   public getRagAgent(): RagAgent | null {
     if (!this.ragAgent) {
-<<<<<<< HEAD
       logger.warn('[SnakAgent] ⚠️ RagAgent is not initialized');
-=======
-      logger.warn('[SnakAgent] RagAgent is not initialized');
->>>>>>> 1b66d797
       return null;
     }
     return this.ragAgent;
@@ -394,154 +305,12 @@
 
   public getController(): AbortController | undefined {
     if (!this.controller) {
-<<<<<<< HEAD
       logger.warn('[SnakAgent] ⚠️ Controller is not initialized');
-=======
-      logger.warn('[SnakAgent] Controller is not initialized');
->>>>>>> 1b66d797
       return undefined;
     }
     return this.controller;
   }
 
-<<<<<<< HEAD
-=======
-  public async *executeAsyncGenerator(
-    input: string,
-    config?: Record<string, any>
-  ): AsyncGenerator<StreamChunk> {
-    try {
-      if (!this.agentReactExecutor) {
-        throw new Error('Agent executor is not initialized');
-      }
-
-      await this.captureQuestion(input);
-
-      const graphState = {
-        messages: [new HumanMessage(input)],
-      };
-
-      const runnableConfig: Record<string, any> = {};
-      const threadId =
-        config?.threadId || config?.metadata?.threadId || 'default';
-
-      if (threadId) {
-        runnableConfig.configurable = { thread_id: threadId };
-      }
-
-      if (!runnableConfig.configurable) runnableConfig.configurable = {};
-      runnableConfig.configurable.userId =
-        this.agentConfig.chatId || 'default_chat';
-      runnableConfig.configurable.agentId = this.agentConfig.id;
-      runnableConfig.configurable.memorySize =
-        this.agentConfig.memory?.memorySize;
-
-      runnableConfig.version = 'v2';
-
-      if (config?.recursionLimit) {
-        runnableConfig.recursionLimit = config.recursionLimit;
-      }
-
-      if (config?.originalUserQuery) {
-        if (!runnableConfig.configurable) runnableConfig.configurable = {};
-        runnableConfig.configurable.originalUserQuery =
-          config.originalUserQuery;
-      }
-
-      this.controller = new AbortController();
-      runnableConfig.signal = this.controller.signal;
-
-      logger.debug(
-        `[SnakAgent] Executing with thread ID: ${threadId}, message count: ${graphState.messages.length}`
-      );
-
-      const app = this.agentReactExecutor.app;
-      let lastChunk;
-      const maxGraphSteps = this.agentConfig.maxIterations;
-      const shortTermMemory = this.agentConfig.memory.shortTermMemorySize || 5;
-      const memorySize = this.agentConfig.memory?.memorySize || 20;
-
-      const threadConfig = {
-        configurable: {
-          thread_id: threadId,
-          max_graph_steps: maxGraphSteps,
-          short_term_memory: shortTermMemory,
-          memory_size: memorySize,
-        },
-      };
-      const executionConfig = {
-        ...threadConfig,
-        signal: this.controller.signal,
-        recursionLimit: 500,
-        version: 'v2',
-      };
-
-      let graphStep: number = 0;
-      let retryCount: number = 0;
-      let currentAgent: Agent | undefined;
-
-      for await (const chunk of await app.streamEvents(
-        graphState,
-        executionConfig
-      )) {
-        lastChunk = chunk;
-        const state = await app.getState(executionConfig);
-        let isNewNode: boolean = false;
-        if (currentAgent && currentAgent != state.last_agent) {
-          isNewNode = true;
-        }
-        graphStep = state.values.currentGraphStep;
-        retryCount = state.values.retry;
-        currentAgent = state.values.last_agent as Agent;
-
-        if (
-          chunk.event === 'on_chat_model_start' ||
-          chunk.event === 'on_chat_model_stream' ||
-          chunk.event === 'on_chat_model_end'
-        ) {
-          const formatted = FormatChunkIteration(chunk);
-          if (!formatted) {
-            throw new Error(`Failed to format chunk: ${JSON.stringify(chunk)}`);
-          }
-          const formattedChunk: IterationResponse = {
-            event: chunk.event as AgentIterationEvent,
-            kwargs: formatted,
-          };
-          const resultChunk = {
-            chunk: formattedChunk,
-            graph_step: graphStep,
-            langgraph_step: chunk.metadata.langgraph_step,
-            from: currentAgent,
-            final: false,
-            retry_count: retryCount,
-          };
-          yield resultChunk;
-        }
-      }
-
-      yield {
-        chunk: {
-          event: lastChunk.event,
-          kwargs: {
-            iteration: lastChunk,
-          },
-        },
-        graph_step: graphStep,
-        langgraph_step: lastChunk.metadata.langgraph_step,
-        from: currentAgent,
-        retry_count: retryCount,
-        final: true,
-      };
-
-      logger.info('[SnakAgent] Execution completed');
-      return;
-    } catch (error) {
-      logger.error(`[SnakAgent] Execution failed: ${error}`);
-      throw error;
-    }
-  }
-
->>>>>>> 1b66d797
   /**
    * Execute the agent with the given input
    * @param input - The input message or string
@@ -555,11 +324,7 @@
   ): AsyncGenerator<ChunkOutput> {
     try {
       logger.debug(
-<<<<<<< HEAD
         `[SnakAgent] 🚀 Execute called - mode: ${this.currentMode}, interrupted: ${isInterrupted}`
-=======
-        `[SnakAgent] Execute called - mode: ${this.currentMode}, interrupted: ${isInterrupted}`
->>>>>>> 1b66d797
       );
 
       if (!this.agentReactExecutor) {
@@ -581,19 +346,10 @@
           yield chunk;
         }
       } else {
-<<<<<<< HEAD
         return `The mode: ${this.currentMode} is not supported in this method.`;
       }
     } catch (error) {
       logger.error(`[SnakAgent] ❌ Execute failed: ${error}`);
-=======
-        throw new Error(
-          `The mode: ${this.currentMode} is not supported in this method.`
-        );
-      }
-    } catch (error) {
-      logger.error(`[SnakAgent] Execute failed: ${error}`);
->>>>>>> 1b66d797
       throw error;
     }
   }
@@ -601,74 +357,9 @@
   public stop(): void {
     if (this.controller) {
       this.controller.abort();
-<<<<<<< HEAD
       logger.info('[SnakAgent] ⏹️ Execution stopped');
     } else {
       logger.warn('[SnakAgent] ⚠️ No controller found to stop execution');
-=======
-      logger.info('[SnakAgent] Execution stopped');
-    } else {
-      logger.warn('[SnakAgent] No controller found to stop execution');
-    }
-  }
-
-  /**
-   * Capture the latest user question for pairing with the next assistant answer
-   * @param content - User question content
-   */
-  private async captureQuestion(content: string) {
-    try {
-      const limit = this.agentConfig.memory?.shortTermMemorySize ?? 15;
-      if (
-        limit <= 0 ||
-        this.currentMode !== AGENT_MODES[AgentMode.INTERACTIVE] ||
-        this.agentConfig.memory?.enabled === false
-      ) {
-        return;
-      }
-
-      const embedding = await this.iterationEmbeddings.embedQuery(content);
-      this.pendingIteration = { question: content, embedding };
-    } catch (err) {
-      logger.error(`[SnakAgent] Failed to capture question iteration: ${err}`);
-    }
-  }
-
-  /**
-   * Save a question/answer pair and enforce FIFO limit
-   * @param answer - Assistant answer content
-   */
-  private async saveIteration(answer: string) {
-    try {
-      const limit = this.agentConfig.memory?.shortTermMemorySize ?? 15;
-      if (
-        limit <= 0 ||
-        this.currentMode !== AGENT_MODES[AgentMode.INTERACTIVE] ||
-        !this.pendingIteration ||
-        this.agentConfig.memory?.enabled === false
-      ) {
-        return;
-      }
-
-      const answerEmbedding = await this.iterationEmbeddings.embedQuery(answer);
-
-      await iterations.insert_iteration({
-        agent_id: this.agentConfig.id,
-        question: this.pendingIteration.question,
-        question_embedding: this.pendingIteration.embedding,
-        answer,
-        answer_embedding: answerEmbedding,
-      });
-
-      this.pendingIteration = undefined;
-
-      const count = await iterations.count_iterations(this.agentConfig.id);
-      if (count > limit) {
-        await iterations.delete_oldest_iteration(this.agentConfig.id);
-      }
-    } catch (err) {
-      logger.error(`[SnakAgent] Failed to save iteration pair: ${err}`);
->>>>>>> 1b66d797
     }
   }
 
@@ -706,11 +397,7 @@
 
     try {
       logger.info(
-<<<<<<< HEAD
         `[SnakAgent] 🤖 Starting autonomous execution - interrupted: ${isInterrupted}`
-=======
-        `[SnakAgent] Starting autonomous execution - interrupted: ${isInterrupted}`
->>>>>>> 1b66d797
       );
 
       if (!this.agentReactExecutor) {
@@ -724,21 +411,13 @@
       const memorySize = this.agentConfig.memory?.memorySize || 20;
       const humanInTheLoop = this.agentConfig.mode === AgentMode.HYBRID;
       this.controller = new AbortController();
-<<<<<<< HEAD
       const initialMessages: BaseMessage[] = [new HumanMessage(input ?? '')];
-=======
-      const initialMessages: BaseMessage[] = [new HumanMessage(input)];
-
-      const threadId = agentJsonConfig?.chatId || 'autonomous_session';
-      logger.info(`[SnakAgent] Autonomous execution thread ID: ${threadId}`);
->>>>>>> 1b66d797
 
       const threadId = thread_id ?? agentJsonConfig?.id;
       logger.info(`[SnakAgent] 🔗 Autonomous execution thread ID: ${threadId}`);
       const threadConfig = {
         configurable: {
           thread_id: threadId,
-<<<<<<< HEAD
           max_graph_steps: maxGraphSteps,
           short_term_memory: shortTermMemory,
           memory_size: memorySize,
@@ -750,28 +429,12 @@
               : ExecutionMode.REACTIVE,
           checkpoint_id: checkpoint_id ? checkpoint_id : undefined,
           user_request: input ?? undefined,
-=======
-          config: {
-            max_graph_steps: maxGraphSteps,
-            short_term_memory: shortTermMemory,
-            memorySize: memorySize,
-            human_in_the_loop: humanInTheLoop,
-          },
->>>>>>> 1b66d797
         },
       };
       let lastChunk;
       let retryCount: number = 0;
       let currentCheckpointId: string | undefined = undefined;
 
-<<<<<<< HEAD
-=======
-      let lastChunk;
-      let graphStep: number = 0;
-      let retryCount: number = 0;
-      let currentAgent: Agent | undefined;
-
->>>>>>> 1b66d797
       try {
         let command: Command | undefined;
         const graphState = { messages: initialMessages };
@@ -788,7 +451,6 @@
           });
         }
 
-<<<<<<< HEAD
         const executionInput = !isInterrupted ? graphState : command;
         let chunk: LangGraphEvent;
         for await (chunk of await app.streamEvents(
@@ -875,52 +537,8 @@
                   ls_temperature: chunk.metadata.ls_temperature,
                 },
                 timestamp: new Date().toISOString(),
-=======
-        while (true) {
-          const executionInput = !isInterrupted ? graphState : command;
-
-          for await (const chunk of await app.streamEvents(
-            executionInput,
-            executionConfig
-          )) {
-            isInterrupted = false;
-            lastChunk = chunk;
-            const state = await app.getState(executionConfig);
-            let isNewNode: boolean = false;
-            if (currentAgent && currentAgent != state.last_agent) {
-              isNewNode = true;
+              };
             }
-            graphStep = state.values.currentGraphStep;
-            retryCount = state.values.retry;
-            currentAgent = state.values.last_agent as Agent;
-
-            if (
-              chunk.event === 'on_chat_model_start' ||
-              chunk.event === 'on_chat_model_stream' ||
-              chunk.event === 'on_chat_model_end'
-            ) {
-              const formatted = FormatChunkIteration(chunk);
-              if (!formatted) {
-                throw new Error(
-                  `Failed to format chunk: ${JSON.stringify(chunk)}`
-                );
-              }
-              const formattedChunk: IterationResponse = {
-                event: chunk.event as AgentIterationEvent,
-                kwargs: formatted,
-              };
-              const resultChunk = {
-                chunk: formattedChunk,
-                graph_step: graphStep,
-                langgraph_step: chunk.metadata.langgraph_step,
-                from: currentAgent,
-                retry_count: retryCount,
-                final: false,
->>>>>>> 1b66d797
-              };
-              yield resultChunk;
-            }
-<<<<<<< HEAD
             if (chunk.event === EventType.ON_CHAT_MODEL_END) {
               yield {
                 event: chunk.event,
@@ -966,21 +584,6 @@
                     ls_model_name: chunk.metadata.ls_model_name,
                     ls_model_type: chunk.metadata.ls_model_type,
                     ls_temperature: chunk.metadata.ls_temperature,
-=======
-          }
-
-          const state = await app.getState(executionConfig);
-          if (state.tasks.length > 0 && state.tasks[0]?.interrupts) {
-            if (state.tasks[0].interrupts.length > 0) {
-              logger.info(
-                '[SnakAgent] Graph interrupted - waiting for user input'
-              );
-              yield {
-                chunk: {
-                  event: 'on_graph_interrupted',
-                  kwargs: {
-                    iteration: lastChunk,
->>>>>>> 1b66d797
                   },
                   timestamp: new Date().toISOString(),
                 };
@@ -1009,7 +612,6 @@
                   ls_model_type: chunk.metadata.ls_model_type,
                   ls_temperature: chunk.metadata.ls_temperature,
                 },
-<<<<<<< HEAD
                 timestamp: new Date().toISOString(),
               };
             }
@@ -1034,16 +636,8 @@
                   ls_temperature: chunk.metadata.ls_temperature,
                 },
                 timestamp: new Date().toISOString(),
-=======
-                graph_step: graphStep,
-                langgraph_step: lastChunk.metadata.langgraph_step,
-                retry_count: retryCount,
-
-                final: true,
->>>>>>> 1b66d797
               };
             }
-<<<<<<< HEAD
           }
         }
         logger.info('[SnakAgent] ✅ Autonomous execution completed');
@@ -1061,31 +655,10 @@
             final: true,
           },
           timestamp: new Date().toISOString(),
-=======
-          } else {
-            logger.info('[SnakAgent] Autonomous execution completed');
-            break;
-          }
-        }
-
-        yield {
-          chunk: {
-            event: lastChunk.event,
-            kwargs: {
-              iteration: lastChunk,
-            },
-          },
-          graph_step: graphStep,
-          langgraph_step: lastChunk.metadata.langgraph_step,
-          retry_count: retryCount,
-
-          final: true,
->>>>>>> 1b66d797
         };
         return;
       } catch (error: any) {
         if (error?.message?.includes('Abort')) {
-<<<<<<< HEAD
           logger.info('[SnakAgent] 🛑 Execution aborted by user');
           if (lastChunk && currentCheckpointId) {
             yield {
@@ -1099,32 +672,12 @@
                 final: true,
               },
               timestamp: new Date().toISOString(),
-=======
-          logger.info('[SnakAgent] Execution aborted by user');
-          if (lastChunk) {
-            yield {
-              chunk: {
-                event: 'on_graph_aborted',
-                kwargs: {
-                  iteration: lastChunk,
-                },
-              },
-              graph_step: graphStep,
-              langgraph_step: lastChunk.metadata.langgraph_step,
-              retry_count: retryCount,
-
-              final: true,
->>>>>>> 1b66d797
             };
           }
           return;
         }
 
-<<<<<<< HEAD
         logger.error(`[SnakAgent] ❌ Autonomous execution error: ${error}`);
-=======
-        logger.error(`[SnakAgent]Autonomous execution error: ${error}`);
->>>>>>> 1b66d797
         if (this.isTokenRelatedError(error)) {
           autonomousResponseContent =
             'Error: Token limit likely exceeded during autonomous execution.';
@@ -1141,11 +694,7 @@
         },
       });
     } catch (error: any) {
-<<<<<<< HEAD
       logger.error(`[SnakAgent] ❌ Autonomous execution failed: ${error}`);
-=======
-      logger.error(`[SnakAgent] Autonomous execution failed: ${error}`);
->>>>>>> 1b66d797
       return new AIMessage({
         content: `Autonomous execution error: ${error.message}`,
         additional_kwargs: {

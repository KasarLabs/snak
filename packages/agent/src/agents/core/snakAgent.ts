import { BaseAgent } from './baseAgent.js';
import { RpcProvider } from 'starknet';
import { logger, AgentConfig, Id, StarknetConfig } from '@snakagent/core';
import { BaseMessage, HumanMessage, AIMessage } from '@langchain/core/messages';
import { DatabaseCredentials } from '@snakagent/core';
<<<<<<< HEAD
import { AgentType } from '../../shared/enums/agent.enum.js';
import { createGraph } from '../graphs/graph.js';
import { Command, CompiledStateGraph } from '@langchain/langgraph';
import { RagAgent } from '../operators/ragAgent.js';
import {
  TaskExecutorNode,
  GraphNode,
  TaskMemoryNode,
  TaskManagerNode,
} from '../../shared/enums/agent.enum.js';
import { ChunkOutput } from '../../shared/types/streaming.types.js';
import { EventType } from '@enums/event.enums.js';
import { isInEnum } from '@enums/utils.js';
import { StreamEvent } from '@langchain/core/tracers/log_stream';
=======
import {
  AgentMode,
  AGENT_MODES,
  AgentType,
  ExecutionMode,
} from '../../shared/enums/agent-modes.enum.js';
import { MemoryAgent } from '../operators/memoryAgent.js';
import { createGraph } from '../graphs/graph.js';
import { Command } from '@langchain/langgraph';
import { RagAgent } from '../operators/ragAgent.js';
import { MCPAgent } from '../operators/mcp-agent/mcpAgent.js';
import { ConfigurationAgent } from '../operators/config-agent/configAgent.js';
import { AgentReturn } from '../../shared/types/agents.types.js';
import {
  ExecutorNode,
  GraphNode,
  MemoryNode,
  PlannerNode,
} from '../../shared/enums/agent-modes.enum.js';
import { ChunkOutput } from '../../shared/types/streaming.types.js';
import { LangGraphEvent } from '../../shared/types/event.types.js';
import { EventType } from '@enums/event.enums.js';
import { isInEnum } from '@enums/utils.js';

export interface SnakAgentConfig {
  provider: RpcProvider;
  accountPublicKey: string;
  accountPrivateKey: string;
  db_credentials: DatabaseCredentials;
  agentConfig: AgentConfig;
  memory?: MemoryConfig;
  modelSelectorConfig: ModelSelectorConfig;
}
>>>>>>> 4db73647

/**
 * Main agent for interacting with the Starknet blockchain
 * Supports multiple execution modes: interactive, autonomous, and hybrid
 */
export class SnakAgent extends BaseAgent {
  private readonly provider: RpcProvider;
  private readonly accountPrivateKey: string;
  private readonly accountPublicKey: string;
  private readonly agentMode: string;
  private readonly agentConfig: AgentConfig.Runtime;
  private readonly databaseCredentials: DatabaseCredentials;
<<<<<<< HEAD
  private ragAgent: RagAgent | null = null;
  private compiledGraph: CompiledStateGraph<any, any, any, any, any>;
=======
  private memoryAgent: MemoryAgent | null = null;
  private ragAgent: RagAgent | null = null;
  private mcpAgent: MCPAgent | null = null;
  private configAgent: ConfigurationAgent | null = null;

  private readonly modelSelectorConfig: ModelSelectorConfig;

  private currentMode: string;
  private agentReactExecutor: AgentReturn;
  private modelSelector: ModelSelector | null = null;
>>>>>>> 4db73647
  private controller: AbortController;
  constructor(
    starknet_config: StarknetConfig,
    agent_config: AgentConfig.Runtime,
    database_credentials: DatabaseCredentials
  ) {
    super('snak', AgentType.SNAK);

<<<<<<< HEAD
    this.provider = starknet_config.provider;
    this.accountPrivateKey = starknet_config.accountPrivateKey;
    this.accountPublicKey = starknet_config.accountPublicKey;
    this.databaseCredentials = database_credentials;
    this.agentConfig = agent_config;
=======
    this.provider = config.provider;
    this.accountPrivateKey = config.accountPrivateKey;
    this.accountPublicKey = config.accountPublicKey;
    this.agentMode = AGENT_MODES[config.agentConfig.mode];
    this.databaseCredentials = config.db_credentials;
    this.currentMode = AGENT_MODES[config.agentConfig.mode];
    this.agentConfig = config.agentConfig;
    this.modelSelectorConfig = config.modelSelectorConfig;

    this.modelSelectorConfig = config.modelSelectorConfig;

    if (!config.accountPrivateKey) {
      throw new Error('STARKNET_PRIVATE_KEY is required');
    }

    this.iterationEmbeddings = new CustomHuggingFaceEmbeddings({
      model:
        this.agentConfig.memory?.embeddingModel || 'Xenova/all-MiniLM-L6-v2',
      dtype: 'fp32',
    });
>>>>>>> 4db73647
  }
  /**
   * Initialize the SnakAgent and create the appropriate executor
   * @throws {Error} If initialization fails
   */
  public async init(): Promise<void> {
    try {
<<<<<<< HEAD
      if (!this.agentConfig) {
        throw new Error('Agent configuration is required for initialization');
=======
      if (!this.modelSelector) {
        logger.warn(
          '[SnakAgent]  No ModelSelector provided - functionality will be limited'
        );
      }

      if (this.agentConfig) {
        this.agentConfig.plugins = this.agentConfig.plugins || [];
>>>>>>> 4db73647
      }
      await this.initializeRagAgent(this.agentConfig);
      try {
        await this.createAgentReactExecutor();
        if (!this.compiledGraph) {
          logger.warn(
            '[SnakAgent]  Agent executor creation succeeded but result is null'
          );
        }
      } catch (executorError) {
        logger.error(
          `[SnakAgent]  Failed to create agent executor: ${executorError}`
        );
        logger.warn(
          '[SnakAgent]  Will attempt to recover during execute() calls'
        );
      }

      logger.info('[SnakAgent]  Initialized successfully');
    } catch (error) {
      logger.error(`[SnakAgent]  Initialization failed: ${error}`);
      throw error;
    }
  }

  /**
   * Create agent executor based on current mode
   * @private
   * @throws {Error} If executor creation fails
   */
  private async createAgentReactExecutor(): Promise<void> {
    try {
      logger.info(
<<<<<<< HEAD
        `[SnakAgent]  Creating Graph for agent : ${this.agentConfig.name}`
      );
      this.compiledGraph = await createGraph(this);
      if (!this.compiledGraph) {
        throw new Error(
          `Failed to create agent executor for agent : ${this.agentConfig.name}: result is null`
        );
=======
        `[SnakAgent]  Creating agent executor for mode: ${this.currentMode}`
      );

      switch (this.currentMode) {
        case AGENT_MODES[AgentMode.AUTONOMOUS]:
          this.agentReactExecutor = await createGraph(this, this.modelSelector);
          break;
        case AGENT_MODES[AgentMode.HYBRID]:
          this.agentReactExecutor = await createGraph(this, this.modelSelector);
          break;
        case AGENT_MODES[AgentMode.INTERACTIVE]:
          this.agentReactExecutor = await createGraph(this, this.modelSelector);
          break;
        default:
          throw new Error(`Invalid mode: ${this.currentMode}`);
>>>>>>> 4db73647
      }
      logger.info(
        `[SnakAgent]  Agent executor created successfully for agent : ${this.agentConfig.name}`
      );

      if (!this.compiledGraph) {
        throw new Error(
          `Failed to create agent executor for agent : ${this.agentConfig.name}: result is null`
        );
      }
    } catch (error) {
      logger.error(
        `[SnakAgent]  Failed to create Agent React Executor: ${error}`
      );
      if (error instanceof Error && error.stack) {
        logger.error(`[SnakAgent] 📋 Stack trace: ${error.stack}`);
      }
      throw error;
    }
  }

  /**
<<<<<<< HEAD
=======
   * Initializes the MemoryAgent component if enabled
   * @param agentConfig - Agent configuration
   * @private
   */
  private async initializeMemoryAgent(
    agentConfig: AgentConfig | undefined
  ): Promise<void> {
    if (agentConfig?.memory?.enabled !== false) {
      logger.debug('[SnakAgent]  Initializing MemoryAgent...');
      this.memoryAgent = new MemoryAgent({
        shortTermMemorySize: agentConfig?.memory?.shortTermMemorySize || 15,
        memorySize: agentConfig?.memory?.memorySize || 20,
        embeddingModel: agentConfig?.memory?.embeddingModel,
      });
      await this.memoryAgent.init();
      logger.debug('[SnakAgent]  MemoryAgent initialized');
    } else {
      logger.info(
        '[SnakAgent]  MemoryAgent initialization skipped (disabled in config)'
      );
    }
  }

  /**
>>>>>>> 4db73647
   * Initializes the RagAgent component if enabled
   * @param agentConfig - Agent configuration
   * @private
   */
  private async initializeRagAgent(
    agentConfig: AgentConfig.Runtime | undefined
  ): Promise<void> {
    const ragConfig = agentConfig?.rag;
    if (!ragConfig || ragConfig.enabled !== true) {
      logger.info(
        '[SnakAgent]  RagAgent initialization skipped (disabled or not configured)'
      );
      return;
    }
    logger.debug('[SnakAgent]  Initializing RagAgent...');
    this.ragAgent = new RagAgent({
      top_k: ragConfig?.top_k,
      embedding_model: ragConfig?.embedding_model,
    });
    await this.ragAgent.init();
    logger.debug('[SnakAgent]  RagAgent initialized');
<<<<<<< HEAD
=======
  }

  public getMemoryAgent(): MemoryAgent | null {
    if (!this.memoryAgent) {
      logger.warn('[SnakAgent]  MemoryAgent is not initialized');
      return null;
    }
    return this.memoryAgent;
>>>>>>> 4db73647
  }

  public getRagAgent(): RagAgent | null {
    if (!this.ragAgent) {
      logger.warn('[SnakAgent]  RagAgent is not initialized');
      return null;
    }
    return this.ragAgent;
  }

  /**
   * Get Starknet account credentials
   * @returns Object containing the account's private and public keys
   */
  public getAccountCredentials() {
    return {
      accountPrivateKey: this.accountPrivateKey,
      accountPublicKey: this.accountPublicKey,
    };
  }

  /**
   * Get database credentials
   * @returns The database credentials object
   */
  public getDatabaseCredentials() {
    return this.databaseCredentials;
  }

  /**
   * Get agent configuration
   * @returns The agent configuration object
   */
  public getAgentConfig(): AgentConfig.Runtime {
    return this.agentConfig;
  }

  /**
   * Get original agent mode from initialization
   * @returns The agent mode string set during construction
   */
  public getAgentMode(): string {
    return this.agentMode;
  }

  /**
   * Get Starknet RPC provider
   * @returns The RpcProvider instance
   */
  public getProvider(): RpcProvider {
    return this.provider;
  }

  public getController(): AbortController | undefined {
    if (!this.controller) {
      logger.warn('[SnakAgent]  Controller is not initialized');
      return undefined;
    }
    return this.controller;
  }

  /**
   * Execute the agent with the given input
   * @param input - The input message or string
   * @param agent_config - Optional configuration for execution
   * @returns Promise resolving to the agent response
   */
  public async *execute(
    input: string,
    isInterrupted: boolean = false,
<<<<<<< HEAD
    agent_config?: Record<string, any>
  ): AsyncGenerator<ChunkOutput> {
    try {
      logger.debug(
        `[SnakAgent] Execute called - agent : ${this.agentConfig.name}, interrupted: ${isInterrupted}`
=======
    config?: Record<string, any>
  ): AsyncGenerator<ChunkOutput> {
    try {
      logger.debug(
        `[SnakAgent] 🚀 Execute called - mode: ${this.currentMode}, interrupted: ${isInterrupted}`
>>>>>>> 4db73647
      );

      if (!this.compiledGraph) {
        throw new Error('Agent executor is not initialized');
      }
<<<<<<< HEAD
      for await (const chunk of this.executeAsyncGenerator(
        input,
        isInterrupted
      )) {
        if (chunk.metadata.final) {
=======
      if (
        this.currentMode == AGENT_MODES[AgentMode.AUTONOMOUS] ||
        this.currentMode == AGENT_MODES[AgentMode.HYBRID] ||
        this.currentMode == AGENT_MODES[AgentMode.INTERACTIVE]
      ) {
        for await (const chunk of this.executeAsyncGenerator(
          input,
          isInterrupted
        )) {
          if (chunk.metadata.final) {
            yield chunk;
            return;
          }
>>>>>>> 4db73647
          yield chunk;
          return;
        }
<<<<<<< HEAD
        yield chunk;
=======
      } else {
        return `The mode: ${this.currentMode} is not supported in this method.`;
>>>>>>> 4db73647
      }
    } catch (error) {
      logger.error(`[SnakAgent]  Execute failed: ${error}`);
      throw error;
    }
  }

  public stop(): void {
    if (this.controller) {
      this.controller.abort();
      logger.info('[SnakAgent]  Execution stopped');
    } else {
      logger.warn('[SnakAgent]  No controller found to stop execution');
    }
  }

  /**
   * Check if an error is token-related
   * @private
   * @param error - The error to check
   * @returns True if the error is token-related
   */
  private isTokenRelatedError(error: any): boolean {
    const errorMessage = error instanceof Error ? error.message : String(error);
    return (
      errorMessage.includes('token limit') ||
      errorMessage.includes('tokens exceed') ||
      errorMessage.includes('context length') ||
      errorMessage.includes('prompt is too long') ||
      errorMessage.includes('maximum context length')
    );
  }

  /**
   * Executes the agent in autonomous mode
   * This mode allows the agent to operate continuously based on an initial goal or prompt
   * @returns Promise resolving to the result of the autonomous execution
   */
  public async *executeAsyncGenerator(
    input?: string,
    isInterrupted: boolean = false,
    thread_id?: string,
    checkpoint_id?: string
  ): AsyncGenerator<ChunkOutput> {
    let autonomousResponseContent: string | any;
<<<<<<< HEAD
=======
    const originalMode = this.currentMode;
    const totalIterationCount = 0;

>>>>>>> 4db73647
    try {
      logger.info(
        `[SnakAgent]  Starting autonomous execution - interrupted: ${isInterrupted}`
      );

      if (!this.compiledGraph) {
        throw new Error('CompiledGraph is not initialized');
      }
      this.controller = new AbortController();
      const initialMessages: BaseMessage[] = [new HumanMessage(input ?? '')];
<<<<<<< HEAD
      this.compiledGraph;
      const threadId = this.agentConfig.id;

=======

      const threadId = thread_id ?? agentJsonConfig?.id;
>>>>>>> 4db73647
      logger.info(`[SnakAgent]  Autonomous execution thread ID: ${threadId}`);
      const threadConfig = {
        configurable: {
          thread_id: threadId,
<<<<<<< HEAD
          agent_config: this.agentConfig,
=======
          max_graph_steps: maxGraphSteps,
          short_term_memory: shortTermMemory,
          memory_size: memorySize,
          agent_config: this.agentConfig,
          human_in_the_loop: humanInTheLoop,
          executionMode:
            agentJsonConfig.mode === AgentMode.AUTONOMOUS
              ? ExecutionMode.PLANNING
              : ExecutionMode.REACTIVE,
          checkpoint_id: checkpoint_id ? checkpoint_id : undefined,
          user_request: input ?? undefined,
>>>>>>> 4db73647
        },
      };
      let lastChunk;
      let retryCount: number = 0;
      let currentCheckpointId: string | undefined = undefined;

      try {
        let command: Command | undefined;
        const graphState = { messages: initialMessages };
        const executionConfig = {
          ...threadConfig,
          signal: this.controller.signal,
          recursionLimit: 500,
          version: 'v2' as const,
        };

        if (isInterrupted) {
          command = new Command({
            resume: input,
          });
        }

        const executionInput = !isInterrupted ? graphState : command;
<<<<<<< HEAD
        await this.compiledGraph.invoke(
          executionInput ?? { messages: [] },
          executionConfig
        );
        const _true = true;
        if (_true === true) {
          return;
        }
        let chunk: StreamEvent;
        for await (chunk of this.compiledGraph.streamEvents(
          executionInput ?? { messages: [] },
=======
        let chunk: LangGraphEvent;
        for await (chunk of await app.streamEvents(
          executionInput,
>>>>>>> 4db73647
          executionConfig
        )) {
          isInterrupted = false;
          lastChunk = chunk;
<<<<<<< HEAD
          const state = await this.compiledGraph.getState(executionConfig);
          retryCount = state.values.retry;
          currentCheckpointId = state.config.configurable?.checkpoint_id;
          if (
            chunk.metadata?.langgraph_node &&
            isInEnum(TaskManagerNode, chunk.metadata.langgraph_node)
=======
          const state = await app.getState(executionConfig);
          retryCount = state.values.retry;
          currentCheckpointId = state.config.configurable.checkpoint_id;
          if (
            chunk.metadata?.langgraph_node &&
            isInEnum(PlannerNode, chunk.metadata.langgraph_node)
>>>>>>> 4db73647
          ) {
            if (chunk.event === EventType.ON_CHAT_MODEL_START) {
              yield {
                event: chunk.event,
                run_id: chunk.run_id,
<<<<<<< HEAD
                checkpoint_id: state.config.configurable?.checkpoint_id,
                thread_id: state.config.configurable?.thread_id,
                from: GraphNode.TASK_MANAGER,
                metadata: {
                  executionMode: chunk.metadata.executionMode,
=======
                checkpoint_id: state.config.configurable.checkpoint_id,
                thread_id: state.config.configurable.thread_id,
                from: GraphNode.PLANNING_ORCHESTRATOR,
                metadata: {
                  executionMode: chunk.metadata.executionMode,
                  agent_mode: agentJsonConfig.mode,
>>>>>>> 4db73647
                  conversation_id: chunk.metadata.conversation_id,
                  langgraph_step: chunk.metadata.langgraph_step,
                  langgraph_node: chunk.metadata.langgraph_node,
                  ls_provider: chunk.metadata.ls_provider,
                  ls_model_name: chunk.metadata.ls_model_name,
                  ls_model_type: chunk.metadata.ls_model_type,
                  ls_temperature: chunk.metadata.ls_temperature,
                },
                timestamp: new Date().toISOString(),
              };
            }
            if (chunk.event === EventType.ON_CHAT_MODEL_END) {
              // Need to add an error verifyer from get State
              yield {
                event: chunk.event,
                run_id: chunk.run_id,
                plan: chunk.data.output.tool_calls?.[0]?.args, // this is in a ParsedPlan format object
<<<<<<< HEAD
                checkpoint_id: state.config.configurable?.checkpoint_id,
                thread_id: state.config.configurable?.thread_id,
                from: GraphNode.TASK_MANAGER,
                metadata: {
                  tokens: chunk.data.output?.usage_metadata?.total_tokens,
                  executionMode: chunk.metadata.executionMode,
=======
                checkpoint_id: state.config.configurable.checkpoint_id,
                thread_id: state.config.configurable.thread_id,
                from: GraphNode.PLANNING_ORCHESTRATOR,
                metadata: {
                  tokens: chunk.data.output?.usage_metadata?.total_tokens,
                  executionMode: chunk.metadata.executionMode,
                  agent_mode: agentJsonConfig.mode,
>>>>>>> 4db73647
                  conversation_id: chunk.metadata.conversation_id,
                  langgraph_step: chunk.metadata.langgraph_step,
                  langgraph_node: chunk.metadata.langgraph_node,
                  ls_provider: chunk.metadata.ls_provider,
                  ls_model_name: chunk.metadata.ls_model_name,
                  ls_model_type: chunk.metadata.ls_model_type,
                  ls_temperature: chunk.metadata.ls_temperature,
                },
                timestamp: new Date().toISOString(),
              };
            }
          } else if (
            chunk.metadata?.langgraph_node &&
<<<<<<< HEAD
            isInEnum(TaskExecutorNode, chunk.metadata.langgraph_node)
=======
            isInEnum(ExecutorNode, chunk.metadata.langgraph_node)
>>>>>>> 4db73647
          ) {
            if (chunk.event === EventType.ON_CHAT_MODEL_START) {
              yield {
                event: chunk.event,
                run_id: chunk.run_id,
<<<<<<< HEAD
                checkpoint_id: state.config.configurable?.checkpoint_id,
                thread_id: state.config.configurable?.thread_id,
                from: GraphNode.AGENT_EXECUTOR,
                metadata: {
                  execution_mode: chunk.metadata.executionMode,
=======
                checkpoint_id: state.config.configurable.checkpoint_id,
                thread_id: state.config.configurable.thread_id,
                from: GraphNode.AGENT_EXECUTOR,
                metadata: {
                  execution_mode: chunk.metadata.executionMode,
                  agent_mode: agentJsonConfig.mode,
>>>>>>> 4db73647
                  retry: retryCount,
                  conversation_id: chunk.metadata.conversation_id,
                  langgraph_step: chunk.metadata.langgraph_step,
                  langgraph_node: chunk.metadata.langgraph_node,
                  ls_provider: chunk.metadata.ls_provider,
                  ls_model_name: chunk.metadata.ls_model_name,
                  ls_model_type: chunk.metadata.ls_model_type,
                  ls_temperature: chunk.metadata.ls_temperature,
                },
                timestamp: new Date().toISOString(),
              };
            }
            if (chunk.event === EventType.ON_CHAT_MODEL_END) {
              yield {
                event: chunk.event,
                run_id: chunk.run_id,
                tools: chunk.data.output.tool_calls,
                content: chunk.data.output.content.toLocaleString(), // Is an ParsedPlan object
<<<<<<< HEAD
                checkpoint_id: state.config.configurable?.checkpoint_id,
                thread_id: state.config.configurable?.thread_id,
=======
                checkpoint_id: state.config.configurable.checkpoint_id,
                thread_id: state.config.configurable.thread_id,
>>>>>>> 4db73647
                from: GraphNode.AGENT_EXECUTOR,
                metadata: {
                  tokens: chunk.data.output?.usage_metadata?.total_tokens,
                  execution_mode: chunk.metadata.executionMode,
<<<<<<< HEAD
=======
                  agent_mode: agentJsonConfig.mode,
>>>>>>> 4db73647
                  conversation_id: chunk.metadata.conversation_id,
                  retry: retryCount,
                  langgraph_step: chunk.metadata.langgraph_step,
                  langgraph_node: chunk.metadata.langgraph_node,
                  ls_provider: chunk.metadata.ls_provider,
                  ls_model_name: chunk.metadata.ls_model_name,
                  ls_model_type: chunk.metadata.ls_model_type,
                  ls_temperature: chunk.metadata.ls_temperature,
                },
                timestamp: new Date().toISOString(),
              };
            }
            if (chunk.event === EventType.ON_CHAT_MODEL_STREAM) {
              if (chunk.data.chunk.content && chunk.data.chunk.content != '') {
                yield {
                  event: chunk.event,
                  run_id: chunk.run_id,
                  content: chunk.data.chunk.content.toLocaleString(),
<<<<<<< HEAD
                  checkpoint_id: state.config.configurable?.checkpoint_id,
                  thread_id: state.config.configurable?.thread_id,
                  from: GraphNode.AGENT_EXECUTOR,
                  metadata: {
                    execution_mode: chunk.metadata.executionMode,
=======
                  checkpoint_id: state.config.configurable.checkpoint_id,
                  thread_id: state.config.configurable.thread_id,
                  from: GraphNode.AGENT_EXECUTOR,
                  metadata: {
                    execution_mode: chunk.metadata.executionMode,
                    agent_mode: agentJsonConfig.mode,
>>>>>>> 4db73647
                    retry: retryCount,
                    conversation_id: chunk.metadata.conversation_id,
                    langgraph_step: chunk.metadata.langgraph_step,
                    langgraph_node: chunk.metadata.langgraph_node,
                    ls_provider: chunk.metadata.ls_provider,
                    ls_model_name: chunk.metadata.ls_model_name,
                    ls_model_type: chunk.metadata.ls_model_type,
                    ls_temperature: chunk.metadata.ls_temperature,
                  },
                  timestamp: new Date().toISOString(),
                };
              }
            }
          } else if (
            chunk.metadata?.langgraph_node &&
<<<<<<< HEAD
            isInEnum(TaskMemoryNode, chunk.metadata.langgraph_node)
=======
            isInEnum(MemoryNode, chunk.metadata.langgraph_node)
>>>>>>> 4db73647
          ) {
            if (chunk.event === EventType.ON_CHAT_MODEL_START) {
              yield {
                event: chunk.event,
                run_id: chunk.run_id,
<<<<<<< HEAD
                checkpoint_id: state.config.configurable?.checkpoint_id,
                thread_id: state.config.configurable?.thread_id,
                from: GraphNode.MEMORY_ORCHESTRATOR,
                metadata: {
                  execution_mode: chunk.metadata.executionMode,
=======
                checkpoint_id: state.config.configurable.checkpoint_id,
                thread_id: state.config.configurable.thread_id,
                from: GraphNode.MEMORY_ORCHESTRATOR,
                metadata: {
                  execution_mode: chunk.metadata.executionMode,
                  agent_mode: agentJsonConfig.mode,
>>>>>>> 4db73647
                  retry: retryCount,
                  conversation_id: chunk.metadata.conversation_id,
                  langgraph_step: chunk.metadata.langgraph_step,
                  langgraph_node: chunk.metadata.langgraph_node,
                  ls_provider: chunk.metadata.ls_provider,
                  ls_model_name: chunk.metadata.ls_model_name,
                  ls_model_type: chunk.metadata.ls_model_type,
                  ls_temperature: chunk.metadata.ls_temperature,
                },
                timestamp: new Date().toISOString(),
              };
            }
            if (chunk.event === EventType.ON_CHAT_MODEL_END) {
              yield {
                event: chunk.event,
                run_id: chunk.run_id,
<<<<<<< HEAD
                checkpoint_id: state.config.configurable?.checkpoint_id,
                thread_id: state.config.configurable?.thread_id,
                from: GraphNode.MEMORY_ORCHESTRATOR,
                metadata: {
                  tokens: chunk.data.output?.usage_metadata?.total_tokens,
=======
                checkpoint_id: state.config.configurable.checkpoint_id,
                thread_id: state.config.configurable.thread_id,
                from: GraphNode.MEMORY_ORCHESTRATOR,
                metadata: {
                  tokens: chunk.data.output?.usage_metadata?.total_tokens,
                  agent_mode: agentJsonConfig.mode,
>>>>>>> 4db73647
                  execution_mode: chunk.metadata.executionMode,
                  retry: retryCount,
                  conversation_id: chunk.metadata.conversation_id,
                  langgraph_step: chunk.metadata.langgraph_step,
                  langgraph_node: chunk.metadata.langgraph_node,
                  ls_provider: chunk.metadata.ls_provider,
                  ls_model_name: chunk.metadata.ls_model_name,
                  ls_model_type: chunk.metadata.ls_model_type,
                  ls_temperature: chunk.metadata.ls_temperature,
                },
                timestamp: new Date().toISOString(),
              };
            }
          }
        }
        logger.info('[SnakAgent]  Autonomous execution completed');
        if (!lastChunk || !currentCheckpointId) {
          throw new Error('No output from autonomous execution');
        }
        yield {
          event: lastChunk.event,
          run_id: lastChunk.run_id,
          from: GraphNode.END_GRAPH,
          thread_id: threadId,
          checkpoint_id: currentCheckpointId,
          metadata: {
            conversation_id: lastChunk.metadata?.conversation_id,
            final: true,
          },
          timestamp: new Date().toISOString(),
        };
        return;
      } catch (error: any) {
        if (error?.message?.includes('Abort')) {
          logger.info('[SnakAgent]  Execution aborted by user');
<<<<<<< HEAD
=======
          if (lastChunk && currentCheckpointId) {
            yield {
              event: EventType.ON_GRAPH_ABORTED,
              run_id: lastChunk.run_id,
              checkpoint_id: currentCheckpointId,
              thread_id: threadId,
              from: GraphNode.END_GRAPH,
              metadata: {
                conversation_id: lastChunk.metadata?.conversation_id,
                final: true,
              },
              timestamp: new Date().toISOString(),
            };
          }
>>>>>>> 4db73647
          return;
        }

        logger.error(`[SnakAgent]  Autonomous execution error: ${error}`);
        if (this.isTokenRelatedError(error)) {
          autonomousResponseContent =
            'Error: Token limit likely exceeded during autonomous execution.';
        }
      }
    } catch (error: any) {
      logger.error(`[SnakAgent]  Autonomous execution failed: ${error}`);
      return new AIMessage({
        content: `Autonomous execution error: ${error.message}`,
        additional_kwargs: {
          from: 'snak',
          final: true,
          error: 'autonomous_execution_error',
        },
      });
    }
  }
}<|MERGE_RESOLUTION|>--- conflicted
+++ resolved
@@ -3,7 +3,6 @@
 import { logger, AgentConfig, Id, StarknetConfig } from '@snakagent/core';
 import { BaseMessage, HumanMessage, AIMessage } from '@langchain/core/messages';
 import { DatabaseCredentials } from '@snakagent/core';
-<<<<<<< HEAD
 import { AgentType } from '../../shared/enums/agent.enum.js';
 import { createGraph } from '../graphs/graph.js';
 import { Command, CompiledStateGraph } from '@langchain/langgraph';
@@ -18,41 +17,6 @@
 import { EventType } from '@enums/event.enums.js';
 import { isInEnum } from '@enums/utils.js';
 import { StreamEvent } from '@langchain/core/tracers/log_stream';
-=======
-import {
-  AgentMode,
-  AGENT_MODES,
-  AgentType,
-  ExecutionMode,
-} from '../../shared/enums/agent-modes.enum.js';
-import { MemoryAgent } from '../operators/memoryAgent.js';
-import { createGraph } from '../graphs/graph.js';
-import { Command } from '@langchain/langgraph';
-import { RagAgent } from '../operators/ragAgent.js';
-import { MCPAgent } from '../operators/mcp-agent/mcpAgent.js';
-import { ConfigurationAgent } from '../operators/config-agent/configAgent.js';
-import { AgentReturn } from '../../shared/types/agents.types.js';
-import {
-  ExecutorNode,
-  GraphNode,
-  MemoryNode,
-  PlannerNode,
-} from '../../shared/enums/agent-modes.enum.js';
-import { ChunkOutput } from '../../shared/types/streaming.types.js';
-import { LangGraphEvent } from '../../shared/types/event.types.js';
-import { EventType } from '@enums/event.enums.js';
-import { isInEnum } from '@enums/utils.js';
-
-export interface SnakAgentConfig {
-  provider: RpcProvider;
-  accountPublicKey: string;
-  accountPrivateKey: string;
-  db_credentials: DatabaseCredentials;
-  agentConfig: AgentConfig;
-  memory?: MemoryConfig;
-  modelSelectorConfig: ModelSelectorConfig;
-}
->>>>>>> 4db73647
 
 /**
  * Main agent for interacting with the Starknet blockchain
@@ -65,21 +29,8 @@
   private readonly agentMode: string;
   private readonly agentConfig: AgentConfig.Runtime;
   private readonly databaseCredentials: DatabaseCredentials;
-<<<<<<< HEAD
   private ragAgent: RagAgent | null = null;
   private compiledGraph: CompiledStateGraph<any, any, any, any, any>;
-=======
-  private memoryAgent: MemoryAgent | null = null;
-  private ragAgent: RagAgent | null = null;
-  private mcpAgent: MCPAgent | null = null;
-  private configAgent: ConfigurationAgent | null = null;
-
-  private readonly modelSelectorConfig: ModelSelectorConfig;
-
-  private currentMode: string;
-  private agentReactExecutor: AgentReturn;
-  private modelSelector: ModelSelector | null = null;
->>>>>>> 4db73647
   private controller: AbortController;
   constructor(
     starknet_config: StarknetConfig,
@@ -88,34 +39,11 @@
   ) {
     super('snak', AgentType.SNAK);
 
-<<<<<<< HEAD
     this.provider = starknet_config.provider;
     this.accountPrivateKey = starknet_config.accountPrivateKey;
     this.accountPublicKey = starknet_config.accountPublicKey;
     this.databaseCredentials = database_credentials;
     this.agentConfig = agent_config;
-=======
-    this.provider = config.provider;
-    this.accountPrivateKey = config.accountPrivateKey;
-    this.accountPublicKey = config.accountPublicKey;
-    this.agentMode = AGENT_MODES[config.agentConfig.mode];
-    this.databaseCredentials = config.db_credentials;
-    this.currentMode = AGENT_MODES[config.agentConfig.mode];
-    this.agentConfig = config.agentConfig;
-    this.modelSelectorConfig = config.modelSelectorConfig;
-
-    this.modelSelectorConfig = config.modelSelectorConfig;
-
-    if (!config.accountPrivateKey) {
-      throw new Error('STARKNET_PRIVATE_KEY is required');
-    }
-
-    this.iterationEmbeddings = new CustomHuggingFaceEmbeddings({
-      model:
-        this.agentConfig.memory?.embeddingModel || 'Xenova/all-MiniLM-L6-v2',
-      dtype: 'fp32',
-    });
->>>>>>> 4db73647
   }
   /**
    * Initialize the SnakAgent and create the appropriate executor
@@ -123,19 +51,8 @@
    */
   public async init(): Promise<void> {
     try {
-<<<<<<< HEAD
       if (!this.agentConfig) {
         throw new Error('Agent configuration is required for initialization');
-=======
-      if (!this.modelSelector) {
-        logger.warn(
-          '[SnakAgent]  No ModelSelector provided - functionality will be limited'
-        );
-      }
-
-      if (this.agentConfig) {
-        this.agentConfig.plugins = this.agentConfig.plugins || [];
->>>>>>> 4db73647
       }
       await this.initializeRagAgent(this.agentConfig);
       try {
@@ -169,7 +86,6 @@
   private async createAgentReactExecutor(): Promise<void> {
     try {
       logger.info(
-<<<<<<< HEAD
         `[SnakAgent]  Creating Graph for agent : ${this.agentConfig.name}`
       );
       this.compiledGraph = await createGraph(this);
@@ -177,23 +93,6 @@
         throw new Error(
           `Failed to create agent executor for agent : ${this.agentConfig.name}: result is null`
         );
-=======
-        `[SnakAgent]  Creating agent executor for mode: ${this.currentMode}`
-      );
-
-      switch (this.currentMode) {
-        case AGENT_MODES[AgentMode.AUTONOMOUS]:
-          this.agentReactExecutor = await createGraph(this, this.modelSelector);
-          break;
-        case AGENT_MODES[AgentMode.HYBRID]:
-          this.agentReactExecutor = await createGraph(this, this.modelSelector);
-          break;
-        case AGENT_MODES[AgentMode.INTERACTIVE]:
-          this.agentReactExecutor = await createGraph(this, this.modelSelector);
-          break;
-        default:
-          throw new Error(`Invalid mode: ${this.currentMode}`);
->>>>>>> 4db73647
       }
       logger.info(
         `[SnakAgent]  Agent executor created successfully for agent : ${this.agentConfig.name}`
@@ -216,33 +115,6 @@
   }
 
   /**
-<<<<<<< HEAD
-=======
-   * Initializes the MemoryAgent component if enabled
-   * @param agentConfig - Agent configuration
-   * @private
-   */
-  private async initializeMemoryAgent(
-    agentConfig: AgentConfig | undefined
-  ): Promise<void> {
-    if (agentConfig?.memory?.enabled !== false) {
-      logger.debug('[SnakAgent]  Initializing MemoryAgent...');
-      this.memoryAgent = new MemoryAgent({
-        shortTermMemorySize: agentConfig?.memory?.shortTermMemorySize || 15,
-        memorySize: agentConfig?.memory?.memorySize || 20,
-        embeddingModel: agentConfig?.memory?.embeddingModel,
-      });
-      await this.memoryAgent.init();
-      logger.debug('[SnakAgent]  MemoryAgent initialized');
-    } else {
-      logger.info(
-        '[SnakAgent]  MemoryAgent initialization skipped (disabled in config)'
-      );
-    }
-  }
-
-  /**
->>>>>>> 4db73647
    * Initializes the RagAgent component if enabled
    * @param agentConfig - Agent configuration
    * @private
@@ -264,17 +136,6 @@
     });
     await this.ragAgent.init();
     logger.debug('[SnakAgent]  RagAgent initialized');
-<<<<<<< HEAD
-=======
-  }
-
-  public getMemoryAgent(): MemoryAgent | null {
-    if (!this.memoryAgent) {
-      logger.warn('[SnakAgent]  MemoryAgent is not initialized');
-      return null;
-    }
-    return this.memoryAgent;
->>>>>>> 4db73647
   }
 
   public getRagAgent(): RagAgent | null {
@@ -345,54 +206,25 @@
   public async *execute(
     input: string,
     isInterrupted: boolean = false,
-<<<<<<< HEAD
     agent_config?: Record<string, any>
   ): AsyncGenerator<ChunkOutput> {
     try {
       logger.debug(
         `[SnakAgent] Execute called - agent : ${this.agentConfig.name}, interrupted: ${isInterrupted}`
-=======
-    config?: Record<string, any>
-  ): AsyncGenerator<ChunkOutput> {
-    try {
-      logger.debug(
-        `[SnakAgent] 🚀 Execute called - mode: ${this.currentMode}, interrupted: ${isInterrupted}`
->>>>>>> 4db73647
       );
 
       if (!this.compiledGraph) {
         throw new Error('Agent executor is not initialized');
       }
-<<<<<<< HEAD
       for await (const chunk of this.executeAsyncGenerator(
         input,
         isInterrupted
       )) {
         if (chunk.metadata.final) {
-=======
-      if (
-        this.currentMode == AGENT_MODES[AgentMode.AUTONOMOUS] ||
-        this.currentMode == AGENT_MODES[AgentMode.HYBRID] ||
-        this.currentMode == AGENT_MODES[AgentMode.INTERACTIVE]
-      ) {
-        for await (const chunk of this.executeAsyncGenerator(
-          input,
-          isInterrupted
-        )) {
-          if (chunk.metadata.final) {
-            yield chunk;
-            return;
-          }
->>>>>>> 4db73647
           yield chunk;
           return;
         }
-<<<<<<< HEAD
         yield chunk;
-=======
-      } else {
-        return `The mode: ${this.currentMode} is not supported in this method.`;
->>>>>>> 4db73647
       }
     } catch (error) {
       logger.error(`[SnakAgent]  Execute failed: ${error}`);
@@ -438,12 +270,6 @@
     checkpoint_id?: string
   ): AsyncGenerator<ChunkOutput> {
     let autonomousResponseContent: string | any;
-<<<<<<< HEAD
-=======
-    const originalMode = this.currentMode;
-    const totalIterationCount = 0;
-
->>>>>>> 4db73647
     try {
       logger.info(
         `[SnakAgent]  Starting autonomous execution - interrupted: ${isInterrupted}`
@@ -454,33 +280,14 @@
       }
       this.controller = new AbortController();
       const initialMessages: BaseMessage[] = [new HumanMessage(input ?? '')];
-<<<<<<< HEAD
       this.compiledGraph;
       const threadId = this.agentConfig.id;
 
-=======
-
-      const threadId = thread_id ?? agentJsonConfig?.id;
->>>>>>> 4db73647
       logger.info(`[SnakAgent]  Autonomous execution thread ID: ${threadId}`);
       const threadConfig = {
         configurable: {
           thread_id: threadId,
-<<<<<<< HEAD
           agent_config: this.agentConfig,
-=======
-          max_graph_steps: maxGraphSteps,
-          short_term_memory: shortTermMemory,
-          memory_size: memorySize,
-          agent_config: this.agentConfig,
-          human_in_the_loop: humanInTheLoop,
-          executionMode:
-            agentJsonConfig.mode === AgentMode.AUTONOMOUS
-              ? ExecutionMode.PLANNING
-              : ExecutionMode.REACTIVE,
-          checkpoint_id: checkpoint_id ? checkpoint_id : undefined,
-          user_request: input ?? undefined,
->>>>>>> 4db73647
         },
       };
       let lastChunk;
@@ -504,7 +311,6 @@
         }
 
         const executionInput = !isInterrupted ? graphState : command;
-<<<<<<< HEAD
         await this.compiledGraph.invoke(
           executionInput ?? { messages: [] },
           executionConfig
@@ -516,49 +322,26 @@
         let chunk: StreamEvent;
         for await (chunk of this.compiledGraph.streamEvents(
           executionInput ?? { messages: [] },
-=======
-        let chunk: LangGraphEvent;
-        for await (chunk of await app.streamEvents(
-          executionInput,
->>>>>>> 4db73647
           executionConfig
         )) {
           isInterrupted = false;
           lastChunk = chunk;
-<<<<<<< HEAD
           const state = await this.compiledGraph.getState(executionConfig);
           retryCount = state.values.retry;
           currentCheckpointId = state.config.configurable?.checkpoint_id;
           if (
             chunk.metadata?.langgraph_node &&
             isInEnum(TaskManagerNode, chunk.metadata.langgraph_node)
-=======
-          const state = await app.getState(executionConfig);
-          retryCount = state.values.retry;
-          currentCheckpointId = state.config.configurable.checkpoint_id;
-          if (
-            chunk.metadata?.langgraph_node &&
-            isInEnum(PlannerNode, chunk.metadata.langgraph_node)
->>>>>>> 4db73647
           ) {
             if (chunk.event === EventType.ON_CHAT_MODEL_START) {
               yield {
                 event: chunk.event,
                 run_id: chunk.run_id,
-<<<<<<< HEAD
                 checkpoint_id: state.config.configurable?.checkpoint_id,
                 thread_id: state.config.configurable?.thread_id,
                 from: GraphNode.TASK_MANAGER,
                 metadata: {
                   executionMode: chunk.metadata.executionMode,
-=======
-                checkpoint_id: state.config.configurable.checkpoint_id,
-                thread_id: state.config.configurable.thread_id,
-                from: GraphNode.PLANNING_ORCHESTRATOR,
-                metadata: {
-                  executionMode: chunk.metadata.executionMode,
-                  agent_mode: agentJsonConfig.mode,
->>>>>>> 4db73647
                   conversation_id: chunk.metadata.conversation_id,
                   langgraph_step: chunk.metadata.langgraph_step,
                   langgraph_node: chunk.metadata.langgraph_node,
@@ -576,22 +359,12 @@
                 event: chunk.event,
                 run_id: chunk.run_id,
                 plan: chunk.data.output.tool_calls?.[0]?.args, // this is in a ParsedPlan format object
-<<<<<<< HEAD
                 checkpoint_id: state.config.configurable?.checkpoint_id,
                 thread_id: state.config.configurable?.thread_id,
                 from: GraphNode.TASK_MANAGER,
                 metadata: {
                   tokens: chunk.data.output?.usage_metadata?.total_tokens,
                   executionMode: chunk.metadata.executionMode,
-=======
-                checkpoint_id: state.config.configurable.checkpoint_id,
-                thread_id: state.config.configurable.thread_id,
-                from: GraphNode.PLANNING_ORCHESTRATOR,
-                metadata: {
-                  tokens: chunk.data.output?.usage_metadata?.total_tokens,
-                  executionMode: chunk.metadata.executionMode,
-                  agent_mode: agentJsonConfig.mode,
->>>>>>> 4db73647
                   conversation_id: chunk.metadata.conversation_id,
                   langgraph_step: chunk.metadata.langgraph_step,
                   langgraph_node: chunk.metadata.langgraph_node,
@@ -605,30 +378,17 @@
             }
           } else if (
             chunk.metadata?.langgraph_node &&
-<<<<<<< HEAD
             isInEnum(TaskExecutorNode, chunk.metadata.langgraph_node)
-=======
-            isInEnum(ExecutorNode, chunk.metadata.langgraph_node)
->>>>>>> 4db73647
           ) {
             if (chunk.event === EventType.ON_CHAT_MODEL_START) {
               yield {
                 event: chunk.event,
                 run_id: chunk.run_id,
-<<<<<<< HEAD
                 checkpoint_id: state.config.configurable?.checkpoint_id,
                 thread_id: state.config.configurable?.thread_id,
                 from: GraphNode.AGENT_EXECUTOR,
                 metadata: {
                   execution_mode: chunk.metadata.executionMode,
-=======
-                checkpoint_id: state.config.configurable.checkpoint_id,
-                thread_id: state.config.configurable.thread_id,
-                from: GraphNode.AGENT_EXECUTOR,
-                metadata: {
-                  execution_mode: chunk.metadata.executionMode,
-                  agent_mode: agentJsonConfig.mode,
->>>>>>> 4db73647
                   retry: retryCount,
                   conversation_id: chunk.metadata.conversation_id,
                   langgraph_step: chunk.metadata.langgraph_step,
@@ -647,21 +407,12 @@
                 run_id: chunk.run_id,
                 tools: chunk.data.output.tool_calls,
                 content: chunk.data.output.content.toLocaleString(), // Is an ParsedPlan object
-<<<<<<< HEAD
                 checkpoint_id: state.config.configurable?.checkpoint_id,
                 thread_id: state.config.configurable?.thread_id,
-=======
-                checkpoint_id: state.config.configurable.checkpoint_id,
-                thread_id: state.config.configurable.thread_id,
->>>>>>> 4db73647
                 from: GraphNode.AGENT_EXECUTOR,
                 metadata: {
                   tokens: chunk.data.output?.usage_metadata?.total_tokens,
                   execution_mode: chunk.metadata.executionMode,
-<<<<<<< HEAD
-=======
-                  agent_mode: agentJsonConfig.mode,
->>>>>>> 4db73647
                   conversation_id: chunk.metadata.conversation_id,
                   retry: retryCount,
                   langgraph_step: chunk.metadata.langgraph_step,
@@ -680,20 +431,11 @@
                   event: chunk.event,
                   run_id: chunk.run_id,
                   content: chunk.data.chunk.content.toLocaleString(),
-<<<<<<< HEAD
                   checkpoint_id: state.config.configurable?.checkpoint_id,
                   thread_id: state.config.configurable?.thread_id,
                   from: GraphNode.AGENT_EXECUTOR,
                   metadata: {
                     execution_mode: chunk.metadata.executionMode,
-=======
-                  checkpoint_id: state.config.configurable.checkpoint_id,
-                  thread_id: state.config.configurable.thread_id,
-                  from: GraphNode.AGENT_EXECUTOR,
-                  metadata: {
-                    execution_mode: chunk.metadata.executionMode,
-                    agent_mode: agentJsonConfig.mode,
->>>>>>> 4db73647
                     retry: retryCount,
                     conversation_id: chunk.metadata.conversation_id,
                     langgraph_step: chunk.metadata.langgraph_step,
@@ -709,30 +451,17 @@
             }
           } else if (
             chunk.metadata?.langgraph_node &&
-<<<<<<< HEAD
             isInEnum(TaskMemoryNode, chunk.metadata.langgraph_node)
-=======
-            isInEnum(MemoryNode, chunk.metadata.langgraph_node)
->>>>>>> 4db73647
           ) {
             if (chunk.event === EventType.ON_CHAT_MODEL_START) {
               yield {
                 event: chunk.event,
                 run_id: chunk.run_id,
-<<<<<<< HEAD
                 checkpoint_id: state.config.configurable?.checkpoint_id,
                 thread_id: state.config.configurable?.thread_id,
                 from: GraphNode.MEMORY_ORCHESTRATOR,
                 metadata: {
                   execution_mode: chunk.metadata.executionMode,
-=======
-                checkpoint_id: state.config.configurable.checkpoint_id,
-                thread_id: state.config.configurable.thread_id,
-                from: GraphNode.MEMORY_ORCHESTRATOR,
-                metadata: {
-                  execution_mode: chunk.metadata.executionMode,
-                  agent_mode: agentJsonConfig.mode,
->>>>>>> 4db73647
                   retry: retryCount,
                   conversation_id: chunk.metadata.conversation_id,
                   langgraph_step: chunk.metadata.langgraph_step,
@@ -749,20 +478,11 @@
               yield {
                 event: chunk.event,
                 run_id: chunk.run_id,
-<<<<<<< HEAD
                 checkpoint_id: state.config.configurable?.checkpoint_id,
                 thread_id: state.config.configurable?.thread_id,
                 from: GraphNode.MEMORY_ORCHESTRATOR,
                 metadata: {
                   tokens: chunk.data.output?.usage_metadata?.total_tokens,
-=======
-                checkpoint_id: state.config.configurable.checkpoint_id,
-                thread_id: state.config.configurable.thread_id,
-                from: GraphNode.MEMORY_ORCHESTRATOR,
-                metadata: {
-                  tokens: chunk.data.output?.usage_metadata?.total_tokens,
-                  agent_mode: agentJsonConfig.mode,
->>>>>>> 4db73647
                   execution_mode: chunk.metadata.executionMode,
                   retry: retryCount,
                   conversation_id: chunk.metadata.conversation_id,
@@ -798,23 +518,6 @@
       } catch (error: any) {
         if (error?.message?.includes('Abort')) {
           logger.info('[SnakAgent]  Execution aborted by user');
-<<<<<<< HEAD
-=======
-          if (lastChunk && currentCheckpointId) {
-            yield {
-              event: EventType.ON_GRAPH_ABORTED,
-              run_id: lastChunk.run_id,
-              checkpoint_id: currentCheckpointId,
-              thread_id: threadId,
-              from: GraphNode.END_GRAPH,
-              metadata: {
-                conversation_id: lastChunk.metadata?.conversation_id,
-                final: true,
-              },
-              timestamp: new Date().toISOString(),
-            };
-          }
->>>>>>> 4db73647
           return;
         }
 

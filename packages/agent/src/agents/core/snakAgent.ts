--- conflicted
+++ resolved
@@ -24,6 +24,7 @@
 import { MCPAgent } from '../operators/mcp-agent/mcpAgent.js';
 import { ConfigurationAgent } from '../operators/config-agent/configAgent.js';
 import { Agent, AgentReturn } from 'agents/modes/types/index.js';
+import { metrics } from '@snakagent/metrics';
 
 /**
  * Configuration interface for SnakAgent initialization
@@ -424,12 +425,6 @@
       );
 
       const app = this.agentReactExecutor.app;
-<<<<<<< HEAD
-      let lastChunkToSave;
-      let iterationNumber = 0;
-      let finalAnswer = '';
-      let lastKnownLangGraphStep = 0;
-=======
       let lastChunk;
       const maxGraphSteps = this.agentConfig.maxIterations;
       const shortTermMemory = this.agentConfig.memory.shortTermMemorySize || 5;
@@ -453,33 +448,16 @@
       let graphStep: number = 0;
       let retryCount: number = 0;
       let currentAgent: Agent | undefined;
->>>>>>> 37b53924
 
       for await (const chunk of await app.streamEvents(
         graphState,
         executionConfig
       )) {
-<<<<<<< HEAD
-        // Track the last known langgraph_step from any chunk that has it
-        if (chunk.metadata?.langgraph_step !== undefined) {
-          lastKnownLangGraphStep = chunk.metadata.langgraph_step;
-        }
-
-        if (
-          chunk.name === 'Branch<agent>' &&
-          chunk.event === 'on_chain_start'
-        ) {
-          iterationNumber++;
-        }
-        if (chunk.name === 'Branch<agent>' && chunk.event === 'on_chain_end') {
-          lastChunkToSave = chunk;
-=======
         lastChunk = chunk;
         const state = await app.getState(executionConfig);
         let isNewNode: boolean = false;
         if (currentAgent && currentAgent != state.last_agent) {
           isNewNode = true;
->>>>>>> 37b53924
         }
         graphStep = state.values.currentGraphStep;
         retryCount = state.values.retry;
@@ -510,38 +488,6 @@
         }
       }
 
-<<<<<<< HEAD
-      if (finalAnswer) {
-        await this.saveIteration(finalAnswer);
-      }
-
-      if (lastChunkToSave) {
-        yield {
-          chunk: {
-            event: lastChunkToSave.event,
-            kwargs: {
-              iteration: lastChunkToSave,
-            },
-          },
-          iteration_number: iterationNumber,
-          langgraph_step: lastChunkToSave.metadata.langgraph_step,
-          final: true,
-        };
-      } else {
-        // Fallback if no on_chain_end chunk was found
-        yield {
-          chunk: {
-            event: 'on_chain_end',
-            kwargs: {
-              iteration: { name: 'Branch<agent>', event: 'on_chain_end' },
-            },
-          },
-          iteration_number: iterationNumber,
-          langgraph_step: lastKnownLangGraphStep,
-          final: true,
-        };
-      }
-=======
       yield {
         chunk: {
           event: lastChunk.event,
@@ -557,7 +503,6 @@
       };
 
       logger.info('[SnakAgent] Execution completed');
->>>>>>> 37b53924
       return;
     } catch (error) {
       logger.error(`[SnakAgent] Execution failed: ${error}`);
@@ -608,13 +553,7 @@
           yield chunk;
         }
       } else {
-<<<<<<< HEAD
-        throw new Error(
-          `The mode : ${this.currentMode} is not supported in this method.`
-        );
-=======
         return `The mode: ${this.currentMode} is not supported in this method.`;
->>>>>>> 37b53924
       }
     } catch (error) {
       logger.error(`[SnakAgent] Execute failed: ${error}`);

--- conflicted
+++ resolved
@@ -324,7 +324,6 @@
     state: any,
     retryCount: number,
     graphError: GraphErrorType | null
-    isLast : boolean,
   ): ChunkOutput | null {
     const nodeType = chunk.metadata?.langgraph_node;
     const eventType = chunk.event;
@@ -381,12 +380,11 @@
     return true;
   }
 
-  private getInterruptCommand(): Command {
-    return {
-      type: 'command',
-      command: 'interrupt',
-      args: {},
-    };
+  private getInterruptCommand(request: string): Command {
+    const command = new Command({
+      resume: request,
+    });
+    return command;
   }
 
   /**
@@ -395,31 +393,22 @@
    * @returns Promise resolving to the result of the autonomous execution
    */
   public async *executeAsyncGenerator(
-<<<<<<< HEAD
-    input?: string,
-    hitl_threshold?: number
-=======
     request: UserRequest,
     isInterrupted: boolean = false
->>>>>>> 73b574a2
   ): AsyncGenerator<ChunkOutput> {
     try {
       logger.info(
-        `[SnakAgent]  Starting autonomous execution for agent : ${this.agentConfig.name}`
+        `[SnakAgent]  Starting autonomous execution for agent : ${this.agentConfig.profile.name}`
       );
       if (!this.compiledGraph) {
         throw new Error('CompiledGraph is not initialized');
       }
       this.controller = new AbortController();
-<<<<<<< HEAD
-      const initialMessages: BaseMessage[] = [new HumanMessage(input ?? '')];
-=======
       const initialMessages: BaseMessage[] = [
         new HumanMessage(request.request),
       ];
 
       this.compiledGraph;
->>>>>>> 73b574a2
       const threadId = this.agentConfig.id;
       const configurable: GraphConfigurableType = {
         thread_id: threadId,
@@ -447,21 +436,14 @@
           version: 'v2' as const,
         };
 
-<<<<<<< HEAD
         let state = await this.compiledGraph.getState(executionConfig);
         if (!state) {
           throw new Error('Failed to retrieve initial graph state');
-=======
-        if (isInterrupted) {
-          command = new Command({
-            resume: request.request,
-          });
->>>>>>> 73b574a2
         }
         // WE NEED TO KNOW IF IT WAS INTERRUPTED TO PASS THE SAME INPUT AGAIN
         const executionInput = this.isInterrupt(state)
           ? { messages: initialMessages }
-          : this.getInterruptCommand();
+          : this.getInterruptCommand(request.request);
         logger.debug(
           `[SnakAgent]  Initial state retrieved, starting graph execution`
         );

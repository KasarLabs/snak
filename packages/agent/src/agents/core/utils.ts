--- conflicted
+++ resolved
@@ -1,6 +1,5 @@
 import { SnakAgentInterface } from '../../tools/tools.js';
 import { createAllowedTools } from '../../tools/tools.js';
-import { createSignatureTools } from '../../tools/signatureTools.js';
 import { MCP_CONTROLLER } from '../../services/mcp/src/mcp.js';
 import { logger, AgentConfig } from '@snakagent/core';
 import { Postgres } from '@snakagent/database/queries';
@@ -17,10 +16,7 @@
   FormattedOnChatModelStart,
   FormattedOnChatModelStream,
 } from './snakAgent.js';
-<<<<<<< HEAD
 import { ToolMessage } from '@langchain/core/messages';
-=======
->>>>>>> 36041a60
 
 let databaseConnectionPromise: Promise<void> | null = null;
 let isConnected = false;
@@ -36,23 +32,9 @@
   agentConfig: AgentConfig
 ): Promise<(Tool | DynamicStructuredTool<any> | StructuredTool)[]> {
   let toolsList: (Tool | DynamicStructuredTool<any> | StructuredTool)[] = [];
-<<<<<<< HEAD
 
   const allowedTools = await createAllowedTools(snakAgent, agentConfig.plugins);
   toolsList = [...allowedTools];
-=======
-  const isSignature = snakAgent.getSignature().signature === 'wallet';
-
-  if (isSignature) {
-    toolsList = await createSignatureTools(agentConfig.plugins);
-  } else {
-    const allowedTools = await createAllowedTools(
-      snakAgent,
-      agentConfig.plugins
-    );
-    toolsList = [...allowedTools];
-  }
->>>>>>> 36041a60
   if (
     agentConfig.mcpServers &&
     Object.keys(agentConfig.mcpServers).length > 0

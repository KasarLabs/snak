--- conflicted
+++ resolved
@@ -16,11 +16,8 @@
 import { ModelSelectionAgent } from '../operators/modelSelectionAgent.js';
 import { SupervisorAgent } from '../supervisor/supervisorAgent.js';
 import { baseSystemPrompt, interactiveRules } from '../../prompt/prompts.js';
-<<<<<<< HEAD
-=======
 import { TokenTracker } from '../../token/tokenTracking.js';
 
->>>>>>> 0cc6d0a1
 /**
  * Retrieves the memory agent instance from the SupervisorAgent.
  * @returns A promise that resolves to the memory agent instance or null if not found or an error occurs.
@@ -172,24 +169,6 @@
           messages: currentMessages,
           memories: state.memories || '',
         });
-<<<<<<< HEAD
-        const estimatedTokens = estimateTokens(JSON.stringify(formattedPrompt));
-        let currentMessages = filteredMessages;
-        let currentFormattedPrompt = formattedPrompt;
-
-        if (estimatedTokens > 90000) {
-          logger.warn(
-            `Prompt exceeds safe token limit: ${estimatedTokens} tokens. Truncating messages...`
-          );
-          currentMessages = state.messages.slice(-4);
-          currentFormattedPrompt = await prompt.formatMessages({
-            tool_names: toolsList.map((tool) => tool.name).join(', '),
-            messages: currentMessages,
-            memories: state.memories || '',
-          });
-        }
-=======
->>>>>>> 0cc6d0a1
 
         if (modelSelector) {
           const stateModelType =

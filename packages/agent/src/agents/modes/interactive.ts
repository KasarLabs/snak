--- conflicted
+++ resolved
@@ -37,20 +37,6 @@
 import { RagAgent } from 'agents/operators/ragAgent.js';
 import { RunnableConfig } from '@langchain/core/runnables';
 
-export interface StepInfo {
-  stepNumber: number;
-  stepName: string;
-  checkpoint?: string;
-  status: 'pending' | 'completed' | 'failed';
-  metadata?: any;
-}
-
-export interface ParsedPlan {
-  steps: StepInfo[];
-  checkpoints: string[];
-  rawResponse: string;
-}
-
 /**
  * Creates and configures an interactive agent.
  * @param snakAgent - The SnakAgentInterface instance.
@@ -104,23 +90,11 @@
 
     const GraphState = Annotation.Root({
       messages: Annotation<BaseMessage[]>({
-        reducer: (x : BaseMessage[], y : BaseMessage) => x.concat(y),
+        reducer: (x, y) => x.concat(y),
       }),
       memories: Annotation<string>,
       rag: Annotation<string>,
-      plan: Annotation<ParsedPlan>,
-      stepHistory: Annotation<StepInfo[]>({
-        reducer: (x, y) => x.concat(y),
-        default: () => [],
-      }),
-      currentStep: Annotation<StepInfo>({
-        reducer: (x: StepInfo, y: StepInfo): StepInfo => y,
-        default: () => ({
-          stepNumber: 0,
-          stepName: 'initialization',
-          status: 'pending',
-        }),
-      }),
+
     });
 
     const toolNode = new ToolNode(toolsList);
@@ -180,145 +154,6 @@
     };
     const configPrompt = agent_config.prompt?.content || '';
     const finalPrompt = `${configPrompt}`;
-
-    function parsePlanResponse(response: string): ParsedPlan {
-      const steps: StepInfo[] = [];
-      const checkpoints: string[] = [];
-
-      // Clean the response
-      const cleanedResponse = response.trim();
-
-      // Extract steps section
-      const stepsMatch = cleanedResponse.match(
-        /SOLUTION PLAN:([\s\S]*?)(?=Checkpoints:|$)/i
-      );
-      const checkpointsMatch = cleanedResponse.match(
-        /Checkpoints:([\s\S]*?)$/i
-      );
-
-      if (stepsMatch) {
-        const stepsSection = stepsMatch[1].trim();
-
-        // Parse individual steps
-        const stepRegex =
-          /Step\s+(\d+):\s*([^-]+)\s*-\s*(.+?)(?=Step\s+\d+:|$)/gis;
-        let match;
-
-        while ((match = stepRegex.exec(stepsSection)) !== null) {
-          const stepNumber = parseInt(match[1]);
-          const action = match[2].trim();
-          const description = match[3].trim();
-
-          steps.push({
-            stepNumber,
-            stepName: `${action} - ${description}`,
-            status: 'pending',
-            metadata: {
-              action,
-              description,
-              originalText: match[0],
-            },
-          });
-        }
-      }
-
-      // Parse checkpoints
-      if (checkpointsMatch) {
-        const checkpointsSection = checkpointsMatch[1].trim();
-        const checkpointLines = checkpointsSection
-          .split('\n')
-          .map((line) => line.trim())
-          .filter((line) => line.startsWith('-'))
-          .map((line) => line.substring(1).trim());
-
-        checkpoints.push(...checkpointLines);
-
-        // Associate checkpoints with steps
-        checkpointLines.forEach((checkpoint) => {
-          const stepMatch = checkpoint.match(/(?:After\s+)?step\s+(\d+):/i);
-          if (stepMatch) {
-            const stepNum = parseInt(stepMatch[1]);
-            const step = steps.find((s) => s.stepNumber === stepNum);
-            if (step) {
-              step.checkpoint = checkpoint;
-            }
-          }
-        });
-      }
-
-      return {
-        steps,
-        checkpoints,
-        rawResponse: cleanedResponse,
-      };
-    }
-
-    async function planExecution(state: typeof GraphState.State): Promise<{
-      messages: BaseMessage[];
-      plan: ParsedPlan;
-    }> {
-      // Implementation for planning the execution
-      try {
-        const model = modelSelector?.getModels()['fast'];
-        if (!model) {
-          throw new Error('Model not found in ModelSelector');
-        }
-
-        const filteredMessages = state.messages.filter(
-          (msg : AIMessageChunk) =>
-            !(
-              msg instanceof AIMessageChunk &&
-              msg.additional_kwargs?.from === 'model-selector'
-            )
-        );
-
-        // Maybe add this in the medadata to avoid to parse the messages again
-        const currentMessages = filteredMessages;
-
-<<<<<<< HEAD
-        if (modelSelector) {
-          // Extract originalUserQuery from first HumanMessage if available
-          const originalUserMessage = currentMessages.find(
-            (msg : HumanMessage): msg is HumanMessage => msg instanceof HumanMessage
-          );
-          const originalUserQuery = originalUserMessage
-            ? typeof originalUserMessage.content === 'string'
-              ? originalUserMessage.content
-              : JSON.stringify(originalUserMessage.content)
-            : '';
-
-          const selectedModelType = await modelSelector.selectModelForMessages(
-            filteredMessages,
-            { originalUserQuery }
-          );
-=======
-        const originalUserMessage = currentMessages.find(
-          (msg): msg is HumanMessage => msg instanceof HumanMessage
-        );
-        const originalUserQuery = originalUserMessage
-          ? typeof originalUserMessage.content === 'string'
-            ? originalUserMessage.content
-            : JSON.stringify(originalUserMessage.content)
-          : '';
-
-        const prompt = ChatPromptTemplate.fromMessages([
-          ['system', planPrompt(originalUserQuery)],
-          new MessagesPlaceholder('messages'),
-        ]);
-
-        const result = await model.invoke(
-          await prompt.formatMessages({ messages: currentMessages })
-        );
-        return {
-          messages: [result],
-          plan: parsePlanResponse(result.content.toString()),
-        };
-      } catch (error) {
-        logger.error(`Error in planExecution: ${error}`);
-        throw error;
-      }
-    }
->>>>>>> 4c244a77
 
     function getLatestMessageForMessage(
       messages: BaseMessage[],
@@ -433,14 +268,10 @@
       logger.info('Autonomous agent callModel invoked.');
 
       // Build system prompt
-      let rules = PromptPlanInteractive(
-        state.currentStep,
-        state.stepHistory,
-        state.plan.rawResponse
-      );
+
       const autonomousSystemPrompt = `
         ${agent_config.prompt.content}
-        ${rules}
+        ${interactiveRules}
           
         Available tools: ${toolsList.map((tool) => tool.name).join(', ')}`;
 
@@ -664,90 +495,34 @@
       logger.info('Routing to AgentMode');
       return 'agent';
     }
-
-    function updateGraph(state: typeof GraphState.State): {
-      currentStep?: StepInfo;
-      stepHistory?: StepInfo[];
-    } {
-      const lastAiMessage = getLatestMessageForMessage(
-        state.messages,
-        AIMessageChunk
-      );
-      if (!(lastAiMessage instanceof AIMessageChunk)) {
-        logger.warn(
-          'Last message is not an AIMessage, skipping graph update check.'
-        );
-        return {
-          currentStep: state.currentStep,
-          stepHistory: state.stepHistory,
-        };
-      }
-      const lastMessageContent = lastAiMessage.content.toString();
-      const currentStep = state.currentStep;
-      if (lastMessageContent.includes('STEP_COMPLETED')) {
-        logger.warn(
-          `Graph State has been update during the step ${currentStep.stepName}`
-        );
-        const next_step_id =
-          currentStep.stepNumber + 1 > state.plan.steps.length - 1
-            ? state.plan.steps.length - 1
-            : currentStep.stepNumber + 1;
-
-        const nextStep = state.plan.steps[next_step_id];
-        console.log(JSON.stringify(next_step_id));
-        return {
-          currentStep: nextStep,
-          stepHistory: [state.currentStep],
-        };
-      }
-      return {
-        currentStep: state.currentStep,
-        stepHistory: [],
-      };
-    }
-
-    let workflow = new StateGraph(GraphState)
+let workflow = new StateGraph(GraphState)
       .addNode('agent', callModel)
-      .addNode('tools', toolNode)
-      .addNode('plan_node', planExecution)
-      .addNode('update_graph', updateGraph)
-      .addEdge('__start__', 'plan_node');
+      .addNode('tools', toolNode);
 
     if (agent_config.memory && memoryAgent) {
-      console.log('Memory on');
-      workflow
+      workflow = (workflow as any)
         .addNode('memory', memoryAgent.createMemoryNode())
-        .addEdge('plan_node', 'memory')
-        .addEdge('tools', 'memory');
+        .addEdge('__start__', 'memory');
       if (ragAgent) {
-        console.log('rag agent on');
         workflow = (workflow as any)
           .addNode('ragNode', ragAgent.createRagNode(agent_config.id))
           .addEdge('memory', 'ragNode')
           .addEdge('ragNode', 'agent');
       } else {
-        workflow = (workflow as any).addEdge('memory', 't');
+        workflow = (workflow as any).addEdge('memory', 'agent');
       }
     } else if (ragAgent) {
-      console.log('rag agent on withot memory');
-      workflow
+      workflow = (workflow as any)
         .addNode('ragNode', ragAgent.createRagNode(agent_config.id))
-        .addEdge('plan_node', 'ragNode')
+        .addEdge('__start__', 'ragNode')
         .addEdge('ragNode', 'agent');
     } else {
-      console.warn(
-        'No memory or rag agent available, starting directly with the agent node.'
-      );
-      workflow.addEdge('plan_node', 'agent');
-    }
-
-    workflow.addEdge('agent', 'update_graph');
-    workflow.addConditionalEdges('update_graph', shouldContinue, {
-      tools: 'tools',
-      agent: 'agent',
-      end: END,
-    });
-
+      workflow = (workflow as any).addEdge('__start__', 'agent');
+    }
+
+    workflow
+      .addConditionalEdges('agent', shouldContinue)
+      .addEdge('tools', 'agent');
     const checkpointer = new MemorySaver();
     const app = workflow.compile({
       ...(agent_config.memory

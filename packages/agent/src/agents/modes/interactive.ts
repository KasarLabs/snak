--- conflicted
+++ resolved
@@ -36,8 +36,6 @@
 import { AgentReturn, ParsedPlan, StepInfo } from './types/index.js';
 import { MemoryAgent } from 'agents/operators/memoryAgent.js';
 import { RagAgent } from 'agents/operators/ragAgent.js';
-<<<<<<< HEAD
-=======
 import { RunnableConfig } from '@langchain/core/runnables';
 import {
   DynamicStructuredTool,
@@ -58,7 +56,6 @@
 // ============================================
 // MAIN CLASS
 // ============================================
->>>>>>> 37b53924
 
 /**
  * Creates and configures an interactive agent.
@@ -99,23 +96,6 @@
     }),
   });
 
-<<<<<<< HEAD
-    let memoryAgent: MemoryAgent | null = null;
-    if (agent_config.memory?.enabled) {
-      try {
-        memoryAgent = snakAgent.getMemoryAgent();
-        if (memoryAgent) {
-          logger.debug('Successfully retrieved memory agent');
-          const memoryTools = memoryAgent.prepareMemoryTools();
-          toolsList.push(...memoryTools);
-        } else {
-          logger.warn(
-            'Memory agent not available, memory features will be limited'
-          );
-        }
-      } catch (error) {
-        logger.error(`Error retrieving memory agent: ${error}`);
-=======
   private GraphState = Annotation.Root({
     messages: Annotation<BaseMessage[]>({
       reducer: (x, y) => x.concat(y),
@@ -186,7 +166,6 @@
       // Initialize memory agent if enabled
       if (this.agentConfig.memory) {
         await this.initializeMemoryAgent();
->>>>>>> 37b53924
       }
 
       // Initialize RAG agent if enabled
@@ -949,23 +928,6 @@
       return this.handleToolMessageRouting(messages, config);
     }
 
-<<<<<<< HEAD
-    let workflow = new StateGraph(GraphState)
-      .addNode('agent', callModel)
-      .addNode('tools', toolNode);
-
-    if (agent_config.memory?.enabled && memoryAgent) {
-      workflow = (workflow as any)
-        .addNode('memory', memoryAgent.createMemoryNode())
-        .addEdge('__start__', 'memory');
-      if (ragAgent) {
-        workflow = (workflow as any)
-          .addNode('ragNode', ragAgent.createRagNode(agent_config.id))
-          .addEdge('memory', 'ragNode')
-          .addEdge('ragNode', 'agent');
-      } else {
-        workflow = (workflow as any).addEdge('memory', 'agent');
-=======
     logger.debug('[Router] Routing to validator');
     return 'validator';
   }
@@ -1003,7 +965,6 @@
         }
         logger.warn('[ValidatorRouter] Max retries exceeded, routing to end');
         return 'end';
->>>>>>> 37b53924
       }
 
       if (state.last_agent === Agent.EXEC_VALIDATOR) {
@@ -1052,20 +1013,6 @@
       throw new Error('Error trying to get last AIMessageChunk');
     }
 
-<<<<<<< HEAD
-    workflow
-      .addConditionalEdges('agent', shouldContinue)
-      .addEdge('tools', 'agent');
-
-    const checkpointer = new MemorySaver();
-    const app = workflow.compile({
-      ...(agent_config.memory?.enabled
-        ? {
-            checkpointer: checkpointer,
-            configurable: {},
-          }
-        : {}),
-=======
     const graphMaxSteps = config?.configurable?.max_graph_steps as number;
     const iteration = getLatestMessageForMessage(messages, ToolMessage)
       ?.additional_kwargs?.graph_step as number;
@@ -1110,7 +1057,6 @@
       stepName: currentStep.stepName,
       stepDescription: currentStep.description,
       retryPrompt: RETRY_EXECUTOR_SYSTEM_PROMPT,
->>>>>>> 37b53924
     });
 
     const selectedModelType =

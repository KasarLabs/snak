--- conflicted
+++ resolved
@@ -94,11 +94,7 @@
     }
 
     let documentAgent = null;
-<<<<<<< HEAD
     if (agent_config.documents?.enabled !== false) {
-=======
-    //if (agent_config.documents) {
->>>>>>> 80232ce8
       try {
         documentAgent = await getDocumentAgent();
         if (!documentAgent) {
@@ -107,11 +103,8 @@
       } catch (error) {
         logger.error(`Error retrieving document agent: ${error}`);
       }
-<<<<<<< HEAD
-    }
-=======
-    //}
->>>>>>> 80232ce8
+    }
+
 
     const GraphState = Annotation.Root({
       messages: Annotation<BaseMessage[]>({
@@ -187,7 +180,6 @@
           ? state.documents
           : (state.documents as any)?.documents;
 
-<<<<<<< HEAD
       const memoryAvailable =
         memoryContent && memoryContent.trim().length > 0;
       const documentsAvailable =
@@ -212,20 +204,6 @@
         systemParts.push(documentsContent.trim());
       }
 
-=======
-      const promptMessages: Array<any> = [];
-
-      const systemParts: string[] = [systemPrompt];
-
-      if (memoryContent && memoryContent.trim().length > 0) {
-        systemParts.push(memoryContent.trim());
-      }
-
-      if (documentsContent && documentsContent.trim().length > 0) {
-        systemParts.push(documentsContent.trim());
-      }
-
->>>>>>> 80232ce8
       const filteredMessages = state.messages.filter(
         (msg) =>
           !(

--- conflicted
+++ resolved
@@ -94,10 +94,6 @@
       }),
       memories: Annotation<string>,
       rag: Annotation<string>,
-<<<<<<< HEAD
-=======
-
->>>>>>> b0938806
     });
 
     const toolNode = new ToolNode(toolsList);
@@ -149,7 +145,7 @@
       } catch (error) {
         const executionTime = Date.now() - startTime;
         logger.error(
-          `Tool execution failed after ${executionTime}ms: ${error}`
+          `Tool execution failed after${executionTime}ms: ${error}`
         );
         throw error;
       }
@@ -258,17 +254,7 @@
 
       systemMessages.push(new MessagesPlaceholder('messages'));
 
-<<<<<<< HEAD
       const prompt = ChatPromptTemplate.fromMessages(systemMessages);
-=======
-      // Build system prompt
-
-      const autonomousSystemPrompt = `
-        ${agent_config.prompt.content}
-        ${interactiveRules}
-          
-        Available tools: ${toolsList.map((tool) => tool.name).join(', ')}`;
->>>>>>> b0938806
 
       try {
         const filteredMessages = state.messages.filter(
@@ -407,7 +393,6 @@
       const lastMessage = messages[messages.length - 1] as AIMessage;
       if (lastMessage.tool_calls?.length) {
         logger.debug(
-<<<<<<< HEAD
           `Detected ${lastMessage.tool_calls.length} tool calls, routing to tools node.`
         );
         return 'tools';
@@ -416,16 +401,6 @@
     }
 
     let workflow = new StateGraph(GraphState)
-=======
-          `Received ToolMessage, routing back to agent node. Message: ${lastMessage.content}`
-        );
-        return 'agent';
-      }
-      logger.info('Routing to AgentMode');
-      return 'agent';
-    }
-let workflow = new StateGraph(GraphState)
->>>>>>> b0938806
       .addNode('agent', callModel)
       .addNode('tools', toolNode);
 
@@ -453,10 +428,7 @@
     workflow
       .addConditionalEdges('agent', shouldContinue)
       .addEdge('tools', 'agent');
-<<<<<<< HEAD
-
-=======
->>>>>>> b0938806
+
     const checkpointer = new MemorySaver();
     const app = workflow.compile({
       ...(agent_config.memory

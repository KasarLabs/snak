{
  "name": "@snakagent/server",
  "version": "0.0.5",
  "main": "./dist/index.js",
  "types": "./dist/index.d.ts",
  "module": "./dist/index.mjs",
  "type": "module",
  "private": true,
  "scripts": {
    "build": "pnpm clean:dist && nest build",
    "clean": "rm -rf node_modules",
    "clean:dist": "rm -rf dist",
    "clean:all": "pnpm clean && pnpm clean:dist",
    "format": "prettier --write \"./**/*.ts\"",
    "dev": "nest start --watch",
    "start": "node dist/main"
  },
  "keywords": [],
  "author": "",
  "license": "ISC",
  "description": "",
  "dependencies": {
    "@anthropic-ai/sdk": "^0.36.3",
    "@fastify/multipart": "^9.0.3",
    "@langchain/core": "^0.3.42",
<<<<<<< HEAD
    "@nestjs/common": "^11.0.7",
=======
    "@nestjs/common": "^11.1.0",
>>>>>>> 36041a60
    "@nestjs/config": "^4.0.0",
    "@nestjs/core": "^11.0.7",
    "@nestjs/platform-fastify": "^11.0.7",
    "@nestjs/schedule": "^5.0.1",
    "@nestjs/throttler": "^6.4.0",
    "@snakagent/agents": "workspace:*",
    "@snakagent/core": "workspace:*",
    "@snakagent/database": "workspace:*",
    "class-transformer": "^0.5.1",
    "class-validator": "^0.14.1",
    "csv-parser": "^3.2.0",
    "docx": "^9.5.0",
    "fastify": "^5.2.1",
    "file-type": "^21.0.0",
    "helmet": "^8.0.0",
<<<<<<< HEAD
    "mammoth": "^1.9.1",
    "pdfjs-dist": "^5.3.31",
    "rxjs": "^7.8.1",
    "uuid": "^11.1.0"
  },
  "devDependencies": {
    "@types/pg": "^8.15.1",
=======
    "platform-express": "^0.0.13",
    "rxjs": "^7.8.1"
  },
  "devDependencies": {
    "@types/pg": "^8.11.0",
>>>>>>> 36041a60
    "typescript": "^5.7.3"
  }
}<|MERGE_RESOLUTION|>--- conflicted
+++ resolved
@@ -23,11 +23,7 @@
     "@anthropic-ai/sdk": "^0.36.3",
     "@fastify/multipart": "^9.0.3",
     "@langchain/core": "^0.3.42",
-<<<<<<< HEAD
-    "@nestjs/common": "^11.0.7",
-=======
     "@nestjs/common": "^11.1.0",
->>>>>>> 36041a60
     "@nestjs/config": "^4.0.0",
     "@nestjs/core": "^11.0.7",
     "@nestjs/platform-fastify": "^11.0.7",
@@ -43,21 +39,14 @@
     "fastify": "^5.2.1",
     "file-type": "^21.0.0",
     "helmet": "^8.0.0",
-<<<<<<< HEAD
     "mammoth": "^1.9.1",
     "pdfjs-dist": "^5.3.31",
-    "rxjs": "^7.8.1",
     "uuid": "^11.1.0"
-  },
-  "devDependencies": {
-    "@types/pg": "^8.15.1",
-=======
     "platform-express": "^0.0.13",
     "rxjs": "^7.8.1"
   },
   "devDependencies": {
     "@types/pg": "^8.11.0",
->>>>>>> 36041a60
     "typescript": "^5.7.3"
   }
 }
--- conflicted
+++ resolved
@@ -45,11 +45,7 @@
 
     if (!result.success) {
       this.logger.error(
-<<<<<<< HEAD
-        'Invalid environment variables:',
-=======
         ' Invalid environment variables:',
->>>>>>> 4db73647
         JSON.stringify(result.error.format(), null, 2)
       );
       throw new Error('Invalid environment variables');

import { Injectable, Logger } from '@nestjs/common';

import {
  IAgentService,
  AgentExecutionResponse,
} from '../interfaces/agent-service.interface.js';
import { IAgent } from '../interfaces/agent.interface.js';
import {
  AgentConfig,
  MessageFromAgentIdDTO,
  MessageRequest,
  UpdateModelConfigDTO,
} from '@snakagent/core';
import {
  AgentValidationError,
  AgentExecutionError,
} from '../../common/errors/agent.errors.js';
import { ConfigurationService } from '../../config/configuration.js';
import { StarknetTransactionError } from '../../common/errors/starknet.errors.js';
import {
  BaseAgent,
  ChunkOutput,
  EventType,
  SnakAgent,
  UserRequest,
} from '@snakagent/agents';
import { agents, redisAgents } from '@snakagent/database/queries';
import { message } from '@snakagent/database/queries';

@Injectable()
export class AgentService implements IAgentService {
  private readonly logger = new Logger(AgentService.name);

  constructor(private readonly config: ConfigurationService) {}

<<<<<<< HEAD
=======
  async syncAgentToRedis(agentId: string, userId: string): Promise<void> {
    try {
      const agentsList = await agents.selectAgents('id = $1 AND user_id = $2', [
        agentId,
        userId,
      ]);
      if (agentsList.length === 0) return;

      const agent = agentsList[0];
      await redisAgents.updateAgent(agent);
      this.logger.debug(`Synced agent ${agentId} to Redis`);
    } catch (err: any) {
      this.logger.warn(
        `Redis sync skipped for agent ${agentId}: ${err.message}`
      );
    }
  }

>>>>>>> 14d1ac76
  async handleUserRequest(
    agent: BaseAgent,
    userId: string,
    userRequest: MessageRequest
  ): Promise<AgentExecutionResponse> {
    this.logger.debug({
      message: 'Processing agent request',
      request: userRequest.request,
    });
    try {
      let result: any;

      const user_request: UserRequest = {
        request: userRequest.request || '',
        hitl_threshold: userRequest.hitl_threshold ?? undefined,
      };

      const executeResult = agent.execute(user_request);

      // Check if the result is an AsyncGenerator
      if (Symbol.asyncIterator in executeResult) {
        for await (const chunk of executeResult) {
          if (
            chunk.event === EventType.ON_CHAT_MODEL_END ||
            chunk.event === EventType.ON_CHAIN_END
          ) {
            const messageId = await message.insert_message(
              agent.getAgentConfig().id,
              userId,
              chunk
            );

            this.logger.debug(
              `Inserted message with ID: ${messageId.toLocaleString()}`
            );
            if (
              chunk.event === EventType.ON_CHAIN_END &&
              chunk.metadata.final === true
            ) {
              result = chunk;
              return {
                status: 'success',
                data: result,
              };
            }
          }
        }
      } else {
        // Handle Promise case
        result = await executeResult;
        return {
          status: 'success',
          data: result,
        };
      }

      // If loop completes without returning, throw error
      if (!result) {
        throw new AgentExecutionError('Failed to process agent request', {
          originalError: 'No final chunk received',
        });
      }

      this.logger.debug({
        message: 'Agent request processed successfully',
        result: result,
      });

      return {
        status: 'success',
        data: result,
      };
    } catch (error: any) {
      this.logger.error('Error processing agent request', {
        error: {
          message: error.message,
          name: error.name,
          stack: error.stack,
        },
        request: userRequest.request,
      });

      if (error instanceof AgentValidationError) {
        throw error;
      }

      if (error.message?.includes('transaction')) {
        throw new StarknetTransactionError('Failed to execute transaction', {
          originalError: error.message,
          cause: error,
        });
      }

      throw new AgentExecutionError('Failed to process agent request', {
        originalError: error.message,
        cause: error,
      });
    }
  }

  async *handleUserRequestWebsocket(
    agent: BaseAgent,
    userRequest: MessageRequest,
    userId: string
  ): AsyncGenerator<ChunkOutput> {
    this.logger.debug({
      message: 'Processing agent request',
      request: userRequest.request,
    });
    try {
      const user_request: UserRequest = {
        request: userRequest.request || '',
        hitl_threshold: userRequest.hitl_threshold ?? undefined,
      };

      const executeResult = agent.execute(user_request);

      // Check if the result is an AsyncGenerator
      if (Symbol.asyncIterator in executeResult) {
        for await (const chunk of executeResult) {
          if (chunk.metadata.final === true) {
            this.logger.debug('SupervisorService: Execution completed');
            yield chunk;
            return;
          }
          yield chunk;
        }
      } else {
        throw new Error('Expected an AsyncGenerator from agent.execute()');
      }
    } catch (error: any) {
      this.logger.error('Error processing agent request', {
        error: {
          message: error.message,
          name: error.name,
          stack: error.stack,
        },
        request: userRequest,
      });

      if (error instanceof AgentValidationError) {
        throw error;
      }

      if (error.message?.includes('transaction')) {
        throw new StarknetTransactionError('Failed to execute transaction', {
          originalError: error.message,
          cause: error,
        });
      }

      throw new AgentExecutionError('Failed to process agent request', {
        originalError: error.message,
        cause: error,
      });
    }
  }

  async getAllAgentsOfUser(
    userId: string
  ): Promise<AgentConfig.OutputWithoutUserId[]> {
    try {
      const res = await agents.getAllAgentsByUser(userId);
      return res;
    } catch (error) {
      this.logger.error(error);
      throw error;
    }
  }

  /**
   * Get all agents for a user from Redis
   * @param userId - User ID to fetch agents for
   * @returns Promise<AgentConfig.OutputWithoutUserId[]> - Array of agent configurations from Redis without user_id
   */
  async getAllAgentsOfUserFromRedis(
    userId: string
  ): Promise<AgentConfig.OutputWithoutUserId[]> {
    try {
      const agents = await redisAgents.listAgentsByUser(userId);

      // Remove user_id from each agent to match the PostgreSQL behavior
      const agentsWithoutUserId = agents.map((agent) => {
        const { user_id, ...agentWithoutUserId } = agent;
        return agentWithoutUserId;
      });

      return agentsWithoutUserId;
    } catch (error) {
      this.logger.error('Error fetching agents from Redis:', error);
      throw error;
    }
  }

  async getMessageFromAgentId(
    userRequest: MessageFromAgentIdDTO,
    userId: string
  ): Promise<ChunkOutput[]> {
    try {
      const limit = userRequest.limit_message || 10;
      const res = await agents.getMessagesOptimized(
        userRequest.agent_id,
        userRequest.thread_id,
        userId,
        false,
        limit,
        0
      );
      this.logger.debug(`All messages:', ${JSON.stringify(res)} `);
      return res;
    } catch (error) {
      this.logger.error(error);
      throw error;
    }
  }

  async updateModelsConfig(model: UpdateModelConfigDTO, userId: string) {
    try {
      const res = await agents.updateModelConfig(
        userId,
        model.provider,
        model.modelName,
        model.temperature || 0.7,
        model.maxTokens || 4096
      );
      this.logger.debug(`Models config updated:', ${JSON.stringify(res)} `);
    } catch (error) {
      this.logger.error(error);
      throw error;
    }
  }

  async getAgentStatus(agent: IAgent): Promise<{
    isReady: boolean;
    walletConnected: boolean;
    apiKeyValid: boolean;
  }> {
    try {
      const credentials = agent.getAccountCredentials();

      // Check if the AI provider API keys are configured
      let apiKeyValid = true; // TODO add actual check for API key validity on the agent model
      return {
        isReady: Boolean(credentials && apiKeyValid),
        walletConnected: Boolean(credentials.accountPrivateKey),
        apiKeyValid,
      };
    } catch (error) {
      this.logger.error('Error checking agent status', error);
      return {
        isReady: false,
        walletConnected: false,
        apiKeyValid: false,
      };
    }
  }
}<|MERGE_RESOLUTION|>--- conflicted
+++ resolved
@@ -33,27 +33,6 @@
 
   constructor(private readonly config: ConfigurationService) {}
 
-<<<<<<< HEAD
-=======
-  async syncAgentToRedis(agentId: string, userId: string): Promise<void> {
-    try {
-      const agentsList = await agents.selectAgents('id = $1 AND user_id = $2', [
-        agentId,
-        userId,
-      ]);
-      if (agentsList.length === 0) return;
-
-      const agent = agentsList[0];
-      await redisAgents.updateAgent(agent);
-      this.logger.debug(`Synced agent ${agentId} to Redis`);
-    } catch (err: any) {
-      this.logger.warn(
-        `Redis sync skipped for agent ${agentId}: ${err.message}`
-      );
-    }
-  }
-
->>>>>>> 14d1ac76
   async handleUserRequest(
     agent: BaseAgent,
     userId: string,

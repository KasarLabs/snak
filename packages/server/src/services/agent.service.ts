--- conflicted
+++ resolved
@@ -5,7 +5,11 @@
   AgentExecutionResponse,
 } from '../interfaces/agent-service.interface.js';
 import { IAgent } from '../interfaces/agent.interface.js';
-import { AgentRequestDTO, UpdateModelConfigDTO } from '../dto/agents.js';
+import {
+  MessageFromAgentIdDTO,
+  MessageRequest,
+  UpdateModelConfigDTO,
+} from '@snakagent/core';
 import {
   AgentValidationError,
   AgentExecutionError,
@@ -13,7 +17,6 @@
 import { ConfigurationService } from '../../config/configuration.js';
 import { StarknetTransactionError } from '../../common/errors/starknet.errors.js';
 import { AgentSystem } from '@snakagent/agents';
-import { check_if_conversation_exists } from '../utils/database.js';
 import { Postgres } from '@snakagent/database';
 import {
   AgentConfigSQL,
@@ -29,14 +32,18 @@
 
   async handleUserRequest(
     agent: AgentSystem,
-    userRequest: AgentRequestDTO
+    userRequest: MessageRequest
   ): Promise<AgentExecutionResponse> {
     this.logger.debug({
       message: 'Processing agent request',
-      request: userRequest.request,
+      request: userRequest.user_request,
     });
 
     try {
+      // const status = await this.getAgentStatus(agent);
+      // if (!status.isReady) {
+      //   throw new AgentCredentialsError('Agent is not properly configured');
+      // }
       // const status = await this.getAgentStatus(agent);
       // if (!status.isReady) {
       //   throw new AgentCredentialsError('Agent is not properly configured');
@@ -45,8 +52,11 @@
       // if (!(await agent.validateRequest(userRequest.request))) {
       //   throw new AgentValidationError('Invalid request format or parameters');
       // }
+      // if (!(await agent.validateRequest(userRequest.request))) {
+      //   throw new AgentValidationError('Invalid request format or parameters');
+      // }
 
-      const result = await agent.execute(userRequest.request);
+      const result = await agent.execute(userRequest);
 
       this.logger.debug({
         message: 'Agent request processed successfully',
@@ -64,7 +74,7 @@
           name: error.name,
           stack: error.stack,
         },
-        request: userRequest.request,
+        request: userRequest.user_request,
       });
 
       if (error instanceof AgentValidationError) {
@@ -97,130 +107,16 @@
     }
   }
 
-  // TODO: Implement createConversation function to support multiple conversations for the same agent
-  // async createConversation(
-  //   request: CreateConversationRequestDTO
-  // ): Promise<void> {
-  //   try {
-  //     const is_conversation_exist = await check_if_conversation_exists(
-  //       request.conversation_name
-  //     );
-
-  //     // TODO how to we want to handle  this case in the future of this app
-  //     if (is_conversation_exist) {
-  //       this.logger.debug(
-  //         `Conversation already exists: ${request.conversation_name}`
-  //       );
-  //       return;
-  //     }
-  //     const q = new Postgres.Query(
-  //       `INSERT INTO conversation (conversation_name, agent_id) VALUES ($1, $2) RETURNING conversation_id`,
-  //       [request.conversation_name, request.agent_id]
-  //     );
-  //     const res = await Postgres.query<number>(q);
-  //     this.logger.debug(`Conversation added:', ${JSON.stringify(res)} `);
-  //   } catch (error) {
-  //     this.logger.error(error);
-  //     throw error;
-  //   }
-  // }
-
-  async deleteConversation(conversation_id: number): Promise<void> {
-    try {
-      const is_conversation_exist =
-        await check_if_conversation_exists(conversation_id);
-
-      // TODO how to we want to handle  this case in the future of this app
-      if (!is_conversation_exist) {
-        this.logger.debug(`Conversation does not exist: ${conversation_id}`);
-        return;
-      }
-      const q = new Postgres.Query(
-        `DELETE FROM conversation WHERE conversation_name = $1 RETURNING conversation_id`,
-        [conversation_id]
-      );
-      const res = await Postgres.query<number>(q);
-      this.logger.debug(`Conversation deleted:', ${JSON.stringify(res)} `);
-    } catch (error) {
-      this.logger.error(error);
-      throw error;
-    }
-  }
-
-  async getConversation(conversation_id: number): Promise<ConversationSQL> {
-    try {
-      const is_conversation_exist =
-        await check_if_conversation_exists(conversation_id);
-
-      if (!is_conversation_exist) {
-        this.logger.debug(`Conversation does not exist: ${conversation_id}`);
-        throw new Error(`Conversation does not exist: ${conversation_id}`);
-      }
-      const q = new Postgres.Query(
-        `SELECT * FROM conversation WHERE conversation_id = $1`,
-        [conversation_id]
-      );
-      const res = await Postgres.query<ConversationSQL>(q);
-      this.logger.debug(`All conversations:', ${JSON.stringify(res)} `);
-      return res[0];
-    } catch (error) {
-      this.logger.error(error);
-      throw error;
-    }
-  }
-
-  async getConversationsFromAgentId(
-<<<<<<< HEAD
-    agent_id: number
-=======
-    agent_id: string
->>>>>>> 82b26e46
-  ): Promise<ConversationSQL[]> {
-    try {
-      const q = new Postgres.Query(
-        `SELECT * FROM conversation WHERE agent_id = $1`,
-        [agent_id]
-      );
-      const res = await Postgres.query<ConversationSQL>(q);
-      this.logger.debug(`All conversations:', ${JSON.stringify(res)} `);
-      return res;
-    } catch (error) {
-      this.logger.error(error);
-      throw error;
-    }
-  }
-
-<<<<<<< HEAD
-  async getMessageFromConversation(
-    conversation_id: number
+  async getMessageFromAgentId(
+    userRequest: MessageFromAgentIdDTO
   ): Promise<MessageSQL[]> {
     try {
-      const is_conversation_exist =
-        await check_if_conversation_exists(conversation_id);
-
-      // TODO how to we want to handle  this case in the future of this app
-      if (!is_conversation_exist) {
-        this.logger.debug(`Conversation does not exist: ${conversation_id}`);
-        throw new Error(`Conversation does not exist: ${conversation_id}`);
-      }
-      const q = new Postgres.Query(
-        `SELECT * FROM message WHERE conversation_id = $1`,
-        [conversation_id]
-=======
-  async getMessageFromAgentId(
-    agent_id: string,
-    number_of_messages?: number
-  ): Promise<MessageSQL[]> {
-    try {
-      if (!number_of_messages) {
-        number_of_messages = 10;
-      }
+      const limit = userRequest.limit_message || 10;
       const q = new Postgres.Query(
         `SELECT * FROM message WHERE agent_id = $1
         ORDER BY created_at DESC
         LIMIT $2`,
-        [agent_id, number_of_messages]
->>>>>>> 82b26e46
+        [userRequest.agent_id, limit]
       );
       const res = await Postgres.query<MessageSQL>(q);
       this.logger.debug(`All messages:', ${JSON.stringify(res)} `);

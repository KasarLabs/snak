--- conflicted
+++ resolved
@@ -41,12 +41,8 @@
       let result: any;
 
       const user_request: UserRequest = {
-<<<<<<< HEAD
-        request: userRequest.request || '',
+        request: userRequest.content || '',
         thread_id: userRequest.thread_id || undefined,
-=======
-        request: userRequest.content || '',
->>>>>>> main
         hitl_threshold: userRequest.hitl_threshold ?? undefined,
       };
 
@@ -136,12 +132,8 @@
     });
     try {
       const user_request: UserRequest = {
-<<<<<<< HEAD
-        request: userRequest.request || '',
+        request: userRequest.content || '',
         thread_id: userRequest.thread_id || undefined,
-=======
-        request: userRequest.content || '',
->>>>>>> main
         hitl_threshold: userRequest.hitl_threshold ?? undefined,
       };
 

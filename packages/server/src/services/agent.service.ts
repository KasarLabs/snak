--- conflicted
+++ resolved
@@ -24,11 +24,8 @@
   SnakAgent,
   UserRequest,
 } from '@snakagent/agents';
-<<<<<<< HEAD
+import { redisAgents } from '@snakagent/database/queries';
 import { message } from '@snakagent/database/queries';
-=======
-import { redisAgents } from '@snakagent/database/queries';
->>>>>>> 7cac44bd
 
 @Injectable()
 export class AgentService implements IAgentService {

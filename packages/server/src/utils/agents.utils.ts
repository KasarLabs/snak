--- conflicted
+++ resolved
@@ -23,15 +23,9 @@
     }
 
     // Only support Gemini provider
-<<<<<<< HEAD
     if (model.model_provider.toLowerCase() !== 'gemini') {
       throw new Error(
         `Unsupported provider: ${model.model_provider}. Only 'gemini' is supported.`
-=======
-    if (model.provider.toLowerCase() !== 'gemini') {
-      throw new Error(
-        `Unsupported provider: ${model.provider}. Only 'gemini' is supported.`
->>>>>>> a78bdb58
       );
     }
 
@@ -41,7 +35,6 @@
         `Unsupported Gemini model: ${model.model_name}. Supported models: ${SUPPORTED_GEMINI_MODELS.join(', ')}`
       );
     }
-
     const modelInstance = new ChatGoogleGenerativeAI({
       model: model.model_name,
       verbose: false,

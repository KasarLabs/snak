--- conflicted
+++ resolved
@@ -5,20 +5,16 @@
 import { ConfigModule } from '../../config/config.module.js';
 import { MetricsController } from '../controllers/metrics.controller.js';
 import { AgentStorage } from '../agents.storage.js';
-<<<<<<< HEAD
+
 import { McpController } from '../controllers/mcp.controller.js';
-=======
->>>>>>> d197c2ab
+
 import { SupervisorService } from '../services/supervisor.service.js';
 
 @Module({
   imports: [ConfigModule],
   providers: [DatabaseService, AgentService, AgentStorage, SupervisorService],
-<<<<<<< HEAD
   controllers: [AgentsController, MetricsController, McpController],
-=======
-  controllers: [AgentsController, MetricsController],
->>>>>>> d197c2ab
+
   exports: [DatabaseService, AgentService, AgentStorage, SupervisorService],
 })
 export class AgentsModule {}
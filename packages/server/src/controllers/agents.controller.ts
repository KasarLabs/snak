// packages/server/src/agents.controller.ts
<<<<<<< HEAD
import { Body, Controller, Delete, Get, Post } from '@nestjs/common';
=======
import {
  BadRequestException,
  Body,
  Controller,
  Get,
  Post,
  Req,
  Headers,
} from '@nestjs/common';
>>>>>>> 36041a60
import { AgentService } from '../services/agent.service.js';
import { AgentStorage } from '../agents.storage.js';
import {
  AgentDeleteRequestDTO,
  AgentRequestDTO,
  getMessagesFromAgentsDTO,
  AgentDeletesRequestDTO,
} from '../dto/agents.js';
import { SupervisorService } from '../services/supervisor.service.js';
import { Reflector } from '@nestjs/core';
import { ServerError } from '../utils/error.js';
import {
  logger,
  metrics,
  MessageFromAgentIdDTO,
  AgentAddRequestDTO,
} from '@snakagent/core';
<<<<<<< HEAD
=======
import { FastifyRequest } from 'fastify';
>>>>>>> 36041a60
import { Postgres } from '@snakagent/database';

export interface AgentResponse {
  status: 'success' | 'failure' | 'waiting_for_human_input';
  data?: unknown;
}

export interface SupervisorRequestDTO {
  request: {
    content: string;
    agentId?: string;
  };
}

export interface AgentAvatarResponseDTO {
  id: string;
  avatar_mime_type: string;
}

/**
 * Controller for handling agent-related operations
 */
@Controller('agents')
export class AgentsController {
  constructor(
    private readonly agentService: AgentService,
    private readonly agentFactory: AgentStorage,
    private readonly supervisorService: SupervisorService,
    private readonly reflector: Reflector
  ) {}
  /**
   * Handle user request to a specific agent
   * @param userRequest - The user request containing agent ID and content
   * @returns Promise<AgentResponse> - Response with status and data
   */
<<<<<<< HEAD
=======
  @Post('upload-avatar')
  async uploadAvatar(
    @Headers('x-api-key') apiKey: string,
    @Req() req: FastifyRequest
  ) {
    try {
      const data = await (req as any).file();

      if (!data) {
        throw new BadRequestException('No file uploaded');
      }

      const buffer = await data.toBuffer();
      const mimetype = data.mimetype;

      const allowedMimeTypes = [
        'image/jpeg',
        'image/png',
        'image/gif',
        'image/webp',
      ];
      if (!allowedMimeTypes.includes(data.mimetype)) {
        throw new BadRequestException(
          'Invalid file type. Only images are allowed.'
        );
      }

      const maxSize = 5 * 1024 * 1024; // 5MB
      if (buffer.length > maxSize) {
        throw new BadRequestException('File too large. Maximum size is 5MB.');
      }

      const agentIdField = data.fields?.agent_id;
      let agentId: string | undefined;

      if (agentIdField) {
        if (Array.isArray(agentIdField)) {
          const firstField = agentIdField[0];
          if ('value' in firstField) {
            agentId = firstField.value as string;
          }
        } else {
          if ('value' in agentIdField) {
            agentId = agentIdField.value as string;
          }
        }
      }

      const q = new Postgres.Query(
        `UPDATE agents
			 SET avatar_image = $1, avatar_mime_type = $2
			 WHERE id = $3
			 RETURNING id, avatar_mime_type`,
        [buffer, mimetype, agentId]
      );

      const result = await Postgres.query<AgentAvatarResponseDTO>(q);

      if (result.length === 0) {
        throw new BadRequestException('Agent not found');
      }
      const avatarDataUrl = `data:${mimetype};base64,${buffer.toString('base64')}`;

      return {
        status: 'success',
        data: result[0],
        avatarUrl: avatarDataUrl,
      };
    } catch (error) {
      console.error('Error in uploadAvatar:', error);

      if (error instanceof BadRequestException) {
        throw error;
      }

      throw new BadRequestException('Upload failed: ' + error.message);
    }
  }
>>>>>>> 36041a60

  @Post('request')
  async handleUserRequest(
    @Body() userRequest: AgentRequestDTO
  ): Promise<AgentResponse> {
    try {
      const route = this.reflector.get('path', this.handleUserRequest);
      const agent = this.supervisorService.getAgentInstance(
        userRequest.request.agent_id
      );
      if (!agent) {
        throw new ServerError('E01TA400');
      }

      const messageRequest = {
        agent_id: userRequest.request.agent_id,
        user_request: userRequest.request.content,
      };

      const action = this.agentService.handleUserRequest(agent, messageRequest);

      const response_metrics = await metrics.metricsAgentResponseTime(
        userRequest.request.agent_id.toString(),
        'key',
        route,
        action
      );

      const response: AgentResponse = {
        status: 'success',
        data: response_metrics,
      };
      logger.warn(JSON.stringify(action));
      return response;
    } catch (error) {
      logger.error('Error in handleUserRequest:', error);
      throw new ServerError('E03TA100');
    }
  }

<<<<<<< HEAD
  @Post('stop_agent')
  async stopAgent(
    @Body() userRequest: { agent_id: string }
  ): Promise<AgentResponse> {
    try {
      const agentConfig = this.supervisorService.getAgentInstanceWithSignal(
        userRequest.agent_id
      );
      if (!agentConfig) {
        throw new ServerError('E01TA400');
      }

      agentConfig.signal.abort();
      const response: AgentResponse = {
        status: 'success',
        data: `Agent ${userRequest.agent_id} stopped and unregistered from supervisor`,
      };
      return response;
    } catch (error) {
      logger.error('Error in stopAgent:', error);
      throw new ServerError('E05TA100');
    }
  }
=======
>>>>>>> 36041a60
  /**
   * Initialize and add a new agent
   * @param userRequest - Request containing agent configuration
   * @returns Promise<AgentResponse> - Response with status and confirmation message
   */
  @Post('init_agent')
  async addAgent(
    @Body() userRequest: AgentAddRequestDTO
  ): Promise<AgentResponse> {
    try {
      const newAgentConfig = await this.agentFactory.addAgent(
        userRequest.agent
      );

      await this.supervisorService.addAgentInstance(
        newAgentConfig.id,
        newAgentConfig
      );

      const response: AgentResponse = {
        status: 'success',
        data: `Agent ${newAgentConfig.name} added and registered with supervisor`,
      };
      return response;
    } catch (error) {
      logger.error('Error in addAgent:', error);
      throw new ServerError('E02TA200');
    }
  }

  /**
   * Get messages from a specific agent
   * @param userRequest - Request containing agent ID
   * @returns Promise<AgentResponse> - Response with agent messages
   */
  @Post('get_messages_from_agent')
  async getMessagesFromAgent(
    @Body() userRequest: MessageFromAgentIdDTO
  ): Promise<AgentResponse> {
    try {
      const agentConfig = this.agentFactory.getAgentConfig(
        userRequest.agent_id
      );
      if (!agentConfig) {
        throw new ServerError('E01TA400');
      }
      const messages =
        await this.agentService.getMessageFromAgentId(userRequest);
      const response: AgentResponse = {
        status: 'success',
        data: messages,
      };
      return response;
    } catch (error) {
      logger.error('Error in getMessagesFromAgent:', error);
      throw new ServerError('E04TA100');
    }
  }

  /**
   * Delete a specific agent
   * @param userRequest - Request containing agent ID to delete
   * @returns Promise<AgentResponse> - Response with deletion confirmation
   */
  @Post('delete_agent')
  async deleteAgent(
    @Body() userRequest: AgentDeleteRequestDTO
  ): Promise<AgentResponse> {
    try {
      const agentConfig = this.agentFactory.getAgentConfig(
        userRequest.agent_id
      );
      if (!agentConfig) {
        throw new ServerError('E01TA400');
      }

      await this.supervisorService.removeAgentInstance(userRequest.agent_id);
      await this.agentFactory.deleteAgent(userRequest.agent_id);

      const response: AgentResponse = {
        status: 'success',
        data: `Agent ${userRequest.agent_id} deleted and unregistered from supervisor`,
      };
      return response;
    } catch (error) {
      logger.error('Error in deleteAgent:', error);
      throw new ServerError('E05TA100');
    }
  }

  /**
   * Delete multiple agents
   * @param userRequest - Request containing array of agent IDs to delete
   * @returns Promise<AgentResponse[]> - Array of responses for each deletion
   */
  @Post('delete_agents')
  async deleteAgents(
    @Body() userRequest: AgentDeletesRequestDTO
  ): Promise<AgentResponse[]> {
    try {
      const responses: AgentResponse[] = [];

      for (const agentId of userRequest.agent_id) {
        try {
          const agentConfig = this.agentFactory.getAgentConfig(agentId);
          if (!agentConfig) {
            responses.push({
              status: 'failure',
              data: `Agent ${agentId} not found`,
            });
            continue;
          }

          await this.supervisorService.removeAgentInstance(agentId);
          await this.agentFactory.deleteAgent(agentId);

          responses.push({
            status: 'success',
            data: `Agent ${agentId} deleted and unregistered from supervisor`,
          });
        } catch (error) {
          logger.error(`Error deleting agent ${agentId}:`, error);
          responses.push({
            status: 'failure',
            data: `Failed to delete agent ${agentId}: ${error.message}`,
          });
        }
      }

      return responses;
    } catch (error) {
      logger.error('Error in deleteAgents:', error);
      throw new ServerError('E05TA100');
    }
  }

  /**
   * Get messages from multiple agents
   * @param userRequest - Request containing agent ID
   * @returns Promise<AgentResponse> - Response with messages from all agents
   */
  @Post('get_messages_from_agents')
  async getMessageFromAgentsId(
    @Body() userRequest: getMessagesFromAgentsDTO
  ): Promise<AgentResponse> {
    try {
      const agentConfig = this.agentFactory.getAgentConfig(
        userRequest.agent_id
      );
      if (!agentConfig) {
        logger.warn(`Agent ${userRequest.agent_id} not found`);
        throw new ServerError('E01TA400');
      }

      const messages = await this.agentService.getMessageFromAgentId({
        agent_id: userRequest.agent_id,
        limit_message: undefined,
      });

      const response: AgentResponse = {
        status: 'success',
        data: messages,
      };
      return response;
    } catch (error) {
      logger.error('Error in getMessageFromAgentsId:', error);
      throw new ServerError('E04TA100');
    }
  }

  @Delete('clear_message')
  async clearMessage(
    @Body() userRequest: getMessagesFromAgentsDTO
  ): Promise<AgentResponse> {
    try {
      const agentConfig = this.agentFactory.getAgentConfig(
        userRequest.agent_id
      );
      if (!agentConfig) {
        logger.warn(`Agent ${userRequest.agent_id} not found`);

        throw new ServerError('E01TA400');
      }

      const q = new Postgres.Query(`DELETE FROM message WHERE agent_id = $1`, [
        userRequest.agent_id,
      ]);
      await Postgres.query(q);
      const response: AgentResponse = {
        status: 'success',
        data: `Messages cleared for agent ${userRequest.agent_id}`,
      };
      return response;
    } catch (error) {
      logger.error('Error in clearMessage:', error);
      throw new ServerError('E04TA100');
    }
  }

  /**
   * Get all agents
   * @returns Promise<AgentResponse> - Response with all agents
   */
  @Get('get_agents')
  async getAgents(): Promise<AgentResponse> {
    try {
      const agents = await this.agentService.getAllAgents();
      const response: AgentResponse = {
        status: 'success',
        data: agents,
      };
      return response;
    } catch (error) {
      logger.error('Error in getAgents:', error);
      throw new ServerError('E06TA100');
    }
  }

  /**
   * Get supervisor status
   * @returns Promise<AgentResponse> - Response with supervisor status
   */
  @Get('supervisor/status')
  async getSupervisorStatus(): Promise<AgentResponse> {
    try {
      const isInitialized = this.supervisorService.isInitialized();
      const supervisor = this.supervisorService.getSupervisor();

      const response: AgentResponse = {
        status: 'success',
        data: {
          initialized: isInitialized,
          supervisorAvailable: !!supervisor,
          registeredAgents:
            this.supervisorService.getAllAgentInstances()?.length || 0,
        },
      };
      return response;
    } catch (error) {
      logger.error('Error in getSupervisorStatus:', error);
      throw new ServerError('E07TA100');
    }
  }

  /**
   * Get agent status (alias for get_agents)
   * @returns Promise<AgentResponse> - Response with agents status
   */
  @Get('get_agent_status')
  async getAgentStatus(): Promise<AgentResponse> {
    try {
      const agents = await this.agentService.getAllAgents();
      if (!agents) {
        throw new ServerError('E01TA400');
      }
      const response: AgentResponse = {
        status: 'success',
        data: agents,
      };
      return response;
    } catch (error) {
      logger.error('Error in getAgentStatus:', error);
      throw new ServerError('E05TA100');
    }
  }

  /**
   * Get agent thread information (alias for get_agents)
   * @returns Promise<AgentResponse> - Response with agents thread data
   */
  @Get('get_agent_thread')
  async getAgentThread(): Promise<AgentResponse> {
    try {
      const agents = await this.agentService.getAllAgents();
      if (!agents) {
        throw new ServerError('E01TA400');
      }
      const response: AgentResponse = {
        status: 'success',
        data: agents,
      };
      return response;
    } catch (error) {
      logger.error('Error in getAgentThread:', error);
      throw new ServerError('E05TA100');
    }
  }

  /**
   * Health check endpoint
   * @returns Promise<AgentResponse> - Health status response
   */
  @Get('health')
  async getAgentHealth(): Promise<AgentResponse> {
    const response: AgentResponse = {
      status: 'success',
      data: 'Agent is healthy',
    };
    return response;
  }
}<|MERGE_RESOLUTION|>--- conflicted
+++ resolved
@@ -1,7 +1,4 @@
 // packages/server/src/agents.controller.ts
-<<<<<<< HEAD
-import { Body, Controller, Delete, Get, Post } from '@nestjs/common';
-=======
 import {
   BadRequestException,
   Body,
@@ -10,8 +7,8 @@
   Post,
   Req,
   Headers,
+  Delete
 } from '@nestjs/common';
->>>>>>> 36041a60
 import { AgentService } from '../services/agent.service.js';
 import { AgentStorage } from '../agents.storage.js';
 import {
@@ -29,10 +26,7 @@
   MessageFromAgentIdDTO,
   AgentAddRequestDTO,
 } from '@snakagent/core';
-<<<<<<< HEAD
-=======
 import { FastifyRequest } from 'fastify';
->>>>>>> 36041a60
 import { Postgres } from '@snakagent/database';
 
 export interface AgentResponse {
@@ -68,8 +62,6 @@
    * @param userRequest - The user request containing agent ID and content
    * @returns Promise<AgentResponse> - Response with status and data
    */
-<<<<<<< HEAD
-=======
   @Post('upload-avatar')
   async uploadAvatar(
     @Headers('x-api-key') apiKey: string,
@@ -148,7 +140,6 @@
       throw new BadRequestException('Upload failed: ' + error.message);
     }
   }
->>>>>>> 36041a60
 
   @Post('request')
   async handleUserRequest(
@@ -189,7 +180,6 @@
     }
   }
 
-<<<<<<< HEAD
   @Post('stop_agent')
   async stopAgent(
     @Body() userRequest: { agent_id: string }
@@ -213,8 +203,6 @@
       throw new ServerError('E05TA100');
     }
   }
-=======
->>>>>>> 36041a60
   /**
    * Initialize and add a new agent
    * @param userRequest - Request containing agent configuration

// packages/server/src/agents.controller.ts
import {
  BadRequestException,
  Body,
  Controller,
  Get,
  Post,
  Req,
  Headers,
  Delete,
} from '@nestjs/common';
import { AgentService } from '../services/agent.service.js';
import { AgentStorage } from '../agents.storage.js';
import {
  AgentDeleteRequestDTO,
  AgentRequestDTO,
  getMessagesFromAgentsDTO,
  AgentDeletesRequestDTO,
} from '../dto/agents.js';
import { Reflector } from '@nestjs/core';
import { ServerError } from '../utils/error.js';
import {
  logger,
  MessageFromAgentIdDTO,
  AgentAddRequestDTO,
} from '@snakagent/core';
import { metrics } from '@snakagent/metrics';
import { FastifyRequest } from 'fastify';
import { Postgres } from '@snakagent/database';
import { AgentConfigSQL } from '../interfaces/sql_interfaces.js';
import { SnakAgent } from '@snakagent/agents';

export interface AgentResponse {
  status: 'success' | 'failure' | 'waiting_for_human_input';
  data?: unknown;
}

export interface SupervisorRequestDTO {
  request: {
    content: string;
    agent_id?: string;
  };
}

export interface AgentAvatarResponseDTO {
  id: string;
  avatar_mime_type: string;
}

interface UpdateAgentMcpDTO {
  id: string;
  plugins: string[];
  mcpServers: Record<string, any>;
}

interface AgentMcpResponseDTO {
  id: string;
  mcpServers: Record<string, any>;
}

/**
 * Controller for handling agent-related operations
 */
@Controller('agents')
export class AgentsController {
  constructor(
    private readonly agentService: AgentService,
    private readonly agentFactory: AgentStorage,
    private readonly reflector: Reflector
  ) {}
  /**
   * Handle user request to a specific agent
   * @param userRequest - The user request containing agent ID and content
   * @returns Promise<AgentResponse> - Response with status and data
   */
  @Post('update_agent_mcp')
  async updateAgentMcp(@Body() updateData: UpdateAgentMcpDTO) {
    try {
      const { id, mcpServers } = updateData;
      if (!id) {
        throw new BadRequestException('Agent ID is required');
      }

      if (!mcpServers || typeof mcpServers !== 'object') {
        throw new BadRequestException('MCP servers must be an object');
      }

      // Update agent MCP configuration in database
      const q = new Postgres.Query(
        `UPDATE agents
       SET "mcpServers" = $1
       WHERE id = $2
       RETURNING id, "mcpServers"`,
        [JSON.stringify(mcpServers), id]
      );

      const result = await Postgres.query<AgentMcpResponseDTO>(q);

      if (result.length === 0) {
        throw new BadRequestException('Agent not found');
      }
      const updatedAgent = result[0];

      return {
        status: 'success',
        data: {
          id: updatedAgent.id,
          mcpServers: updatedAgent.mcpServers,
        },
      };
    } catch (error) {
      logger.error('Error in updateAgentMcp:', error);
      if (error instanceof BadRequestException) {
        throw error;
      }
      throw new BadRequestException('MCP update failed: ' + error.message);
    }
  }

  @Post('update_agent_config')
  async updateAgentConfig(@Body() config: AgentConfigSQL): Promise<any> {
    try {
      if (!config || !config.id) {
        throw new BadRequestException('Agent ID is required');
      }

      const updateFields: string[] = [];
      const values: any[] = [];
      let paramIndex = 1;

      const updatableFields: (keyof AgentConfigSQL)[] = [
        'name',
        'group',
        'description',
        'lore',
        'objectives',
        'knowledge',
        'system_prompt',
        'interval',
        'plugins',
        'memory',
        'mode',
        'max_iterations',
        'mcpServers',
      ];

      updatableFields.forEach((field) => {
        if (config[field] !== undefined && config[field] !== null) {
          if (field === 'memory') {
            let memoryData;

            if (typeof config[field] === 'string') {
              const fieldValue = config[field] as string;
              if (fieldValue.startsWith('(') && fieldValue.endsWith(')')) {
                const content = fieldValue.slice(1, -1);
                const parts = content.split(',');
                memoryData = {
                  enabled: parts[0] === 't' || parts[0] === 'true',
                  shortTermMemorySize: parseInt(parts[1], 10),
                  memorySize: parseInt(parts[2], 10),
                };
              } else {
                try {
                  memoryData = JSON.parse(fieldValue);
                } catch (jsonError) {
                  throw new BadRequestException(
                    `Invalid memory format: ${fieldValue}. Expected JSON or PostgreSQL composite type format.`
                  );
                }
              }
            } else {
              memoryData = config[field];
            }

            const enabled =
              memoryData.enabled === 'true' ||
              memoryData.enabled === true ||
              memoryData.enabled === 't';
            const parsedShortTerm = Number.parseInt(
              String(memoryData.shortTermMemorySize ?? ''),
              10
            );
            if (Number.isNaN(parsedShortTerm)) {
              throw new BadRequestException(
                'memory.shortTermMemorySize must be a valid integer'
              );
            }

            const memorySize = parseInt(memoryData.memorySize) || 20;

            updateFields.push(
              `"memory" = ROW($${paramIndex}, $${paramIndex + 1}, $${paramIndex + 2})::memory`
            );
            values.push(enabled, parsedShortTerm, memorySize);
            paramIndex += 3;
          } else {
            updateFields.push(`"${String(field)}" = $${paramIndex}`);
            values.push(config[field]);
            paramIndex++;
          }
        }
      });

      if (updateFields.length === 0) {
        throw new BadRequestException('No valid fields to update');
      }

      values.push(config.id);

      const query = `
		UPDATE agents
		SET ${updateFields.join(', ')}
		WHERE id = $${paramIndex}
		RETURNING *
	  `;

      const q = new Postgres.Query(query, values);
      const result = await Postgres.query<AgentConfigSQL>(q);

      if (result.length === 0) {
        throw new BadRequestException('Agent not found');
      }

      return {
        status: 'success',
        data: result[0],
        message: 'Agent configuration updated successfully',
      };
    } catch (error) {
      logger.error('Error in updateAgentConfig:', error);
      if (error instanceof BadRequestException) {
        throw error;
      }
      throw new BadRequestException('Update failed: ' + error.message);
    }
  }

  @Post('upload-avatar')
  async uploadAvatar(
    @Headers('x-api-key') apiKey: string,
    @Req() req: FastifyRequest
  ) {
    try {
      const data = await (req as any).file();

      if (!data) {
        throw new BadRequestException('No file uploaded');
      }

      const buffer = await data.toBuffer();
      const mimetype = data.mimetype;

      const allowedMimeTypes = [
        'image/jpeg',
        'image/png',
        'image/gif',
        'image/webp',
      ];
      if (!allowedMimeTypes.includes(data.mimetype)) {
        throw new BadRequestException(
          'Invalid file type. Only images are allowed.'
        );
      }

      const maxSize = 5 * 1024 * 1024; // 5MB
      if (buffer.length > maxSize) {
        throw new BadRequestException('File too large. Maximum size is 5MB.');
      }

      const agentIdField = data.fields?.agent_id;
      let agentId: string | undefined;

      if (agentIdField) {
        if (Array.isArray(agentIdField)) {
          const firstField = agentIdField[0];
          if ('value' in firstField) {
            agentId = firstField.value as string;
          }
        } else {
          if ('value' in agentIdField) {
            agentId = agentIdField.value as string;
          }
        }
      }

      const q = new Postgres.Query(
        `UPDATE agents
			 SET avatar_image = $1, avatar_mime_type = $2
			 WHERE id = $3
			 RETURNING id, avatar_mime_type`,
        [buffer, mimetype, agentId]
      );

      const result = await Postgres.query<AgentAvatarResponseDTO>(q);

      if (result.length === 0) {
        throw new BadRequestException('Agent not found');
      }
      const avatarDataUrl = `data:${mimetype};base64,${buffer.toString('base64')}`;

      return {
        status: 'success',
        data: result[0],
        avatarUrl: avatarDataUrl,
      };
    } catch (error) {
      logger.error('Error in uploadAvatar:', error);

      if (error instanceof BadRequestException) {
        throw error;
      }

      throw new BadRequestException('Upload failed: ' + error.message);
    }
  }

<<<<<<< HEAD
  // @Post('supervisor_request')
  // async handleSupervisorRequest(
  //   @Body() userRequest: SupervisorRequestDTO
  // ): Promise<AgentResponse> {
  //   try {
  //     const messageRequest = {
  //       agent_id: userRequest.request.agent_id,
  //       user_request: userRequest.request.content,
  //     };

  //     const action = this.supervisorService.websocketExecuteRequest(
  //       messageRequest.user_request
  //     );

  //     const response: AgentResponse = {
  //       status: 'success',
  //       data: 'Response from supervisor request',
  //     };
  //     logger.warn(JSON.stringify(action));
  //     return response;
  //   } catch (error) {
  //     logger.error('Error in handleSupervisorRequest:', error);
  //     throw new ServerError('E03TA100');
  //   }
  // }

=======
>>>>>>> 1b66d797
  @Post('request')
  async handleUserRequest(
    @Body() userRequest: AgentRequestDTO
  ): Promise<AgentResponse> {
    try {
      const route = this.reflector.get('path', this.handleUserRequest);
      let agent: SnakAgent | undefined = undefined;
      if (userRequest.request.agent_id === undefined) {
        logger.warn(
          'Agent ID not provided in request, Using agent Selector to select agent'
        );
        const agentSelector = this.agentFactory.getAgentSelector();
        if (!agentSelector) {
          throw new ServerError('E01TA400');
        }
        agent = await agentSelector.execute(userRequest.request.content);
      } else {
        agent = this.agentFactory.getAgentInstance(
          userRequest.request.agent_id
        );
      }
      if (!agent) {
        throw new ServerError('E01TA400');
      }

      const messageRequest = {
        agent_id: agent.getAgentConfig().id.toString(),
        user_request: userRequest.request.content,
      };

      const action = this.agentService.handleUserRequest(agent, messageRequest);

      const response_metrics = await metrics.agentResponseTimeMeasure(
        messageRequest.agent_id.toString(),
        'key',
        route,
        action
      );

      const response: AgentResponse = {
        status: 'success',
        data: response_metrics,
      };
      logger.warn(JSON.stringify(action));
      return response;
    } catch (error) {
      logger.error('Error in handleUserRequest:', error);
      throw new ServerError('E03TA100');
    }
  }

  @Post('stop_agent')
  async stopAgent(
    @Body() userRequest: { agent_id: string }
  ): Promise<AgentResponse> {
    try {
      const agentConfig = this.agentFactory.getAgentInstance(
        userRequest.agent_id
      );
      if (!agentConfig) {
        throw new ServerError('E01TA400');
      }

      agentConfig.stop();
      const response: AgentResponse = {
        status: 'success',
        data: `Agent ${userRequest.agent_id} stopped and unregistered from supervisor`,
      };
      return response;
    } catch (error) {
      logger.error('Error in stopAgent:', error);
      throw new ServerError('E05TA100');
    }
  }

  /**
   * Initialize and add a new agent
   * @param userRequest - Request containing agent configuration
   * @returns Promise<AgentResponse> - Response with status and confirmation message
   */
  @Post('init_agent')
  async addAgent(
    @Body() userRequest: AgentAddRequestDTO
  ): Promise<AgentResponse> {
    try {
      const newAgentConfig = await this.agentFactory.addAgent(
        userRequest.agent
      );

      const response: AgentResponse = {
        status: 'success',
        data: `Agent ${newAgentConfig.name} added and registered with supervisor`,
      };

      metrics.agentConnect();

      return response;
    } catch (error) {
      logger.error('Error in addAgent:', error);
      throw new ServerError('E02TA200');
    }
  }

  /**
   * Get messages from a specific agent
   * @param userRequest - Request containing agent ID
   * @returns Promise<AgentResponse> - Response with agent messages
   */
  @Post('get_messages_from_agent')
  async getMessagesFromAgent(
    @Body() userRequest: MessageFromAgentIdDTO
  ): Promise<AgentResponse> {
    try {
      const agentConfig = this.agentFactory.getAgentConfig(
        userRequest.agent_id
      );
      if (!agentConfig) {
        throw new ServerError('E01TA400');
      }
      const messages =
        await this.agentService.getMessageFromAgentId(userRequest);
      const response: AgentResponse = {
        status: 'success',
        data: messages,
      };
      return response;
    } catch (error) {
      logger.error('Error in getMessagesFromAgent:', error);
      throw new ServerError('E04TA100');
    }
  }

  /**
   * Delete a specific agent
   * @param userRequest - Request containing agent ID to delete
   * @returns Promise<AgentResponse> - Response with deletion confirmation
   */
  @Post('delete_agent')
  async deleteAgent(
    @Body() userRequest: AgentDeleteRequestDTO
  ): Promise<AgentResponse> {
    try {
      const agentConfig = this.agentFactory.getAgentConfig(
        userRequest.agent_id
      );
      if (!agentConfig) {
        throw new ServerError('E01TA400');
      }

      await this.agentFactory.deleteAgent(userRequest.agent_id);

      const response: AgentResponse = {
        status: 'success',
        data: `Agent ${userRequest.agent_id} deleted and unregistered from supervisor`,
      };
      metrics.agentDisconnect();
      return response;
    } catch (error) {
      logger.error('Error in deleteAgent:', error);
      throw new ServerError('E05TA100');
    }
  }

  /**
   * Delete multiple agents
   * @param userRequest - Request containing array of agent IDs to delete
   * @returns Promise<AgentResponse[]> - Array of responses for each deletion
   */
  @Post('delete_agents')
  async deleteAgents(
    @Body() userRequest: AgentDeletesRequestDTO
  ): Promise<AgentResponse[]> {
    try {
      const responses: AgentResponse[] = [];

      for (const agentId of userRequest.agent_id) {
        try {
          const agentConfig = this.agentFactory.getAgentConfig(agentId);
          if (!agentConfig) {
            responses.push({
              status: 'failure',
              data: `Agent ${agentId} not found`,
            });
            continue;
          }

          await this.agentFactory.deleteAgent(agentId);

          responses.push({
            status: 'success',
            data: `Agent ${agentId} deleted and unregistered from supervisor`,
          });
          metrics.agentDisconnect();
        } catch (error) {
          logger.error(`Error deleting agent ${agentId}:`, error);
          responses.push({
            status: 'failure',
            data: `Failed to delete agent ${agentId}: ${error.message}`,
          });
        }
      }

      return responses;
    } catch (error) {
      logger.error('Error in deleteAgents:', error);
      throw new ServerError('E05TA100');
    }
  }

  /**
   * Get messages from multiple agents
   * @param userRequest - Request containing agent ID
   * @returns Promise<AgentResponse> - Response with messages from all agents
   */
  @Post('get_messages_from_agents')
  async getMessageFromAgentsId(
    @Body() userRequest: getMessagesFromAgentsDTO
  ): Promise<AgentResponse> {
    try {
      const agentConfig = this.agentFactory.getAgentConfig(
        userRequest.agent_id
      );
      if (!agentConfig) {
        logger.warn(`Agent ${userRequest.agent_id} not found`);
        throw new ServerError('E01TA400');
      }

      const messages = await this.agentService.getMessageFromAgentId({
        agent_id: userRequest.agent_id,
        thread_id: userRequest.thread_id,
        limit_message: undefined,
      });

      const response: AgentResponse = {
        status: 'success',
        data: messages,
      };
      return response;
    } catch (error) {
      logger.error('Error in getMessageFromAgentsId:', error);
      throw new ServerError('E04TA100');
    }
  }

  @Delete('clear_message')
  async clearMessage(
    @Body() userRequest: getMessagesFromAgentsDTO
  ): Promise<AgentResponse> {
    try {
      const agentConfig = this.agentFactory.getAgentConfig(
        userRequest.agent_id
      );
      if (!agentConfig) {
        logger.warn(`Agent ${userRequest.agent_id} not found`);

        throw new ServerError('E01TA400');
      }

      const q = new Postgres.Query(`DELETE FROM message WHERE agent_id = $1`, [
        userRequest.agent_id,
      ]);
      await Postgres.query(q);
      const response: AgentResponse = {
        status: 'success',
        data: `Messages cleared for agent ${userRequest.agent_id}`,
      };
      return response;
    } catch (error) {
      logger.error('Error in clearMessage:', error);
      throw new ServerError('E04TA100');
    }
  }

  /**
   * Get all agents
   * @returns Promise<AgentResponse> - Response with all agents
   */
  @Get('get_agents')
  async getAgents(): Promise<AgentResponse> {
    try {
      const agents = await this.agentService.getAllAgents();
      const response: AgentResponse = {
        status: 'success',
        data: agents,
      };
      return response;
    } catch (error) {
      logger.error('Error in getAgents:', error);
      throw new ServerError('E06TA100');
    }
  }
  /**
   * Get agent status (alias for get_agents)
   * @returns Promise<AgentResponse> - Response with agents status
   */
  @Get('get_agent_status')
  async getAgentStatus(): Promise<AgentResponse> {
    try {
      const agents = await this.agentService.getAllAgents();
      if (!agents) {
        throw new ServerError('E01TA400');
      }
      const response: AgentResponse = {
        status: 'success',
        data: agents,
      };
      return response;
    } catch (error) {
      logger.error('Error in getAgentStatus:', error);
      throw new ServerError('E05TA100');
    }
  }

  /**
   * Get agent thread information (alias for get_agents)
   * @returns Promise<AgentResponse> - Response with agents thread data
   */
  @Get('get_agent_thread')
  async getAgentThread(): Promise<AgentResponse> {
    try {
      const agents = await this.agentService.getAllAgents();
      if (!agents) {
        throw new ServerError('E01TA400');
      }
      const response: AgentResponse = {
        status: 'success',
        data: agents,
      };
      return response;
    } catch (error) {
      logger.error('Error in getAgentThread:', error);
      throw new ServerError('E05TA100');
    }
  }

  /**
   * Health check endpoint
   * @returns Promise<AgentResponse> - Health status response
   */
  @Get('health')
  async getAgentHealth(): Promise<AgentResponse> {
    const response: AgentResponse = {
      status: 'success',
      data: 'Agent is healthy',
    };
    return response;
  }
}<|MERGE_RESOLUTION|>--- conflicted
+++ resolved
@@ -314,35 +314,6 @@
     }
   }
 
-<<<<<<< HEAD
-  // @Post('supervisor_request')
-  // async handleSupervisorRequest(
-  //   @Body() userRequest: SupervisorRequestDTO
-  // ): Promise<AgentResponse> {
-  //   try {
-  //     const messageRequest = {
-  //       agent_id: userRequest.request.agent_id,
-  //       user_request: userRequest.request.content,
-  //     };
-
-  //     const action = this.supervisorService.websocketExecuteRequest(
-  //       messageRequest.user_request
-  //     );
-
-  //     const response: AgentResponse = {
-  //       status: 'success',
-  //       data: 'Response from supervisor request',
-  //     };
-  //     logger.warn(JSON.stringify(action));
-  //     return response;
-  //   } catch (error) {
-  //     logger.error('Error in handleSupervisorRequest:', error);
-  //     throw new ServerError('E03TA100');
-  //   }
-  // }
-
-=======
->>>>>>> 1b66d797
   @Post('request')
   async handleUserRequest(
     @Body() userRequest: AgentRequestDTO

--- conflicted
+++ resolved
@@ -26,14 +26,11 @@
   AgentRequestDTO,
   AgentConfig,
   AgentResponse,
-<<<<<<< HEAD
   getGuardValue,
-=======
   AgentDeleteRequestDTO,
   AgentDeletesRequestDTO,
   getMessagesFromAgentsDTO,
   MessageRequest,
->>>>>>> 8cf6e735
 } from '@snakagent/core';
 import { metrics } from '@snakagent/metrics';
 import { FastifyRequest } from 'fastify';
@@ -95,18 +92,20 @@
     if (!mcp_servers || typeof mcp_servers !== 'object') {
       throw new BadRequestException('MCP servers must be an object');
     }
-<<<<<<< HEAD
-
-    const userId = ControllerHelpers.getUserId(req);
-
-    await this.agentFactory.validateAgent({ mcpServers }, false);
-
-=======
+
+    await this.agentFactory.validateAgent(
+      {
+        id: id,
+        user_id: userId,
+        mcp_servers: mcp_servers,
+      },
+      false
+    );
+
     const agent = this.agentFactory.getAgentInstance(id, userId);
     if (!agent) {
       throw new BadRequestException('Agent not found or access denied');
     }
->>>>>>> 8cf6e735
     // Update agent MCP configuration in database
     const q = new Postgres.Query(
       `UPDATE agents
@@ -137,6 +136,7 @@
   ): Promise<AgentResponse> {
     logger.info('update_agent_config called');
     const userId = ControllerHelpers.getUserId(req);
+    await this.agentFactory.validateAgent(config, false);
 
     if (!config || typeof config !== 'object') {
       throw new BadRequestException('Configuration object is required');
@@ -160,89 +160,9 @@
         ])
       );
 
-<<<<<<< HEAD
-    await this.agentFactory.validateAgent(config, false);
-
-    const updateFields: string[] = [];
-    const values: any[] = [];
-    let paramIndex = 1;
-
-    const updatableFields: (keyof AgentConfigSQL)[] = [
-      'name',
-      'group',
-      'description',
-      'lore',
-      'objectives',
-      'knowledge',
-      'system_prompt',
-      'interval',
-      'max_iterations',
-      'plugins',
-      'memory',
-      'mode',
-      'max_iterations',
-      'mcpServers',
-    ];
-
-    updatableFields.forEach((field) => {
-      if (config[field] !== undefined && config[field] !== null) {
-        if (field === 'memory') {
-          let memoryData;
-
-          if (typeof config[field] === 'string') {
-            const fieldValue = config[field] as string;
-            if (fieldValue.startsWith('(') && fieldValue.endsWith(')')) {
-              const content = fieldValue.slice(1, -1);
-              const parts = content.split(',');
-              memoryData = {
-                enabled: parts[0] === 't' || parts[0] === 'true',
-                shortTermMemorySize: parseInt(parts[1], 10),
-                memorySize: parseInt(parts[2], 10),
-              };
-            } else {
-              try {
-                memoryData = JSON.parse(fieldValue);
-              } catch (jsonError) {
-                throw new BadRequestException(
-                  `Invalid memory format: ${fieldValue}. Expected JSON or PostgreSQL composite type format.`
-                );
-              }
-            }
-          } else {
-            memoryData = config[field];
-          }
-
-          const enabled =
-            memoryData.enabled === 'true' ||
-            memoryData.enabled === true ||
-            memoryData.enabled === 't';
-          const parsedShortTerm = Number.parseInt(
-            String(memoryData.shortTermMemorySize ?? ''),
-            10
-          );
-          if (Number.isNaN(parsedShortTerm)) {
-            throw new BadRequestException(
-              'memory.shortTermMemorySize must be a valid integer'
-            );
-          }
-
-          const memorySize = parseInt(memoryData.memorySize) || 20;
-
-          updateFields.push(
-            `"memory" = ROW($${paramIndex}, $${paramIndex + 1}, $${paramIndex + 2})::memory`
-          );
-          values.push(enabled, parsedShortTerm, memorySize);
-          paramIndex += 3;
-        } else {
-          updateFields.push(`"${String(field)}" = $${paramIndex}`);
-          values.push(config[field]);
-          paramIndex++;
-        }
-=======
       const updateResult = result[0];
       if (!updateResult.success) {
         throw new BadRequestException(updateResult.message);
->>>>>>> 8cf6e735
       }
 
       // Fetch updated agent
@@ -628,44 +548,6 @@
     const agents = await this.agentService.getAllAgentsOfUser(userId);
     return ResponseFormatter.success(agents);
   }
-<<<<<<< HEAD
-=======
-  /**
-   * Get agent status (alias for get_agents)
-   * @returns Promise<AgentResponse> - Response with agents status
-   */
-  @Get('get_agent_status')
-  @HandleErrors('E05TA100')
-  async getAgentStatus(@Req() req: FastifyRequest): Promise<AgentResponse> {
-    logger.info('get_agent_status called');
-    const userId = ControllerHelpers.getUserId(req);
-    const agents = await this.agentService.getAllAgentsOfUser(userId);
-
-    if (!agents) {
-      throw new ServerError('E01TA400');
-    }
-
-    return ResponseFormatter.success(agents);
-  }
-
-  /**
-   * Get agent thread information (alias for get_agents)
-   * @returns Promise<AgentResponse> - Response with agents thread data
-   */
-  @Get('get_agent_thread')
-  @HandleErrors('E05TA100')
-  async getAgentThread(@Req() req: FastifyRequest): Promise<AgentResponse> {
-    logger.info('get_agent_thread called');
-    const userId = ControllerHelpers.getUserId(req);
-    const agents = await this.agentService.getAllAgentsOfUser(userId);
-
-    if (!agents) {
-      throw new ServerError('E01TA400');
-    }
-
-    return ResponseFormatter.success(agents);
-  }
->>>>>>> 8cf6e735
 
   /**
    * Health check endpoint

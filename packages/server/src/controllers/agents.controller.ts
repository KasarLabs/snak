// packages/server/src/agents.controller.ts
import {
  BadRequestException,
  Body,
  Controller,
  Get,
  Post,
  Req,
  Headers,
  Delete,
} from '@nestjs/common';
import { AgentService } from '../services/agent.service.js';
import { AgentStorage } from '../agents.storage.js';
import { Reflector } from '@nestjs/core';
import { ServerError } from '../utils/error.js';
import {
  ResponseFormatter,
  HandleWithBadRequestPreservation,
  HandleErrors,
} from '../utils/error-handler.js';
import { ControllerHelpers } from '../utils/controller-helpers.js';
import {
  logger,
  MessageFromAgentIdDTO,
  AgentAddRequestDTO,
<<<<<<< HEAD
  AgentConfig,
  AgentRequestDTO,
  AgentDeleteRequestDTO,
  AgentDeletesRequestDTO,
  getMessagesFromAgentsDTO,
=======
  AgentResponse,
>>>>>>> 4db73647
} from '@snakagent/core';
import { metrics } from '@snakagent/metrics';
import { FastifyRequest } from 'fastify';
import { Postgres } from '@snakagent/database';
import { SnakAgent } from '@snakagent/agents';

export interface SupervisorRequestDTO {
  request: {
    content: string;
    agent_id?: string;
  };
}

export interface AgentAvatarResponseDTO {
  id: string;
  avatar_mime_type: string;
}

interface UpdateAgentMcpDTO {
  id: string;
  plugins: string[];
  mcp_servers: Record<string, any>;
}

interface AgentMcpResponseDTO {
  id: string;
  mcp_servers: Record<string, any>;
}

/**
 * Controller for handling agent-related operations
 */
@Controller('agents')
export class AgentsController {
  constructor(
    private readonly agentService: AgentService,
    private readonly agentFactory: AgentStorage,
    private readonly reflector: Reflector
  ) {}

  /**
   * Handle user request to a specific agent
   * @param userRequest - The user request containing agent ID and content
   * @returns Promise<AgentResponse> - Response with status and data
   */
  @Post('update_agent_mcp')
<<<<<<< HEAD
  async updateAgentMcp(@Body() updateData: UpdateAgentMcpDTO) {
    try {
      const { id, mcp_servers } = updateData;
      if (!id) {
        throw new BadRequestException('Agent ID is required');
      }

      if (!mcp_servers || typeof mcp_servers !== 'object') {
        throw new BadRequestException('MCP servers must be an object');
      }

      // Update agent MCP configuration in database
      const q = new Postgres.Query(
        `UPDATE agents
       SET "mcp_servers" = $1
       WHERE id = $2
       RETURNING id, "mcp_servers"`,
        [JSON.stringify(mcp_servers), id]
      );
=======
  @HandleWithBadRequestPreservation('MCP update failed')
  async updateAgentMcp(
    @Body() updateData: UpdateAgentMcpDTO,
    @Req() req: FastifyRequest
  ) {
    const { id, mcpServers } = updateData;

    if (!id) {
      throw new BadRequestException('Agent ID is required');
    }

    if (!mcpServers || typeof mcpServers !== 'object') {
      throw new BadRequestException('MCP servers must be an object');
    }

    const userId = ControllerHelpers.getUserId(req);

    // Update agent MCP configuration in database
    const q = new Postgres.Query(
      `UPDATE agents
       SET "mcpServers" = $1::jsonb
       WHERE id = $2 AND user_id = $3
       RETURNING id, "mcpServers"`,
      [mcpServers, id, userId]
    );
>>>>>>> 4db73647

    const result = await Postgres.query<AgentMcpResponseDTO>(q);

<<<<<<< HEAD
      if (result.length === 0) {
        throw new BadRequestException('Agent not found');
      }
      const updatedAgent = result[0];

      return {
        status: 'success',
        data: {
          id: updatedAgent.id,
          mcp_servers: updatedAgent.mcp_servers,
        },
      };
    } catch (error) {
      logger.error('Error in updateAgentMcp:', error);
      if (error instanceof BadRequestException) {
        throw error;
      }
      throw new BadRequestException('MCP update failed: ' + error.message);
=======
    if (result.length === 0) {
      throw new BadRequestException('Agent not found');
>>>>>>> 4db73647
    }
    const updatedAgent = result[0];

    return ResponseFormatter.success({
      id: updatedAgent.id,
      mcpServers: updatedAgent.mcpServers,
    });
  }

  @Post('update_agent_config')
<<<<<<< HEAD
  async updateAgentConfig(
    @Body() updateRequest: { id: string; config: Partial<AgentConfig.Input> }
  ): Promise<any> {
    const { id, config } = updateRequest;

    if (!id?.trim()) {
      throw new BadRequestException('Agent ID is required');
    }

    if (!config || typeof config !== 'object') {
      throw new BadRequestException('Configuration object is required');
    }

    try {
      // Use the existing update_agent_complete function
      const query = `
        SELECT success, message, updated_agent_id
        FROM update_agent_complete(
          $1::UUID, $2, $3, $4::agent_profile, $5::agent_mode,
          $6::JSONB, $7::TEXT[], $8::agent_prompts, $9::graph_config,
          $10::memory_config, $11::rag_config, $12, $13
        )
      `;

      const result = await Postgres.query(
        new Postgres.Query(query, [
          id,
          config.name || null,
          config.group || null,
          config.profile || null,
          config.mcp_servers ? JSON.stringify(config.mcp_servers) : null,
          config.plugins || null,
          config.prompts || null,
          config.graph || null,
          config.memory || null,
          config.rag || null,
          null, // avatarImage
          null, // avatarMimeType
        ])
      );

      const updateResult = result[0];
      if (!updateResult.success) {
        throw new BadRequestException(updateResult.message);
      }

      // Fetch updated agent
      const fetchQuery = new Postgres.Query(
        `SELECT
          id,
          name,
          "group",
          row_to_json(profile) as profile,
          mode,
          mcp_servers,
          plugins,
          row_to_json(prompts) as prompts,
          row_to_json(graph) as graph,
          row_to_json(memory) as memory,
          row_to_json(rag) as rag,
          created_at,
          updated_at,
          avatar_image,
          avatar_mime_type
        FROM agents WHERE id = $1`,
        [id]
      );
      const agent = await Postgres.query<AgentConfig.InputWithId>(fetchQuery);

      return {
        status: 'success',
        data: agent[0],
        message: 'Agent configuration updated successfully',
      };
    } catch (error) {
      logger.error('Error in updateAgentConfig:', {
        agentId: id,
        error: error.message,
      });

      if (error instanceof BadRequestException) {
        throw error;
      }

      throw new BadRequestException(`Update failed: ${error.message}`);
=======
  @HandleWithBadRequestPreservation('Update failed')
  async updateAgentConfig(
    @Body() config: AgentConfigSQL,
    @Req() req: FastifyRequest
  ): Promise<any> {
    const userId = ControllerHelpers.getUserId(req);

    if (!config || !config.id) {
      throw new BadRequestException('Agent ID is required');
    }

    const updateFields: string[] = [];
    const values: any[] = [];
    let paramIndex = 1;

    const updatableFields: (keyof AgentConfigSQL)[] = [
      'name',
      'group',
      'description',
      'lore',
      'objectives',
      'knowledge',
      'system_prompt',
      'interval',
      'plugins',
      'memory',
      'mode',
      'max_iterations',
      'mcpServers',
    ];

    updatableFields.forEach((field) => {
      if (config[field] !== undefined && config[field] !== null) {
        if (field === 'memory') {
          let memoryData;

          if (typeof config[field] === 'string') {
            const fieldValue = config[field] as string;
            if (fieldValue.startsWith('(') && fieldValue.endsWith(')')) {
              const content = fieldValue.slice(1, -1);
              const parts = content.split(',');
              memoryData = {
                enabled: parts[0] === 't' || parts[0] === 'true',
                shortTermMemorySize: parseInt(parts[1], 10),
                memorySize: parseInt(parts[2], 10),
              };
            } else {
              try {
                memoryData = JSON.parse(fieldValue);
              } catch (jsonError) {
                throw new BadRequestException(
                  `Invalid memory format: ${fieldValue}. Expected JSON or PostgreSQL composite type format.`
                );
              }
            }
          } else {
            memoryData = config[field];
          }

          const enabled =
            memoryData.enabled === 'true' ||
            memoryData.enabled === true ||
            memoryData.enabled === 't';
          const parsedShortTerm = Number.parseInt(
            String(memoryData.shortTermMemorySize ?? ''),
            10
          );
          if (Number.isNaN(parsedShortTerm)) {
            throw new BadRequestException(
              'memory.shortTermMemorySize must be a valid integer'
            );
          }

          const memorySize = parseInt(memoryData.memorySize) || 20;

          updateFields.push(
            `"memory" = ROW($${paramIndex}, $${paramIndex + 1}, $${paramIndex + 2})::memory`
          );
          values.push(enabled, parsedShortTerm, memorySize);
          paramIndex += 3;
        } else {
          updateFields.push(`"${String(field)}" = $${paramIndex}`);
          values.push(config[field]);
          paramIndex++;
        }
      }
    });

    if (updateFields.length === 0) {
      throw new BadRequestException('No valid fields to update');
    }

    values.push(config.id);
    values.push(userId);

    const query = `
		UPDATE agents
		SET ${updateFields.join(', ')}
		WHERE id = $${paramIndex} AND user_id = $${paramIndex + 1}
		RETURNING *
	  `;

    const q = new Postgres.Query(query, values);
    const result = await Postgres.query<AgentConfigSQL>(q);

    if (result.length === 0) {
      throw new BadRequestException('Agent not found');
>>>>>>> 4db73647
    }

    return {
      status: 'success',
      data: result[0],
      message: 'Agent configuration updated successfully',
    };
  }

  @Post('upload-avatar')
  @HandleWithBadRequestPreservation('Upload failed')
  async uploadAvatar(
    @Headers('x-api-key') apiKey: string,
    @Req() req: FastifyRequest
  ) {
    const userId = ControllerHelpers.getUserId(req);

    const data = await (req as any).file();

    if (!data) {
      throw new BadRequestException('No file uploaded');
    }

    const buffer = await data.toBuffer();
    const mimetype = data.mimetype;

    const allowedMimeTypes = [
      'image/jpeg',
      'image/png',
      'image/gif',
      'image/webp',
    ];
    if (!allowedMimeTypes.includes(data.mimetype)) {
      throw new BadRequestException(
        'Invalid file type. Only images are allowed.'
      );
    }

    const maxSize = 5 * 1024 * 1024; // 5MB
    if (buffer.length > maxSize) {
      throw new BadRequestException('File too large. Maximum size is 5MB.');
    }

    const agentIdField = data.fields?.agent_id;
    let agentId: string | undefined;

    if (agentIdField) {
      if (Array.isArray(agentIdField)) {
        const firstField = agentIdField[0];
        if ('value' in firstField) {
          agentId = firstField.value as string;
        }
      } else {
        if ('value' in agentIdField) {
          agentId = agentIdField.value as string;
        }
      }
    }

    const q = new Postgres.Query(
      `UPDATE agents
			 SET avatar_image = $1, avatar_mime_type = $2
			 WHERE id = $3 AND user_id = $4
			 RETURNING id, avatar_mime_type`,
      [buffer, mimetype, agentId, userId]
    );

    const result = await Postgres.query<AgentAvatarResponseDTO>(q);

    if (result.length === 0) {
      throw new BadRequestException('Agent not found');
    }
    const avatarDataUrl = `data:${mimetype};base64,${buffer.toString('base64')}`;

    return {
      status: 'success',
      data: result[0],
      avatarUrl: avatarDataUrl,
    };
  }

  @Post('request')
  @HandleErrors('E03TA100')
  async handleUserRequest(
    @Body() userRequest: AgentRequestDTO,
    @Req() req: FastifyRequest
  ): Promise<AgentResponse> {
    const userId = ControllerHelpers.getUserId(req);

    const route = this.reflector.get('path', this.handleUserRequest);
    let agent: SnakAgent | undefined = undefined;
    if (userRequest.request.agent_id === undefined) {
      logger.info(
        'Agent ID not provided in request, Using agent Selector to select agent'
      );

      const agentSelector = this.agentFactory.getAgentSelector();
      agent = await agentSelector.execute(userRequest.request.content, false, {
        userId,
      });
      if (agent) {
        const agentId = agent.getAgentConfig().id;
        ControllerHelpers.verifyAgentConfigOwnership(
          this.agentFactory,
          agentId,
          userId
        );
      }
    } else {
      agent = ControllerHelpers.verifyAgentOwnership(
        this.agentFactory,
        userRequest.request.agent_id,
        userId
      );
    }
    if (!agent) {
      throw new ServerError('E01TA400');
    }

    const messageRequest = {
      agent_id: agent.getAgentConfig().id.toString(),
      user_request: userRequest.request.content,
    };

    const action = this.agentService.handleUserRequest(agent, messageRequest);

    const response_metrics = await metrics.agentResponseTimeMeasure(
      messageRequest.agent_id.toString(),
      'key',
      route,
      action
    );

    const response: AgentResponse = ResponseFormatter.success(response_metrics);
    return response;
  }

  @Post('stop_agent')
  @HandleErrors('E05TA100')
  async stopAgent(
    @Body() userRequest: { agent_id: string },
    @Req() req: FastifyRequest
  ): Promise<AgentResponse> {
    const { userId, agent } = ControllerHelpers.getUserAndVerifyAgentOwnership(
      req,
      this.agentFactory,
      userRequest.agent_id
    );

    agent.stop();
    return ResponseFormatter.success(
      `Agent ${userRequest.agent_id} stopped and unregistered from supervisor`
    );
  }

  /**
   * Initialize and add a new agent
   * @param userRequest - Request containing agent configuration
   * @returns Promise<AgentResponse> - Response with status and confirmation message
   */
  @Post('init_agent')
  @HandleErrors('E02TA200')
  async addAgent(
    @Body() userRequest: AgentAddRequestDTO,
    @Req() req: FastifyRequest
  ): Promise<AgentResponse> {
    const userId = ControllerHelpers.getUserId(req);

    const newAgentConfig = await this.agentFactory.addAgent({
      ...userRequest.agent,
      user_id: userId,
    });

    metrics.agentConnect();

    return ResponseFormatter.success(
      `Agent ${newAgentConfig.name} added and registered with supervisor`
    );
  }

  /**
   * Get messages from a specific agent
   * @param userRequest - Request containing agent ID
   * @returns Promise<AgentResponse> - Response with agent messages
   */
  @Post('get_messages_from_agent')
  @HandleErrors('E04TA100')
  async getMessagesFromAgent(
    @Body() userRequest: MessageFromAgentIdDTO,
    @Req() req: FastifyRequest
  ): Promise<AgentResponse> {
    const { userId } = ControllerHelpers.getUserAndVerifyAgentConfigOwnership(
      req,
      this.agentFactory,
      userRequest.agent_id
    );

    const messages = await this.agentService.getMessageFromAgentId(
      userRequest,
      userId
    );
    return ResponseFormatter.success(messages);
  }

  /**
   * Delete a specific agent
   * @param userRequest - Request containing agent ID to delete
   * @returns Promise<AgentResponse> - Response with deletion confirmation
   */
  @Post('delete_agent')
  @HandleErrors('E05TA100')
  async deleteAgent(
    @Body() userRequest: AgentDeleteRequestDTO,
    @Req() req: FastifyRequest
  ): Promise<AgentResponse> {
    const { userId } = ControllerHelpers.getUserAndVerifyAgentConfigOwnership(
      req,
      this.agentFactory,
      userRequest.agent_id
    );

    await this.agentFactory.deleteAgent(userRequest.agent_id, userId);
    metrics.agentDisconnect();

    return ResponseFormatter.success(
      `Agent ${userRequest.agent_id} deleted and unregistered from supervisor`
    );
  }

  /**
   * Delete multiple agents
   * @param userRequest - Request containing array of agent IDs to delete
   * @returns Promise<AgentResponse[]> - Array of responses for each deletion
   */
  @Post('delete_agents')
  @HandleErrors('E05TA100')
  async deleteAgents(
    @Body() userRequest: AgentDeletesRequestDTO,
    @Req() req: FastifyRequest
  ): Promise<AgentResponse[]> {
    const userId = ControllerHelpers.getUserId(req);
    const responses: AgentResponse[] = [];

    for (const agentId of userRequest.agent_id) {
      try {
        ControllerHelpers.verifyAgentConfigOwnership(
          this.agentFactory,
          agentId,
          userId
        );
        await this.agentFactory.deleteAgent(agentId, userId);

        responses.push(
          ResponseFormatter.success(
            `Agent ${agentId} deleted and unregistered from supervisor`
          )
        );
        metrics.agentDisconnect();
      } catch (error) {
        logger.error(`Error deleting agent ${agentId}:`, error);
        responses.push(
          ResponseFormatter.failure(
            `Failed to delete agent ${agentId}: ${error.message}`
          )
        );
      }
    }

    return responses;
  }

  /**
   * Get messages from multiple agents
   * @param userRequest - Request containing agent ID
   * @returns Promise<AgentResponse> - Response with messages from all agents
   */
  @Post('get_messages_from_agents')
  @HandleErrors('E04TA100')
  async getMessageFromAgentsId(
    @Body() userRequest: getMessagesFromAgentsDTO,
    @Req() req: FastifyRequest
  ): Promise<AgentResponse> {
    const { userId } = ControllerHelpers.getUserAndVerifyAgentConfigOwnership(
      req,
      this.agentFactory,
      userRequest.agent_id
    );

    const messages = await this.agentService.getMessageFromAgentId(
      {
        agent_id: userRequest.agent_id,
        thread_id: userRequest.thread_id,
        limit_message: undefined,
      },
      userId
    );

    return ResponseFormatter.success(messages);
  }

  @Delete('clear_message')
  @HandleErrors('E04TA100')
  async clearMessage(
    @Body() userRequest: getMessagesFromAgentsDTO,
    @Req() req: FastifyRequest
  ): Promise<AgentResponse> {
    const { userId } = ControllerHelpers.getUserAndVerifyAgentConfigOwnership(
      req,
      this.agentFactory,
      userRequest.agent_id
    );

    const q = new Postgres.Query(
      `DELETE FROM message m
       USING agents a 
       WHERE m.agent_id = a.id 
       AND m.agent_id = $1 
       AND a.user_id = $2`,
      [userRequest.agent_id, userId]
    );
    await Postgres.query(q);

    return ResponseFormatter.success(
      `Messages cleared for agent ${userRequest.agent_id}`
    );
  }

  /**
   * Get all agents
   * @returns Promise<AgentResponse> - Response with all agents
   */
  @Get('get_agents')
  @HandleErrors('E06TA100')
  async getAgents(@Req() req: FastifyRequest): Promise<AgentResponse> {
    const userId = ControllerHelpers.getUserId(req);
    const agents = await this.agentService.getAllAgentsOfUser(userId);
    return ResponseFormatter.success(agents);
  }
  /**
   * Get agent status (alias for get_agents)
   * @returns Promise<AgentResponse> - Response with agents status
   */
  @Get('get_agent_status')
  @HandleErrors('E05TA100')
  async getAgentStatus(@Req() req: FastifyRequest): Promise<AgentResponse> {
    const userId = ControllerHelpers.getUserId(req);
    const agents = await this.agentService.getAllAgentsOfUser(userId);

    if (!agents) {
      throw new ServerError('E01TA400');
    }

    return ResponseFormatter.success(agents);
  }

  /**
   * Get agent thread information (alias for get_agents)
   * @returns Promise<AgentResponse> - Response with agents thread data
   */
  @Get('get_agent_thread')
  @HandleErrors('E05TA100')
  async getAgentThread(@Req() req: FastifyRequest): Promise<AgentResponse> {
    const userId = ControllerHelpers.getUserId(req);
    const agents = await this.agentService.getAllAgentsOfUser(userId);

    if (!agents) {
      throw new ServerError('E01TA400');
    }

    return ResponseFormatter.success(agents);
  }

  /**
   * Health check endpoint
   * @returns Promise<AgentResponse> - Health status response
   */
  @Get('health')
  async getAgentHealth(): Promise<AgentResponse> {
    const response: AgentResponse = {
      status: 'success',
      data: 'Agent is healthy',
    };
    return response;
  }
}<|MERGE_RESOLUTION|>--- conflicted
+++ resolved
@@ -23,15 +23,6 @@
   logger,
   MessageFromAgentIdDTO,
   AgentAddRequestDTO,
-<<<<<<< HEAD
-  AgentConfig,
-  AgentRequestDTO,
-  AgentDeleteRequestDTO,
-  AgentDeletesRequestDTO,
-  getMessagesFromAgentsDTO,
-=======
-  AgentResponse,
->>>>>>> 4db73647
 } from '@snakagent/core';
 import { metrics } from '@snakagent/metrics';
 import { FastifyRequest } from 'fastify';
@@ -53,12 +44,12 @@
 interface UpdateAgentMcpDTO {
   id: string;
   plugins: string[];
-  mcp_servers: Record<string, any>;
+  mcpServers: Record<string, any>;
 }
 
 interface AgentMcpResponseDTO {
   id: string;
-  mcp_servers: Record<string, any>;
+  mcpServers: Record<string, any>;
 }
 
 /**
@@ -78,27 +69,6 @@
    * @returns Promise<AgentResponse> - Response with status and data
    */
   @Post('update_agent_mcp')
-<<<<<<< HEAD
-  async updateAgentMcp(@Body() updateData: UpdateAgentMcpDTO) {
-    try {
-      const { id, mcp_servers } = updateData;
-      if (!id) {
-        throw new BadRequestException('Agent ID is required');
-      }
-
-      if (!mcp_servers || typeof mcp_servers !== 'object') {
-        throw new BadRequestException('MCP servers must be an object');
-      }
-
-      // Update agent MCP configuration in database
-      const q = new Postgres.Query(
-        `UPDATE agents
-       SET "mcp_servers" = $1
-       WHERE id = $2
-       RETURNING id, "mcp_servers"`,
-        [JSON.stringify(mcp_servers), id]
-      );
-=======
   @HandleWithBadRequestPreservation('MCP update failed')
   async updateAgentMcp(
     @Body() updateData: UpdateAgentMcpDTO,
@@ -124,33 +94,11 @@
        RETURNING id, "mcpServers"`,
       [mcpServers, id, userId]
     );
->>>>>>> 4db73647
 
     const result = await Postgres.query<AgentMcpResponseDTO>(q);
 
-<<<<<<< HEAD
-      if (result.length === 0) {
-        throw new BadRequestException('Agent not found');
-      }
-      const updatedAgent = result[0];
-
-      return {
-        status: 'success',
-        data: {
-          id: updatedAgent.id,
-          mcp_servers: updatedAgent.mcp_servers,
-        },
-      };
-    } catch (error) {
-      logger.error('Error in updateAgentMcp:', error);
-      if (error instanceof BadRequestException) {
-        throw error;
-      }
-      throw new BadRequestException('MCP update failed: ' + error.message);
-=======
     if (result.length === 0) {
       throw new BadRequestException('Agent not found');
->>>>>>> 4db73647
     }
     const updatedAgent = result[0];
 
@@ -161,93 +109,6 @@
   }
 
   @Post('update_agent_config')
-<<<<<<< HEAD
-  async updateAgentConfig(
-    @Body() updateRequest: { id: string; config: Partial<AgentConfig.Input> }
-  ): Promise<any> {
-    const { id, config } = updateRequest;
-
-    if (!id?.trim()) {
-      throw new BadRequestException('Agent ID is required');
-    }
-
-    if (!config || typeof config !== 'object') {
-      throw new BadRequestException('Configuration object is required');
-    }
-
-    try {
-      // Use the existing update_agent_complete function
-      const query = `
-        SELECT success, message, updated_agent_id
-        FROM update_agent_complete(
-          $1::UUID, $2, $3, $4::agent_profile, $5::agent_mode,
-          $6::JSONB, $7::TEXT[], $8::agent_prompts, $9::graph_config,
-          $10::memory_config, $11::rag_config, $12, $13
-        )
-      `;
-
-      const result = await Postgres.query(
-        new Postgres.Query(query, [
-          id,
-          config.name || null,
-          config.group || null,
-          config.profile || null,
-          config.mcp_servers ? JSON.stringify(config.mcp_servers) : null,
-          config.plugins || null,
-          config.prompts || null,
-          config.graph || null,
-          config.memory || null,
-          config.rag || null,
-          null, // avatarImage
-          null, // avatarMimeType
-        ])
-      );
-
-      const updateResult = result[0];
-      if (!updateResult.success) {
-        throw new BadRequestException(updateResult.message);
-      }
-
-      // Fetch updated agent
-      const fetchQuery = new Postgres.Query(
-        `SELECT
-          id,
-          name,
-          "group",
-          row_to_json(profile) as profile,
-          mode,
-          mcp_servers,
-          plugins,
-          row_to_json(prompts) as prompts,
-          row_to_json(graph) as graph,
-          row_to_json(memory) as memory,
-          row_to_json(rag) as rag,
-          created_at,
-          updated_at,
-          avatar_image,
-          avatar_mime_type
-        FROM agents WHERE id = $1`,
-        [id]
-      );
-      const agent = await Postgres.query<AgentConfig.InputWithId>(fetchQuery);
-
-      return {
-        status: 'success',
-        data: agent[0],
-        message: 'Agent configuration updated successfully',
-      };
-    } catch (error) {
-      logger.error('Error in updateAgentConfig:', {
-        agentId: id,
-        error: error.message,
-      });
-
-      if (error instanceof BadRequestException) {
-        throw error;
-      }
-
-      throw new BadRequestException(`Update failed: ${error.message}`);
-=======
   @HandleWithBadRequestPreservation('Update failed')
   async updateAgentConfig(
     @Body() config: AgentConfigSQL,
@@ -355,7 +216,6 @@
 
     if (result.length === 0) {
       throw new BadRequestException('Agent not found');
->>>>>>> 4db73647
     }
 
     return {

--- conflicted
+++ resolved
@@ -315,13 +315,8 @@
 
       const action = this.agentService.handleUserRequest(agent, messageRequest);
 
-<<<<<<< HEAD
-      const response_metrics = await metrics.metricsAgentResponseTime(
-        agent.getAgentConfig().id.toString(),
-=======
       const response_metrics = await metrics.agentResponseTimeMeasure(
-        userRequest.request.agent_id.toString(),
->>>>>>> 8c72e7b8
+        messageRequest.agent_id.toString(),
         'key',
         route,
         action

// packages/server/src/agents.controller.ts
import {
  BadRequestException,
  Body,
  Controller,
  Get,
  Post,
  Req,
  Headers,
  Delete,
  ForbiddenException,
} from '@nestjs/common';
import { AgentService } from '../services/agent.service.js';
import { AgentStorage } from '../agents.storage.js';
import {
  AgentDeleteRequestDTO,
  AgentRequestDTO,
  getMessagesFromAgentsDTO,
  AgentDeletesRequestDTO,
} from '../dto/agents.js';
import { Reflector } from '@nestjs/core';
import ServerError from '../utils/error.js';
import { getUserIdFromHeaders } from '../utils/index.js';
import {
  logger,
  MessageFromAgentIdDTO,
  AgentAddRequestDTO,
} from '@snakagent/core';
import { metrics } from '@snakagent/metrics';
import { FastifyRequest } from 'fastify';
import { Postgres } from '@snakagent/database';
import { AgentConfigSQL } from '../interfaces/sql_interfaces.js';
import { SnakAgent } from '@snakagent/agents';

export interface AgentResponse {
  status: 'success' | 'failure' | 'waiting_for_human_input';
  data?: unknown;
}

export interface SupervisorRequestDTO {
  request: {
    content: string;
    agent_id?: string;
  };
}

export interface AgentAvatarResponseDTO {
  id: string;
  avatar_mime_type: string;
}

interface UpdateAgentMcpDTO {
  id: string;
  plugins: string[];
  mcpServers: Record<string, any>;
}

interface AgentMcpResponseDTO {
  id: string;
  mcpServers: Record<string, any>;
}

/**
 * Controller for handling agent-related operations
 */
@Controller('agents')
export class AgentsController {
  constructor(
    private readonly agentService: AgentService,
    private readonly agentFactory: AgentStorage,
    private readonly reflector: Reflector
  ) {}

  /**
   * Handle user request to a specific agent
   * @param userRequest - The user request containing agent ID and content
   * @returns Promise<AgentResponse> - Response with status and data
   */
  @Post('update_agent_mcp')
  async updateAgentMcp(
    @Body() updateData: UpdateAgentMcpDTO,
    @Req() req: FastifyRequest
  ) {
    try {
      const { id, mcpServers } = updateData;
      const userId = getUserIdFromHeaders(req);

      if (!id) {
        throw new BadRequestException('Agent ID is required');
      }

      if (!mcpServers || typeof mcpServers !== 'object') {
        throw new BadRequestException('MCP servers must be an object');
      }

      // Update agent MCP configuration in database
      const q = new Postgres.Query(
        `UPDATE agents
         SET "mcpServers" = $1::jsonb
         WHERE id = $2 AND user_id = $3
         RETURNING id, "mcpServers"`,
        [mcpServers, id, userId]
      );

      const result = await Postgres.query<AgentMcpResponseDTO>(q);

      if (result.length === 0) {
        throw new BadRequestException('Agent not found');
      }
      const updatedAgent = result[0];

      return {
        status: 'success',
        data: {
          id: updatedAgent.id,
          mcpServers: updatedAgent.mcpServers,
        },
      };
    } catch (error) {
      logger.error('Error in updateAgentMcp:', error);
      if (error instanceof BadRequestException) {
        throw error;
      }
      throw new BadRequestException('MCP update failed: ' + error.message);
    }
  }

  @Post('update_agent_config')
  async updateAgentConfig(
    @Body() config: AgentConfigSQL,
    @Req() req: FastifyRequest
  ): Promise<any> {
    try {
      const userId = getUserIdFromHeaders(req);

      if (!config || !config.id) {
        throw new BadRequestException('Agent ID is required');
      }

      const updateFields: string[] = [];
      const values: any[] = [];
      let paramIndex = 1;

      const updatableFields: (keyof AgentConfigSQL)[] = [
        'name',
        'group',
        'description',
        'lore',
        'objectives',
        'knowledge',
        'system_prompt',
        'interval',
        'plugins',
        'memory',
        'mode',
        'max_iterations',
        'mcpServers',
      ];

      updatableFields.forEach((field) => {
        if (config[field] !== undefined && config[field] !== null) {
          if (field === 'memory') {
            let memoryData;

            if (typeof config[field] === 'string') {
              const fieldValue = config[field] as string;
              if (fieldValue.startsWith('(') && fieldValue.endsWith(')')) {
                const content = fieldValue.slice(1, -1);
                const parts = content.split(',');
                memoryData = {
                  enabled: parts[0] === 't' || parts[0] === 'true',
                  shortTermMemorySize: parseInt(parts[1], 10),
                  memorySize: parseInt(parts[2], 10),
                };
              } else {
                try {
                  memoryData = JSON.parse(fieldValue);
                } catch (jsonError) {
                  throw new BadRequestException(
                    `Invalid memory format: ${fieldValue}. Expected JSON or PostgreSQL composite type format.`
                  );
                }
              }
            } else {
              memoryData = config[field];
            }

            const enabled =
              memoryData.enabled === 'true' ||
              memoryData.enabled === true ||
              memoryData.enabled === 't';
            const parsedShortTerm = Number.parseInt(
              String(memoryData.shortTermMemorySize ?? ''),
              10
            );
            if (Number.isNaN(parsedShortTerm)) {
              throw new BadRequestException(
                'memory.shortTermMemorySize must be a valid integer'
              );
            }

            const memorySize = parseInt(memoryData.memorySize) || 20;

            updateFields.push(
              `"memory" = ROW($${paramIndex}, $${paramIndex + 1}, $${paramIndex + 2})::memory`
            );
            values.push(enabled, parsedShortTerm, memorySize);
            paramIndex += 3;
          } else {
            updateFields.push(`"${String(field)}" = $${paramIndex}`);
            values.push(config[field]);
            paramIndex++;
          }
        }
      });

      if (updateFields.length === 0) {
        throw new BadRequestException('No valid fields to update');
      }

      values.push(config.id);
      values.push(userId);

      const query = `
		UPDATE agents
		SET ${updateFields.join(', ')}
		WHERE id = $${paramIndex} AND user_id = $${paramIndex + 1}
		RETURNING *
	  `;

      const q = new Postgres.Query(query, values);
      const result = await Postgres.query<AgentConfigSQL>(q);

      if (result.length === 0) {
        throw new BadRequestException('Agent not found');
      }

      return {
        status: 'success',
        data: result[0],
        message: 'Agent configuration updated successfully',
      };
    } catch (error) {
      logger.error('Error in updateAgentConfig:', error);
      if (error instanceof BadRequestException) {
        throw error;
      }
      throw new BadRequestException('Update failed: ' + error.message);
    }
  }

  @Post('upload-avatar')
  async uploadAvatar(
    @Headers('x-api-key') apiKey: string,
    @Req() req: FastifyRequest
  ) {
    try {
      const userId = getUserIdFromHeaders(req);

      const data = await (req as any).file();

      if (!data) {
        throw new BadRequestException('No file uploaded');
      }

      const buffer = await data.toBuffer();
      const mimetype = data.mimetype;

      const allowedMimeTypes = [
        'image/jpeg',
        'image/png',
        'image/gif',
        'image/webp',
      ];
      if (!allowedMimeTypes.includes(data.mimetype)) {
        throw new BadRequestException(
          'Invalid file type. Only images are allowed.'
        );
      }

      const maxSize = 5 * 1024 * 1024; // 5MB
      if (buffer.length > maxSize) {
        throw new BadRequestException('File too large. Maximum size is 5MB.');
      }

      const agentIdField = data.fields?.agent_id;
      let agentId: string | undefined;

      if (agentIdField) {
        if (Array.isArray(agentIdField)) {
          const firstField = agentIdField[0];
          if ('value' in firstField) {
            agentId = firstField.value as string;
          }
        } else {
          if ('value' in agentIdField) {
            agentId = agentIdField.value as string;
          }
        }
      }

      const q = new Postgres.Query(
        `UPDATE agents
			 SET avatar_image = $1, avatar_mime_type = $2
			 WHERE id = $3 AND user_id = $4
			 RETURNING id, avatar_mime_type`,
        [buffer, mimetype, agentId, userId]
      );

      const result = await Postgres.query<AgentAvatarResponseDTO>(q);

      if (result.length === 0) {
        throw new BadRequestException('Agent not found');
      }
      const avatarDataUrl = `data:${mimetype};base64,${buffer.toString('base64')}`;

      return {
        status: 'success',
        data: result[0],
        avatarUrl: avatarDataUrl,
      };
    } catch (error) {
      logger.error('Error in uploadAvatar:', error);

      if (error instanceof BadRequestException) {
        throw error;
      }

      throw new BadRequestException('Upload failed: ' + error.message);
    }
  }

  /**
   * Private method to verify agent ownership
   * @param agentId - The agent ID
   * @param userId - The user ID
   * @returns The agent instance if owned by user, throws error otherwise
   */
  private verifyAgentOwnership(agentId: string, userId: string): SnakAgent {
    const agent = this.agentFactory.getAgentInstance(agentId, userId);
    if (!agent) {
      throw new ForbiddenException('Agent not found or access denied');
    }
    return agent;
  }

  /**
   * Private method to verify agent configuration ownership
   * @param agentId - The agent ID
   * @param userId - The user ID
   * @returns The agent configuration if owned by user, throws error otherwise
   */
  private verifyAgentConfigOwnership(
    agentId: string,
    userId: string
  ): AgentConfigSQL {
    const agentConfig = this.agentFactory.getAgentConfig(agentId, userId);
    if (!agentConfig) {
      throw new ForbiddenException('Agent not found or access denied');
    }
    return agentConfig;
  }

  @Post('request')
  async handleUserRequest(
    @Body() userRequest: AgentRequestDTO,
    @Req() req: FastifyRequest
  ): Promise<AgentResponse> {
    try {
      const userId = getUserIdFromHeaders(req);

      const route = this.reflector.get('path', this.handleUserRequest);
      let agent: SnakAgent | undefined = undefined;
      if (userRequest.request.agent_id === undefined) {
        logger.info(
          'Agent ID not provided in request, Using agent Selector to select agent'
        );

        const agentSelector = this.agentFactory.getAgentSelector();
        if (!agentSelector) {
          throw new ServerError('E01TA400');
        }
        agent = await agentSelector.execute(
          userRequest.request.content,
          false,
          { userId }
        );
        if (agent) {
          const agentId = agent.getAgentConfig().id;
          this.verifyAgentConfigOwnership(agentId, userId);
        }
      } else {
        agent = this.verifyAgentOwnership(userRequest.request.agent_id, userId);
      }
      if (!agent) {
        throw new ServerError('E01TA400');
      }

      const messageRequest = {
        agent_id: agent.getAgentConfig().id.toString(),
        user_request: userRequest.request.content,
      };

      const action = this.agentService.handleUserRequest(agent, messageRequest);

      const response_metrics = await metrics.agentResponseTimeMeasure(
        messageRequest.agent_id.toString(),
        'key',
        route,
        action
      );

      const response: AgentResponse = {
        status: 'success',
        data: response_metrics,
      };
      logger.warn(JSON.stringify(action));
      return response;
    } catch (error) {
      logger.error('Error in handleUserRequest:', error);
      throw new ServerError('E03TA100');
    }
  }

  @Post('stop_agent')
  async stopAgent(
    @Body() userRequest: { agent_id: string },
    @Req() req: FastifyRequest
  ): Promise<AgentResponse> {
    try {
      const userId = getUserIdFromHeaders(req);

      const agent = this.verifyAgentOwnership(userRequest.agent_id, userId);

      agent.stop();
      const response: AgentResponse = {
        status: 'success',
        data: `Agent ${userRequest.agent_id} stopped and unregistered from supervisor`,
      };
      return response;
    } catch (error) {
      logger.error('Error in stopAgent:', error);
      throw new ServerError('E05TA100');
    }
  }

  /**
   * Initialize and add a new agent
   * @param userRequest - Request containing agent configuration
   * @returns Promise<AgentResponse> - Response with status and confirmation message
   */
  @Post('init_agent')
  async addAgent(
    @Body() userRequest: AgentAddRequestDTO,
    @Req() req: FastifyRequest
  ): Promise<AgentResponse> {
    try {
      const userId = getUserIdFromHeaders(req);

      const newAgentConfig = await this.agentFactory.addAgent({
        ...userRequest.agent,
        user_id: userId,
      });

      const response: AgentResponse = {
        status: 'success',
        data: `Agent ${newAgentConfig.name} added and registered with supervisor`,
      };

      metrics.agentConnect();

      return response;
    } catch (error) {
      logger.error('Error in addAgent:', error);
      throw new ServerError('E02TA200');
    }
  }

  /**
   * Get messages from a specific agent
   * @param userRequest - Request containing agent ID
   * @returns Promise<AgentResponse> - Response with agent messages
   */
  @Post('get_messages_from_agent')
  async getMessagesFromAgent(
    @Body() userRequest: MessageFromAgentIdDTO,
    @Req() req: FastifyRequest
  ): Promise<AgentResponse> {
    try {
      const userId = getUserIdFromHeaders(req);
      const agentConfig = this.verifyAgentConfigOwnership(
        userRequest.agent_id,
        userId
      );
      if (!agentConfig) {
        throw new ServerError('E01TA400');
      }
      const messages = await this.agentService.getMessageFromAgentId(
        userRequest,
        userId
      );
      const response: AgentResponse = {
        status: 'success',
        data: messages,
      };
      return response;
    } catch (error) {
      logger.error('Error in getMessagesFromAgent:', error);
      throw new ServerError('E04TA100');
    }
  }

  /**
   * Delete a specific agent
   * @param userRequest - Request containing agent ID to delete
   * @returns Promise<AgentResponse> - Response with deletion confirmation
   */
  @Post('delete_agent')
  async deleteAgent(
    @Body() userRequest: AgentDeleteRequestDTO,
    @Req() req: FastifyRequest
  ): Promise<AgentResponse> {
    try {
      const userId = getUserIdFromHeaders(req);
      const agentConfig = this.verifyAgentConfigOwnership(
        userRequest.agent_id,
        userId
      );
      if (!agentConfig) {
        throw new BadRequestException('Agent not found or access denied');
      }

      await this.agentFactory.deleteAgent(userRequest.agent_id, userId);

      const response: AgentResponse = {
        status: 'success',
        data: `Agent ${userRequest.agent_id} deleted and unregistered from supervisor`,
      };
      metrics.agentDisconnect();
      return response;
    } catch (error) {
      logger.error('Error in deleteAgent:', error);
      throw new ServerError('E05TA100');
    }
  }

  /**
   * Delete multiple agents
   * @param userRequest - Request containing array of agent IDs to delete
   * @returns Promise<AgentResponse[]> - Array of responses for each deletion
   */
  @Post('delete_agents')
  async deleteAgents(
    @Body() userRequest: AgentDeletesRequestDTO,
    @Req() req: FastifyRequest
  ): Promise<AgentResponse[]> {
    try {
      const userId = getUserIdFromHeaders(req);

      const responses: AgentResponse[] = [];

      for (const agentId of userRequest.agent_id) {
        try {
          this.verifyAgentConfigOwnership(agentId, userId);

          await this.agentFactory.deleteAgent(agentId, userId);

          responses.push({
            status: 'success',
            data: `Agent ${agentId} deleted and unregistered from supervisor`,
          });
          metrics.agentDisconnect();
        } catch (error) {
          logger.error(`Error deleting agent ${agentId}:`, error);
          responses.push({
            status: 'failure',
            data: `Failed to delete agent ${agentId}: ${error.message}`,
          });
        }
      }

      return responses;
    } catch (error) {
      logger.error('Error in deleteAgents:', error);
      throw new ServerError('E05TA100');
    }
  }

  /**
   * Get messages from multiple agents
   * @param userRequest - Request containing agent ID
   * @returns Promise<AgentResponse> - Response with messages from all agents
   */
  @Post('get_messages_from_agents')
  async getMessageFromAgentsId(
    @Body() userRequest: getMessagesFromAgentsDTO,
    @Req() req: FastifyRequest
  ): Promise<AgentResponse> {
    try {
      const userId = getUserIdFromHeaders(req);
      this.verifyAgentConfigOwnership(userRequest.agent_id, userId);

<<<<<<< HEAD
      const messages = await this.agentService.getMessageFromAgentId(
        {
          agent_id: userRequest.agent_id,
          limit_message: undefined,
        },
        userId
      );
=======
      const messages = await this.agentService.getMessageFromAgentId({
        agent_id: userRequest.agent_id,
        thread_id: userRequest.thread_id,
        limit_message: undefined,
      });
>>>>>>> f2b307e5

      const response: AgentResponse = {
        status: 'success',
        data: messages,
      };
      return response;
    } catch (error) {
      logger.error('Error in getMessageFromAgentsId:', error);
      throw new ServerError('E04TA100');
    }
  }

  @Delete('clear_message')
  async clearMessage(
    @Body() userRequest: getMessagesFromAgentsDTO,
    @Req() req: FastifyRequest
  ): Promise<AgentResponse> {
    try {
      const userId = getUserIdFromHeaders(req);

      const agentConfig = this.verifyAgentConfigOwnership(
        userRequest.agent_id,
        userId
      );

      const q = new Postgres.Query(
        `DELETE FROM message m
         USING agents a 
         WHERE m.agent_id = a.id 
         AND m.agent_id = $1 
         AND a.user_id = $2`,
        [userRequest.agent_id, userId]
      );
      await Postgres.query(q);
      const response: AgentResponse = {
        status: 'success',
        data: `Messages cleared for agent ${userRequest.agent_id}`,
      };
      return response;
    } catch (error) {
      logger.error('Error in clearMessage:', error);
      throw new ServerError('E04TA100');
    }
  }

  /**
   * Get all agents
   * @returns Promise<AgentResponse> - Response with all agents
   */
  @Get('get_agents')
  async getAgents(@Req() req: FastifyRequest): Promise<AgentResponse> {
    try {
      const userId = getUserIdFromHeaders(req);

      const agents = await this.agentService.getAllAgentsOfUser(userId);
      const response: AgentResponse = {
        status: 'success',
        data: agents,
      };
      return response;
    } catch (error) {
      logger.error('Error in getAgents:', error);
      throw new ServerError('E06TA100');
    }
  }
  /**
   * Get agent status (alias for get_agents)
   * @returns Promise<AgentResponse> - Response with agents status
   */
  @Get('get_agent_status')
  async getAgentStatus(@Req() req: FastifyRequest): Promise<AgentResponse> {
    try {
      const userId = getUserIdFromHeaders(req);

      const agents = await this.agentService.getAllAgentsOfUser(userId);
      if (!agents) {
        throw new ServerError('E01TA400');
      }
      const response: AgentResponse = {
        status: 'success',
        data: agents,
      };
      return response;
    } catch (error) {
      logger.error('Error in getAgentStatus:', error);
      throw new ServerError('E05TA100');
    }
  }

  /**
   * Get agent thread information (alias for get_agents)
   * @returns Promise<AgentResponse> - Response with agents thread data
   */
  @Get('get_agent_thread')
  async getAgentThread(@Req() req: FastifyRequest): Promise<AgentResponse> {
    try {
      const userId = getUserIdFromHeaders(req);

      const agents = await this.agentService.getAllAgentsOfUser(userId);
      if (!agents) {
        throw new ServerError('E01TA400');
      }
      const response: AgentResponse = {
        status: 'success',
        data: agents,
      };
      return response;
    } catch (error) {
      logger.error('Error in getAgentThread:', error);
      throw new ServerError('E05TA100');
    }
  }

  /**
   * Health check endpoint
   * @returns Promise<AgentResponse> - Health status response
   */
  @Get('health')
  async getAgentHealth(): Promise<AgentResponse> {
    const response: AgentResponse = {
      status: 'success',
      data: 'Agent is healthy',
    };
    return response;
  }
}<|MERGE_RESOLUTION|>--- conflicted
+++ resolved
@@ -600,21 +600,13 @@
       const userId = getUserIdFromHeaders(req);
       this.verifyAgentConfigOwnership(userRequest.agent_id, userId);
 
-<<<<<<< HEAD
-      const messages = await this.agentService.getMessageFromAgentId(
-        {
+      const messages = await this.agentService.getMessageFromAgentId({
           agent_id: userRequest.agent_id,
+          thread_id: userRequest.thread_id,
           limit_message: undefined,
         },
         userId
       );
-=======
-      const messages = await this.agentService.getMessageFromAgentId({
-        agent_id: userRequest.agent_id,
-        thread_id: userRequest.thread_id,
-        limit_message: undefined,
-      });
->>>>>>> f2b307e5
 
       const response: AgentResponse = {
         status: 'success',

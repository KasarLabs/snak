--- conflicted
+++ resolved
@@ -36,19 +36,8 @@
 } from '@snakagent/core';
 import { metrics } from '@snakagent/metrics';
 import { FastifyRequest } from 'fastify';
-<<<<<<< HEAD
 import { BaseAgent } from '@snakagent/agents';
-import {
-  notify,
-  message,
-  agents,
-  redisAgents,
-} from '@snakagent/database/queries';
-=======
-import { Postgres } from '@snakagent/database';
-import { SnakAgent, SupervisorAgent, BaseAgent } from '@snakagent/agents';
 import { notify, message, agents } from '@snakagent/database/queries';
->>>>>>> df230362
 
 import { supervisorAgentConfig } from '@snakagent/core';
 import { initializeAgentConfigIfMissingParams } from '../utils/agents.utils.js';

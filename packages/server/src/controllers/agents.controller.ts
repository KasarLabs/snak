--- conflicted
+++ resolved
@@ -411,73 +411,8 @@
       });
     }
 
-<<<<<<< HEAD
-    const randomNumber = Math.floor(Math.random() * 900000) + 100000;
-
-
-=======
-    const supervisorConfig = {
-      profile: {
-        name: `Supervisor Agent`,
-        group: 'system',
-        description:
-          'I coordinate the execution of specialized agents in the system, routing requests to the most appropriate agent based on query content and agent capabilities.',
-        contexts: [
-          'I was designed to be lightweight and efficient, focusing solely on agent orchestration.',
-          'My purpose is to analyze user requests and determine which specialized agent is best suited to handle them.',
-          'I understand the capabilities and specializations of each agent in the system',
-          'I know how to analyze requests to identify the subject matter and required expertise',
-          'For agent configuration requests, I delegate to my configuration toolset: use create_agent, read_agent, update_agent, delete_agent, or list_agents as appropriate.',
-          'Always confirm before destructive actions and surface tool outcomes clearly to the user.',
-          'Analyze incoming user requests and determine the most appropriate agent to handle them',
-          'Route requests efficiently between specialized agents',
-          'Ensure a coherent user experience across multiple agent interactions',
-          'Maintain minimal overhead in the multi-agent system',
-        ],
-      },
-      mcp_servers: {},
-      graph: {
-        max_steps: 200,
-        max_iterations: 15,
-        max_retries: 3,
-        execution_timeout_ms: 300000,
-        max_token_usage: 100000,
-        model: {
-          provider: 'openai',
-          model_name: 'gpt-4o',
-          temperature: 0.7,
-          max_tokens: 4096,
-        },
-      },
-      memory: {
-        ltm_enabled: false,
-        size_limits: {
-          short_term_memory_size: 10,
-          max_insert_episodic_size: 20,
-          max_insert_semantic_size: 20,
-          max_retrieve_memory_size: 20,
-          limit_before_summarization: 10000,
-        },
-        thresholds: {
-          insert_semantic_threshold: 0.7,
-          insert_episodic_threshold: 0.6,
-          retrieve_memory_threshold: 0.5,
-          hitl_threshold: 0.7,
-        },
-        timeouts: {
-          retrieve_memory_timeout_ms: 20000,
-          insert_memory_timeout_ms: 10000,
-        },
-        strategy: MemoryStrategy.HOLISTIC,
-      },
-      rag: {
-        enabled: false,
-      },
-    };
->>>>>>> b8127f43
     const newAgentConfig = await this.agentFactory.addAgent(
-      supervisorAgentConfig
-      ,
+      supervisorAgentConfig,
       userId
     );
     logger.debug(`Supervisor added for user: ${userId}`);

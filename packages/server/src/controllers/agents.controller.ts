--- conflicted
+++ resolved
@@ -285,21 +285,14 @@
       userRequest.request.agent_id,
       userId
     );
-<<<<<<< HEAD
-=======
-
->>>>>>> 7cb333f4
+
     if (!agent) {
       throw new ServerError('E01TA400');
     }
     const messageRequest: MessageRequest = {
       agent_id: agent.getAgentConfig().id.toString(),
-<<<<<<< HEAD
       thread_id: userRequest.request.thread_id,
       request: userRequest.request.content ?? '',
-=======
-      content: userRequest.request.content ?? '',
->>>>>>> 7cb333f4
     };
 
     if (messageRequest.thread_id) {

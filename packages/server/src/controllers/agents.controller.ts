--- conflicted
+++ resolved
@@ -38,14 +38,9 @@
 import { metrics } from '@snakagent/metrics';
 import { FastifyRequest } from 'fastify';
 import { Postgres } from '@snakagent/database';
-<<<<<<< HEAD
-import { SnakAgent } from '@snakagent/agents';
-import { notify, message, redisAgents } from '@snakagent/database/queries';
-=======
 import { SnakAgent, SupervisorAgent, BaseAgent } from '@snakagent/agents';
-import { notify, message, agents } from '@snakagent/database/queries';
+import { notify, message, agents, redisAgents } from '@snakagent/database/queries';
 import { supervisorAgentConfig } from '@snakagent/core';
->>>>>>> 45443120
 
 export interface SupervisorRequestDTO {
   request: {
@@ -76,8 +71,6 @@
     private readonly supervisorService: SupervisorService
   ) {}
 
-<<<<<<< HEAD
-=======
   /**
    * Handle user request to a specific agent
    * @param userRequest - The user request containing agent ID and content
@@ -138,7 +131,6 @@
     });
   }
 
->>>>>>> 45443120
   @Post('update_agent_config')
   @HandleWithBadRequestPreservation('Update failed')
   async updateAgentConfig(

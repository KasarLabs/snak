--- conflicted
+++ resolved
@@ -162,12 +162,6 @@
       throw new BadRequestException('Failed to update MCP servers');
     }
 
-<<<<<<< HEAD
-    const [updatedAgent] = result;
-=======
-    await this.agentService.syncAgentToRedis(agentId, userId);
-
->>>>>>> 14d1ac76
     return ResponseFormatter.success({
       id: result.id,
       mcp_servers: formatMcpServersForResponse(result.mcp_servers),
@@ -254,12 +248,6 @@
       throw new BadRequestException('Failed to update MCP servers');
     }
 
-<<<<<<< HEAD
-    const result = await Postgres.query<UpdateAgentMcpDTO>(updateQuery);
-=======
-    await this.agentService.syncAgentToRedis(agentId, userId);
->>>>>>> 14d1ac76
-
     return ResponseFormatter.success({
       id: result.id,
       mcp_servers: formatMcpServersForResponse(result.mcp_servers),
@@ -299,12 +287,6 @@
       throw new BadRequestException('Failed to update MCP servers');
     }
 
-<<<<<<< HEAD
-    const result = await Postgres.query<UpdateAgentMcpDTO>(updateQuery);
-=======
-    await this.agentService.syncAgentToRedis(agentId, userId);
->>>>>>> 14d1ac76
-
     return ResponseFormatter.success({
       id: result.id,
       mcp_servers: formatMcpServersForResponse(result.mcp_servers),
@@ -330,12 +312,6 @@
       throw new BadRequestException('Agent not found');
     }
 
-<<<<<<< HEAD
-    const [updatedAgent] = result;
-=======
-    await this.agentService.syncAgentToRedis(agentId, userId);
-
->>>>>>> 14d1ac76
     return ResponseFormatter.success({
       id: result.id,
       mcp_servers: formatMcpServersForResponse(result.mcp_servers),
@@ -594,12 +570,6 @@
       throw new BadRequestException('Failed to update MCP profile');
     }
 
-<<<<<<< HEAD
-    const [updatedAgent] = result;
-=======
-    await this.agentService.syncAgentToRedis(agentId, userId);
-
->>>>>>> 14d1ac76
     return ResponseFormatter.success({
       id: result.id,
       mcp_servers: formatMcpServersForResponse(result.mcp_servers),
@@ -735,12 +705,6 @@
       throw new BadRequestException('Failed to delete MCP env');
     }
 
-<<<<<<< HEAD
-    const [updatedAgent] = result;
-=======
-    await this.agentService.syncAgentToRedis(agentId, userId);
-
->>>>>>> 14d1ac76
     return ResponseFormatter.success({
       id: result.id,
       mcp_servers: formatMcpServersForResponse(result.mcp_servers),

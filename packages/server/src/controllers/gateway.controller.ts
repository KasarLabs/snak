--- conflicted
+++ resolved
@@ -20,13 +20,10 @@
   WebsocketGetMessagesRequestDTO,
 } from '@snakagent/core';
 import { Postgres } from '@snakagent/database';
-<<<<<<< HEAD
 import { SnakAgent } from '@snakagent/agents';
 import { getUserIdFromSocketHeaders } from '../utils/headers.js';
-
-=======
 import { EventType } from '@snakagent/agents';
->>>>>>> f2b307e5
+
 @WebSocketGateway({
   cors: {
     origin: 'http://localhost:4000',
@@ -100,52 +97,6 @@
         userRequest.request,
         userId
       )) {
-<<<<<<< HEAD
-        if (chunk.final === true) {
-          let q;
-
-          if (chunk.chunk.event === 'on_graph_interrupted') {
-            logger.info(
-              'Graph interrupted, saving message with status waiting_for_human_input'
-            );
-            q = new Postgres.Query(
-              'INSERT INTO message (agent_id,user_request,agent_iteration,status)  VALUES($1, $2, $3, $4)',
-              [
-                agentId,
-                userRequest.request.user_request,
-                chunk.chunk,
-                'waiting_for_human_input',
-              ]
-            );
-            response = {
-              status: 'waiting_for_human_input',
-              data: {
-                ...chunk.chunk,
-                graph_step: chunk.graph_step,
-                langgraph_step: chunk.langgraph_step,
-                from: chunk.from,
-                retry_count: chunk.retry_count,
-                final: chunk.final,
-              },
-            };
-          } else {
-            q = new Postgres.Query(
-              'INSERT INTO message (agent_id,user_request,agent_iteration)  VALUES($1, $2, $3)',
-              [agentId, userRequest.request.user_request, chunk.chunk]
-            );
-            response = {
-              status: 'success',
-              data: {
-                ...chunk.chunk,
-                graph_step: chunk.graph_step,
-                langgraph_step: chunk.langgraph_step,
-                from: chunk.from,
-                retry_count: chunk.retry_count,
-                final: chunk.final,
-              },
-            };
-          }
-=======
         if (chunk.event != EventType.ON_CHAT_MODEL_STREAM) {
           const q = new Postgres.Query(
             `
@@ -162,7 +113,7 @@
               chunk.thread_id,
               chunk.checkpoint_id,
               chunk.from,
-              userRequest.request.agent_id,
+              agentId,
               chunk.content ?? null,
               chunk.tools ? JSON.stringify(chunk.tools) : null,
               chunk.plan ? JSON.stringify(chunk.plan) : null,
@@ -170,7 +121,6 @@
               chunk.timestamp || new Date(),
             ]
           );
->>>>>>> f2b307e5
 
           const result = await Postgres.query<number>(q);
           logger.info(
@@ -298,29 +248,12 @@
   ): Promise<void> {
     try {
       logger.info('getMessages called');
-<<<<<<< HEAD
-
-      const userId = getUserIdFromSocketHeaders(client);
-
-      const messages = await this.agentService.getMessageFromAgentId(
-        {
-          agent_id: userRequest.agent_id,
-          limit_message: userRequest.limit_message,
-        },
-        userId
-      );
-=======
-      const client = this.clients.get(userRequest.socket_id);
-      if (!client) {
-        logger.error('Client not found');
-        throw new ServerError('E01TA400'); // TODO Need to create a new error for socket not found
-      }
+      const userId = getUserIdFromSocketHeaders(client);
       const messages = await this.agentService.getMessageFromAgentId({
         agent_id: userRequest.agent_id,
         thread_id: userRequest.thread_id,
         limit_message: userRequest.limit_message,
-      });
->>>>>>> f2b307e5
+      }, userId);
       if (!messages) {
         throw new ServerError('E01TA400');
       }

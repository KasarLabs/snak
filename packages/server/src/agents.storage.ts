--- conflicted
+++ resolved
@@ -27,14 +27,10 @@
   SupervisorAgent,
 } from '@snakagent/agents';
 import { initializeModels } from './utils/agents.utils.js';
-<<<<<<< HEAD
 import {
   agentSelectorConfig,
   supervisorAgentConfig,
 } from './constants/agents.constants.js';
-import { create } from 'domain';
-=======
->>>>>>> 073dfc53
 
 const logger = new Logger('AgentStorage');
 
@@ -566,7 +562,6 @@
           model: modelInstance,
         },
       };
-<<<<<<< HEAD
       return AgentConfigRuntime;
     } catch (error) {
       logger.error('Agent configuration validation failed:', error);
@@ -592,14 +587,7 @@
           `Failed to create runtime config for agent ${agentConfig.id}`
         );
       }
-      if (
-        AgentConfigRuntime.profile.group ===
-          supervisorAgentConfig.profile.group &&
-        AgentConfigRuntime.profile.name === supervisorAgentConfig.profile.name
-      ) {
-=======
       if (this.supervisorService.isSupervisorConfig(AgentConfigRuntime)) {
->>>>>>> 073dfc53
         const supervisorAgent = new SupervisorAgent(AgentConfigRuntime);
         await supervisorAgent.init();
         return supervisorAgent;
@@ -607,7 +595,7 @@
       const snakAgent = new SnakAgent(starknetConfig, AgentConfigRuntime);
       await snakAgent.init();
 
-      return snakAgent;
+      return snakAgent;``
     } catch (error) {
       logger.error(`Error creating SnakAgent from config:`, error);
       throw error;

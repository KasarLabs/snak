--- conflicted
+++ resolved
@@ -201,11 +201,7 @@
         rag: this.parseRagConfig(q_res[0].rag),
       };
       this.agentConfigs.push(newAgentDbRecord);
-<<<<<<< HEAD
       this.createSnakAgentFromConfig(newAgentDbRecord)
-=======
-      await this.createSnakAgentFromConfig(newAgentDbRecord)
->>>>>>> 4b62b6d8
         .then((snakAgent) => {
           this.agentInstances.set(newAgentDbRecord.id, snakAgent);
           this.agentSelector.updateAvailableAgents([
@@ -565,6 +561,7 @@
       return snakAgent;
     } catch (error) {
       logger.error(`Error creating SnakAgent from config:`, error);
+      logger.error(`Error creating SnakAgent from config:`, error);
       throw error;
     }
   }

--- conflicted
+++ resolved
@@ -16,16 +16,13 @@
   ModelProviders,
   ModelLevelConfig,
 } from '@snakagent/core';
-<<<<<<< HEAD
 import { AgentConfigSQL, AgentPromptSQL } from './interfaces/sql_interfaces.js';
 import { AgentSystemConfig, AgentSystem, AgentMode } from '@snakagent/agents';
 import { createContextFromJson } from '@snakagent/agents';
 import { SystemMessage } from '@langchain/core/messages';
+import DatabaseStorage from '../common/database/database.js';
 
 const logger = new Logger('AgentStorage');
-=======
-import DatabaseStorage from '../common/database/database.js';
->>>>>>> 525c5368
 
 export interface AgentConfigJson {
   name: string;
@@ -112,7 +109,6 @@
       if (this.initialized) {
         return;
       }
-<<<<<<< HEAD
 
       // Wait for database to be initialized with retry logic
       if (!this.databaseService.isInitialized()) {
@@ -142,9 +138,7 @@
       // Add a small delay to ensure database is fully ready
       await new Promise((resolve) => setTimeout(resolve, 500));
 
-=======
       await DatabaseStorage.connect();
->>>>>>> 525c5368
       await this.init_models_config();
       await this.init_agents_config();
       this.initialized = true;

import { Injectable, Logger, OnModuleInit } from '@nestjs/common';
import { ConfigurationService } from '../config/configuration.js';
import { DatabaseService } from './services/database.service.js';
import { SupervisorService } from './services/supervisor.service.js';
import { redisAgents, agents } from '@snakagent/database/queries';
import { RedisClient } from '@snakagent/database/redis';
import {
  AgentConfig,
  ModelConfig,
<<<<<<< HEAD
  StarknetConfig,
=======
  AgentPromptsInitialized,
>>>>>>> 7cb333f4
  DEFAULT_AGENT_MODEL,
  AgentValidationService,
  DatabaseConfigService,
} from '@snakagent/core';
// Add this import if ModelSelectorConfig is exported from @snakagent/core
import DatabaseStorage from '../common/database/database.storage.js';
import {
  AgentConfigResolver,
  SnakAgent,
  BaseAgent,
  SupervisorAgent,
  initializeModels,
  createAgentConfigRuntimeFromOutputWithId,
} from '@snakagent/agents';
<<<<<<< HEAD
=======
import { initializeModels } from './utils/agents.utils.js';
import AgentRuntimeManager, {
  type AgentRuntimeSeed,
} from './services/agent-runtime.manager.js';
>>>>>>> 7cb333f4

const logger = new Logger('AgentStorage');

type CanonicalAgentConfig = NonNullable<
  Awaited<ReturnType<typeof agents.getAgentCfg>>
>;

@Injectable()
export class AgentStorage implements OnModuleInit {
  private initialized: boolean = false;
  private initializationPromise: Promise<void> | null = null;
  private agentValidationService: AgentValidationService;

  constructor(
    private readonly config: ConfigurationService,
    private readonly databaseService: DatabaseService,
    private readonly supervisorService: SupervisorService,
    private readonly runtimeManager: AgentRuntimeManager
  ) {
    this.agentValidationService = new AgentValidationService(this);
  }

  async onModuleInit() {
    await this.initialize();
  }

  /* ==================== PUBLIC GETTERS ==================== */

  /**
   * Get an agent configuration by ID from Redis
   * @param id - Agent ID
   * @param userId - User ID to verify ownership
   * @returns AgentConfigSQL | undefined - The agent configuration or undefined if not found or not owned by user
   */
  public async getAgentConfig(
    id: string,
    userId: string
  ): Promise<AgentConfig.Output | null> {
    if (!this.initialized) {
      await this.initialize();
    }

    try {
      const config = await redisAgents.getAgentByPair(id, userId);

      if (!config) {
        logger.debug(`Agent ${id} not found for user ${userId}`);
      }

      return config;
    } catch (error) {
      logger.error(`Error fetching agent config from Redis: ${error}`);
      // Fallback to PostgreSQL as source of truth
      try {
        const result = await agents.selectAgents('id = $1 AND user_id = $2', [
          id,
          userId,
        ]);
        return result.length > 0 ? result[0] : null;
      } catch (pgError) {
        logger.error(`Fallback to PostgreSQL also failed: ${pgError}`);
        return null;
      }
    }
  }

  /**
   * Get all agent configurations for a specific user from Redis
   * @param userId - User ID to filter configurations
   * @returns AgentConfigSQL[] - Array of agent configurations owned by the user
   */
  public async getAllAgentConfigs(
    userId: string
  ): Promise<AgentConfig.OutputWithoutUserId[]> {
    if (!this.initialized) {
      await this.initialize();
    }

    try {
      return await redisAgents.listAgentsByUser(userId);
    } catch (error) {
      logger.error(`Error fetching agent configs from Redis: ${error}`);
      // Fallback to PostgreSQL as source of truth
      try {
        logger.debug(
          `Fallback to PostgreSQL as source of truth for user ${userId}`
        );
        return await agents.selectAgents('user_id = $1', [userId]);
      } catch (pgError) {
        logger.error(`Fallback to PostgreSQL also failed: ${pgError}`);
        throw new Error(
          `Failed to fetch agents from both Redis and PostgreSQL. Redis: ${error}, PostgreSQL: ${pgError}`
        );
      }
    }
  }

  /**
   * Get a SnakAgent instance by ID
   * Uses the agent cache to return pre-initialized agents with compiled graphs
   * @param {string} id - The agent ID
   * @param {string} userId - User ID to verify ownership (required)
   * @returns {SnakAgent | undefined} The agent instance or undefined if not found or not owned by user
   */
  public async getAgentInstance(
    id: string,
    userId: string
  ): Promise<BaseAgent | undefined> {
    if (!this.initialized) {
      await this.initialize();
    }

    logger.debug(`Getting agent ${id} for user ${userId}`);

    const cached = await this.runtimeManager.acquireWithAgent(id);
    if (cached && cached.agent && cached.runtime.user_id === userId) {
      logger.debug(`Using cached agent ${id} for user ${userId}`);
      this.runtimeManager.release(id);
      return cached.agent;
    }

    logger.debug(`Creating agent ${id} for user ${userId} (not in cache)`);

    // Get agent config from Redis or PostgreSQL
    let agentConfig: AgentConfig.OutputWithId | null = null;

    try {
      agentConfig = await redisAgents.getAgentByPair(id, userId);
    } catch (error) {
      logger.error(`Error getting agent from Redis: ${error}`);
      // Fallback to PostgreSQL
      try {
        const result = await agents.selectAgents('id = $1 AND user_id = $2', [
          id,
          userId,
        ]);
        if (result.length > 0) {
          const {
            created_at,
            updated_at,
            avatar_image,
            avatar_mime_type,
            ...config
          } = result[0];
          agentConfig = config;
        }
      } catch (pgError) {
        logger.error(`Error getting agent from PostgreSQL: ${pgError}`);
      }
    }

    if (!agentConfig) {
      logger.debug(`Agent ${id} not found for user ${userId}`);
      throw new Error(`Agent ${id} not found or access denied`);
    }

<<<<<<< HEAD
  public async getModelFromUser(userId: string): Promise<ModelConfig> {
    if (!userId || userId.length === 0) {
      throw new Error('User ID is required to fetch model configuration');
    }
    const result = await agents.getModelFromUser(userId);
    if (!result) {
      await agents.createModelConfig(
        userId,
        DEFAULT_AGENT_MODEL.model_provider,
        DEFAULT_AGENT_MODEL.model_name,
        DEFAULT_AGENT_MODEL.temperature,
        DEFAULT_AGENT_MODEL.max_tokens
      );
      const new_r = await agents.getModelFromUser(userId);
      if (!new_r) {
        throw new Error(`No user found with ID: ${userId}`);
=======
    const agent = await this.createSnakAgentFromConfig(agentConfig);

    try {
      const seed = await this.buildRuntimeSeed(agentConfig.id, agent);
      if (seed) {
        await this.runtimeManager.shadowSeed(seed);
>>>>>>> 7cb333f4
      }
    } catch (error) {
      logger.warn(
        `Failed to update cache with agent ${agentConfig.id}: ${error}`
      );
    }

    return agent;
  }
  /* ==================== PUBLIC CRUD OPERATIONS ==================== */

  /**
   * Add a new agent to the system
   * @param agentConfig - Raw agent configuration
   * @returns Promise<AgentConfig.OutputWithId> - The newly created agent configuration
   */
  public async addAgent(
    agentConfig: AgentConfig.Input,
    userId: string
  ): Promise<AgentConfig.OutputWithId> {
    if (!this.initialized) {
      await this.initialize();
    }

    const baseName = agentConfig.profile.name;

    let finalName = baseName;
    const nameCheckResult = await agents.checkAgentNameExists(userId, baseName);
    if (nameCheckResult) {
      const existingName = nameCheckResult.name;
      if (existingName === baseName) {
        finalName = `${baseName}-1`;
      } else {
        const escapedBaseName = baseName.replace(/[.*+?^${}()|[\\]]/g, '\\$&');
        const suffixMatch = existingName.match(
          new RegExp(`^${escapedBaseName}-(\\d+)$`)
        );
        if (suffixMatch && suffixMatch[1]) {
          const lastIndex = parseInt(suffixMatch[1], 10);
          finalName = `${baseName}-${lastIndex + 1}`;
        } else {
          logger.warn(
            `Unexpected name format found: ${existingName} for baseName: ${baseName} in group: ${agentConfig.profile.group}. Attempting to suffix with -1.`
          );
          finalName = `${baseName}-1`;
        }
      }
    }

    agentConfig.profile.name = finalName;
    await this.agentValidationService.validateAgent(
      { ...agentConfig, user_id: userId },
      true
    );

    const newAgentDbRecord = await agents.insertAgentFromJson(
      userId,
      agentConfig
    );

    if (newAgentDbRecord) {
      // Redis will be synchronized via outbox events triggered by PostgreSQL triggers
      // No direct Redis write needed - the outbox worker will handle synchronization

      logger.debug(`Agent ${newAgentDbRecord.id} added to configuration`);
      return newAgentDbRecord;
    } else {
      logger.error('Failed to add agent to database, no record returned.');
      throw new Error('Failed to add agent to database.');
    }
  }

  /**
   * Delete an agent from the system
   * @param id - Agent ID to delete
   * @returns Promise<void>
   */
  public async deleteAgent(id: string, userId: string): Promise<void> {
    if (!this.initialized) {
      await this.initialize();
    }

    const q_res = await agents.deleteAgent(id, userId);

    if (!q_res) {
      throw new Error(`Agent ${id} not found or not owned by user ${userId}`);
    }

    logger.debug(`Agent deleted from database: ${q_res.id}`);

    // Redis will be synchronized via outbox events triggered by PostgreSQL triggers
    // No direct Redis write needed - the outbox worker will handle synchronization

    logger.debug(`Agent ${id} removed from configuration`);
  }

  /* ==================== PUBLIC UTILITIES ==================== */

  /**
   * Get the total number of agents in the system
   * @returns Promise<number> - The total number of agents
   */
  public async getTotalAgentsCount(): Promise<number> {
    if (!this.initialized) {
      await this.initialize();
    }

    try {
      return await agents.getTotalAgentsCount();
    } catch (error) {
      logger.error('Error getting total agents count:', error);
      throw error;
    }
  }

  /**
   * Get the number of agents for a specific user
   * @param userId - User ID to count agents for
   * @returns Promise<number> - The number of agents owned by the user
   */
  public async getUserAgentsCount(userId: string): Promise<number> {
    if (!this.initialized) {
      await this.initialize();
    }

    try {
      return await agents.getUserAgentsCount(userId);
    } catch (error) {
      logger.error(`Error getting agents count for user ${userId}:`, error);
      throw error;
    }
  }
  /* ==================== PUBLIC UTILITIES ==================== */

  /**
   * Returns a promise that resolves when the agent storage is fully initialized
   * @returns Promise<void> that resolves when initialization is complete
   */
  public async onReady(): Promise<void> {
    if (this.initialized) {
      return;
    }

    if (this.initializationPromise) {
      return this.initializationPromise;
    }

    // If not initialized and no promise exists, trigger initialization
    return this.initialize();
  }

  /* ==================== PRIVATE INITIALIZATION METHODS ==================== */

  /**
   * Initialize the agent storage service
   * @private
   */
  private async initialize() {
    if (this.initialized) {
      return;
    }

    if (this.initializationPromise) {
      return this.initializationPromise;
    }

    // Create and store the initialization promise
    this.initializationPromise = this.performInitialize();
    try {
      await this.initializationPromise;

      // const model = await this.getModelFromUser(userId); // Need to be used when user_id table will be created
      const model: ModelConfig = {
        model_provider: process.env.DEFAULT_MODEL_PROVIDER as string,
        model_name: process.env.DEFAULT_MODEL_NAME as string,
        temperature: parseFloat(process.env.DEFAULT_TEMPERATURE ?? '0.7'),
        max_tokens: parseInt(process.env.DEFAULT_MAX_TOKENS ?? '4096'),
      };
      const modelInstance = initializeModels(model);
      if (!modelInstance || modelInstance.bindTools === undefined) {
        throw new Error('Failed to initialize model for AgentSelector');
      }

      // Create agent config resolver function that fetches agent configs from Redis on-demand
      const agentConfigResolver: AgentConfigResolver = async (
        userId: string
      ): Promise<AgentConfig.Output[]> => {
        try {
          const agentConfigs = await redisAgents.listAgentsByUser(userId);
          logger.debug(
            `agentConfigResolver: Found ${agentConfigs.length} configs for user ${userId}`
          );
          return agentConfigs;
        } catch (error) {
          logger.error(`Error fetching agent configs from Redis: ${error}`);
          // Fallback to PostgreSQL as source of truth
          try {
            logger.debug(
              `agentConfigResolver: Fallback to PostgreSQL as source of truth for user ${userId}`
            );
            const result = await agents.selectAgents('user_id = $1', [userId]);
            logger.debug(
              `agentConfigResolver: Found ${result.length} configs from PostgreSQL for user ${userId}`
            );
            return result;
          } catch (pgError) {
            logger.error(
              `agentConfigResolver: Fallback to PostgreSQL also failed: ${pgError}`
            );
            throw new Error(
              `Failed to fetch agent configs: Redis: ${error}, PostgreSQL: ${pgError}`
            );
          }
        }
      };
    } catch (error) {
      // Reset promise on failure so we can retry
      this.initializationPromise = null;
      throw error;
    }
  }

  /**
   * Perform the actual initialization logic
   * @private
   */
  private async performInitialize(): Promise<void> {
    try {
      // Initialize global database configuration service
      DatabaseConfigService.getInstance().initialize();

      // Wait for database service to be ready instead of polling
      await this.databaseService.onReady();

      await DatabaseStorage.connect();

      // Initialize Redis connection
      try {
        const redisClient = RedisClient.getInstance();
        await redisClient.connect();
        logger.log('Redis connected for agent storage');
      } catch (error) {
        logger.error('Failed to initialize Redis connection:', error);
        throw error;
      }

      await this.init_agents_config();
      this.initialized = true;
    } catch (error) {
      logger.error('Error during agent storage initialization:', error);
      this.initialized = false;
      throw error;
    }
  }

  /**
   * Initialize agents configuration from database and sync to Redis
   * @private
   */
  private async init_agents_config() {
    try {
      logger.debug('Initializing agents configuration');
      const q_res = await agents.getAllAgents();

      // Sync all agents to Redis
      logger.debug(`Syncing ${q_res.length} agents to Redis`);
      for (const agentConfig of q_res) {
        try {
          // Check if already exists in Redis
          const exists = await redisAgents.agentExists(
            agentConfig.id,
            agentConfig.user_id
          );
          if (!exists) {
            await redisAgents.saveAgent(agentConfig);
            logger.debug(`Synced agent ${agentConfig.id} to Redis`);
          }
        } catch (error) {
          logger.error(
            `Failed to sync agent ${agentConfig.id} to Redis:`,
            error
          );
          // Continue with other agents
        }
      }

      logger.debug(`Agents configuration loaded: ${q_res.length} agents`);
      return q_res;
    } catch (error) {
      logger.error('Error during agents configuration initialization:', error);
      throw error;
    }
  }

<<<<<<< HEAD
=======
  private async createAgentConfigRuntimeFromOutputWithId(
    agentConfigOutputWithId: AgentConfig.OutputWithId
  ): Promise<AgentConfig.Runtime | undefined> {
    try {
      const canonical = await agents.getAgentCfg(agentConfigOutputWithId.id);
      if (canonical) {
        if (canonical.user_id !== agentConfigOutputWithId.user_id) {
          throw new Error(
            `Agent ${agentConfigOutputWithId.id} ownership mismatch: Redis has user ${agentConfigOutputWithId.user_id} but Postgres has ${canonical.user_id}`
          );
        }
        return await this.instantiateRuntimeFromCanonical(canonical);
      }
      logger.warn(
        `Failed to resolve canonical agent configuration for ${agentConfigOutputWithId.id}; falling back to legacy runtime creation`
      );
    } catch (error) {
      logger.warn(
        `Canonical runtime resolution failed for ${agentConfigOutputWithId.id}, falling back to legacy runtime creation`,
        { error }
      );
    }
    return this.buildRuntimeLegacy(agentConfigOutputWithId);
  }

  private async buildRuntimeLegacy(
    agentConfigOutputWithId: AgentConfig.OutputWithId
  ): Promise<AgentConfig.Runtime | undefined> {
    try {
      const modelInstance = initializeModels(
        agentConfigOutputWithId.graph.model
      );
      if (!modelInstance) {
        throw new Error('Failed to initialize model for SnakAgent');
      }
      const promptsFromDb = await this.getPromptsFromDatabase(
        agentConfigOutputWithId.prompts_id
      );
      if (!promptsFromDb) {
        throw new Error(
          `Failed to load prompts for agent ${agentConfigOutputWithId.id}, prompts ID: ${agentConfigOutputWithId.prompts_id}`
        );
      }
      const AgentConfigRuntime: AgentConfig.Runtime = {
        ...agentConfigOutputWithId,
        prompts: promptsFromDb,
        graph: {
          ...agentConfigOutputWithId.graph,
          model: modelInstance,
        },
      };
      return AgentConfigRuntime;
    } catch (error) {
      logger.error('Agent configuration validation failed:', error);
      throw error;
    }
  }

  private async buildRuntimeSeed(
    agentId: string,
    existingAgent?: BaseAgent
  ): Promise<AgentRuntimeSeed | null> {
    const canonical = await agents.getAgentCfg(agentId);
    if (!canonical) {
      return null;
    }
    return this.buildRuntimeSeedFromCanonical(canonical, existingAgent);
  }

  private async buildRuntimeSeedFromCanonical(
    canonical: CanonicalAgentConfig,
    existingAgent?: BaseAgent
  ): Promise<AgentRuntimeSeed> {
    const runtime = await this.instantiateRuntimeFromCanonical(canonical);
    const agent = existingAgent;
    return {
      agentId: canonical.id,
      userId: canonical.user_id,
      cfgVersion: canonical.cfg_version,
      runtime,
      agent,
      rebuild: this.createRuntimeRebuildFn(canonical.id),
    };
  }

  private createRuntimeRebuildFn(
    agentId: string
  ): () => Promise<AgentRuntimeSeed | null> {
    return async () => {
      const canonical = await agents.getAgentCfg(agentId);
      if (!canonical) {
        return null;
      }
      return this.buildRuntimeSeedFromCanonical(canonical);
    };
  }

  private async instantiateRuntimeFromCanonical(
    canonical: CanonicalAgentConfig
  ): Promise<AgentConfig.Runtime> {
    const modelInstance = initializeModels(canonical.graph.model);
    if (!modelInstance) {
      throw new Error('Failed to initialize model for SnakAgent');
    }
    const promptsFromDb = await this.getPromptsFromDatabase(
      canonical.prompts_id
    );
    if (!promptsFromDb) {
      throw new Error(
        `Failed to load prompts for agent ${canonical.id}, prompts ID: ${canonical.prompts_id}`
      );
    }
    return {
      ...canonical,
      prompts: promptsFromDb,
      graph: {
        ...canonical.graph,
        model: modelInstance,
      },
    } as AgentConfig.Runtime;
  }

>>>>>>> 7cb333f4
  /* ==================== PRIVATE AGENT CREATION METHODS ==================== */

  private async createSnakAgentFromConfig(
    agentConfig: AgentConfig.OutputWithId
  ): Promise<BaseAgent> {
    try {
      const AgentConfigRuntime =
        await createAgentConfigRuntimeFromOutputWithId(agentConfig);
      if (!AgentConfigRuntime) {
        throw new Error(
          `Failed to create runtime config for agent ${agentConfig.id}`
        );
      }
      if (this.supervisorService.isSupervisorConfig(AgentConfigRuntime)) {
        const supervisorAgent = new SupervisorAgent(AgentConfigRuntime);
        await supervisorAgent.init();
        return supervisorAgent;
      }
      const snakAgent = new SnakAgent(AgentConfigRuntime);
      await snakAgent.init();

      return snakAgent;
    } catch (error) {
      logger.error(`Error creating SnakAgent from config:`, error);
      throw error;
    }
  }
  /**
   * Validate agent configuration
   * @param agentConfig - Agent configuration to validate
   * @param isCreation - Whether this is for creation (true) or update (false)
   */
  async validateAgent(
    agentConfig: AgentConfig.Input | AgentConfig.InputWithOptionalParam,
    isCreation: boolean = false
  ): Promise<void> {
    if (!this.initialized) {
      await this.initialize();
    }
    return this.agentValidationService.validateAgent(
      agentConfig,
      isCreation,
      this
    );
  }
}<|MERGE_RESOLUTION|>--- conflicted
+++ resolved
@@ -7,11 +7,6 @@
 import {
   AgentConfig,
   ModelConfig,
-<<<<<<< HEAD
-  StarknetConfig,
-=======
-  AgentPromptsInitialized,
->>>>>>> 7cb333f4
   DEFAULT_AGENT_MODEL,
   AgentValidationService,
   DatabaseConfigService,
@@ -23,16 +18,11 @@
   SnakAgent,
   BaseAgent,
   SupervisorAgent,
-  initializeModels,
-  createAgentConfigRuntimeFromOutputWithId,
 } from '@snakagent/agents';
-<<<<<<< HEAD
-=======
 import { initializeModels } from './utils/agents.utils.js';
 import AgentRuntimeManager, {
   type AgentRuntimeSeed,
 } from './services/agent-runtime.manager.js';
->>>>>>> 7cb333f4
 
 const logger = new Logger('AgentStorage');
 
@@ -189,39 +179,23 @@
       throw new Error(`Agent ${id} not found or access denied`);
     }
 
-<<<<<<< HEAD
-  public async getModelFromUser(userId: string): Promise<ModelConfig> {
-    if (!userId || userId.length === 0) {
-      throw new Error('User ID is required to fetch model configuration');
-    }
-    const result = await agents.getModelFromUser(userId);
-    if (!result) {
-      await agents.createModelConfig(
-        userId,
-        DEFAULT_AGENT_MODEL.model_provider,
-        DEFAULT_AGENT_MODEL.model_name,
-        DEFAULT_AGENT_MODEL.temperature,
-        DEFAULT_AGENT_MODEL.max_tokens
-      );
-      const new_r = await agents.getModelFromUser(userId);
-      if (!new_r) {
-        throw new Error(`No user found with ID: ${userId}`);
-=======
     const agent = await this.createSnakAgentFromConfig(agentConfig);
 
     try {
       const seed = await this.buildRuntimeSeed(agentConfig.id, agent);
       if (seed) {
         await this.runtimeManager.shadowSeed(seed);
->>>>>>> 7cb333f4
       }
     } catch (error) {
       logger.warn(
         `Failed to update cache with agent ${agentConfig.id}: ${error}`
       );
     }
-
-    return agent;
+    return result;
+  }
+
+  public isInitialized(): boolean {
+    return this.initialized;
   }
   /* ==================== PUBLIC CRUD OPERATIONS ==================== */
 
@@ -508,8 +482,6 @@
     }
   }
 
-<<<<<<< HEAD
-=======
   private async createAgentConfigRuntimeFromOutputWithId(
     agentConfigOutputWithId: AgentConfig.OutputWithId
   ): Promise<AgentConfig.Runtime | undefined> {
@@ -632,7 +604,6 @@
     } as AgentConfig.Runtime;
   }
 
->>>>>>> 7cb333f4
   /* ==================== PRIVATE AGENT CREATION METHODS ==================== */
 
   private async createSnakAgentFromConfig(

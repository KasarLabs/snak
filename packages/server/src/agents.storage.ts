import { Injectable, Logger, OnModuleInit } from '@nestjs/common';
import { ConfigurationService } from '../config/configuration.js';
import { DatabaseService } from './services/database.service.js';
import { Postgres } from '@snakagent/database';
import {
  AgentConfig,
  ModelsConfig,
  ModelProviders,
  ModelLevelConfig,
  RawAgentConfig,
  AgentMode,
} from '@snakagent/core';
import {
  AgentConfigSQL,
  AgentRagSQL,
  AgentMemorySQL,
} from './interfaces/sql_interfaces.js';

// Add this import if ModelSelectorConfig is exported from @snakagent/core
import DatabaseStorage from '../common/database/database.js';
import {
  AgentSelector,
  ModelSelector,
  SnakAgent,
  SnakAgentConfig,
} from '@snakagent/agents';
import { SystemMessage } from '@langchain/core/messages';

const logger = new Logger('AgentStorage');

/**
 * Service responsible for managing agent storage, configuration, and lifecycle
 */
@Injectable()
export class AgentStorage implements OnModuleInit {
  private agentConfigs: AgentConfigSQL[] = [];
  private agentInstances: Map<string, SnakAgent> = new Map();
  private agentSelector: AgentSelector;
  private initialized: boolean = false;
  private initializationPromise: Promise<void> | null = null;

  constructor(
    private readonly config: ConfigurationService,
    private readonly databaseService: DatabaseService
  ) {}

  async onModuleInit() {
    await this.initialize();
  }

  /* ==================== PUBLIC GETTERS ==================== */

  /**
   * Get an agent configuration by ID
   * @param id - Agent ID
   * @returns AgentConfigSQL | undefined - The agent configuration or undefined if not found
   */
  public getAgentConfig(id: string): AgentConfigSQL | undefined {
    if (!this.initialized) {
      return undefined;
    }
    return this.agentConfigs.find((config) => config.id === id);
  }

  /**
   * Get all agent configurations
   * @returns AgentConfigSQL[] - Array of all agent configurations
   */
  public getAllAgentConfigs(): AgentConfigSQL[] {
    if (!this.initialized) {
      return [];
    }
    return [...this.agentConfigs];
  }

  /**
   * Get a SnakAgent instance by ID
   * @param {string} id - The agent ID
   * @returns {SnakAgent | undefined} The agent instance or undefined if not found
   */
  public getAgentInstance(id: string): SnakAgent | undefined {
    const instance = this.agentInstances.get(id);
    return instance ? instance : undefined;
  }

  /**
   * Get all agent instances
   * @returns {SnakAgent[]} Array of all agent instances
   */
  public getAllAgentInstances(): SnakAgent[] {
    return Array.from(this.agentInstances.values()).map((instance) => instance);
  }

  public getAgentSelector(): AgentSelector {
    if (!this.agentSelector) {
      throw new Error('AgentSelector is not initialized');
    }
    return this.agentSelector;
  }

  public getAgentInstancesByName(name: string): SnakAgent {
    const instance = Array.from(this.agentInstances.values()).find(
      (agent) => agent.getAgentConfig().name === name
    );
    if (!instance) {
      throw new Error(`No agent found with name: ${name}`);
    }
    return instance;
  }

  public isInitialized(): boolean {
    return this.initialized;
  }

  /* ==================== PUBLIC CRUD OPERATIONS ==================== */

  /**
   * Add a new agent to the system
   * @param agent_config - Raw agent configuration
   * @returns Promise<AgentConfigSQL> - The newly created agent configuration
   */
  public async addAgent(agent_config: RawAgentConfig): Promise<AgentConfigSQL> {
    logger.debug(`Adding agent with config: ${JSON.stringify(agent_config)}`);

    if (!this.initialized) {
      await this.initialize();
    }

<<<<<<< HEAD
    // Validate required fields
    if (!agent_config.name || !agent_config.group || !agent_config.description) {
      throw new Error('Missing required fields: name, group, and description are required');
    }

=======
>>>>>>> 1b66d797
    const baseName = agent_config.name;
    const group = agent_config.group;

    let finalName = baseName;
    const nameCheckQuery = new Postgres.Query(
      `SELECT name FROM agents WHERE "group" = $1 AND (name = $2 OR name LIKE $2 || '-%') ORDER BY LENGTH(name) DESC, name DESC LIMIT 1`,
      [group, baseName]
    );
    logger.debug(`Name check query: ${nameCheckQuery}`);
    const nameCheckResult = await Postgres.query<{ name: string }>(
      nameCheckQuery
    );

    if (nameCheckResult.length > 0) {
      const existingName = nameCheckResult[0].name;
      if (existingName === baseName) {
        finalName = `${baseName}-1`;
      } else {
        const escapedBaseName = baseName.replace(/[.*+?^${}()|[\\]]/g, '\\$&');
        const suffixMatch = existingName.match(
          new RegExp(`^${escapedBaseName}-(\\d+)$`)
        );
        if (suffixMatch && suffixMatch[1]) {
          const lastIndex = parseInt(suffixMatch[1], 10);
          finalName = `${baseName}-${lastIndex + 1}`;
        } else {
          logger.warn(
            `Unexpected name format found: ${existingName} for baseName: ${baseName} in group: ${group}. Attempting to suffix with -1.`
          );
          finalName = `${baseName}-1`;
        }
      }
    }

    const systemPrompt = this.buildSystemPromptFromConfig({
      name: finalName,
      description: agent_config.description,
      lore: agent_config.lore,
      objectives: agent_config.objectives,
      knowledge: agent_config.knowledge,
    });

    const q = new Postgres.Query(
      `INSERT INTO agents (name, "group", description, lore, objectives, knowledge, system_prompt, interval, plugins, memory, rag, mode, max_iterations, "mcpServers")
        VALUES ($1, $2, $3, $4, $5, $6, $7, $8, $9, ROW($10, $11, $12), ROW($13, $14), $15, $16, $17) RETURNING *`,
      [
        finalName,
        group,
        agent_config.description,
        agent_config.lore,
        agent_config.objectives,
        agent_config.knowledge,
        systemPrompt,
        agent_config.interval,
        agent_config.plugins,
<<<<<<< HEAD
        agent_config.memory?.enabled || false,
        agent_config.memory?.shortTermMemorySize || 5,
        agent_config.memory?.memorySize || 20,
=======
        agent_config.memory.enabled || false,
        agent_config.memory.shortTermMemorySize || 5,
        agent_config.memory.memorySize || 20,
>>>>>>> 1b66d797
        agent_config.rag?.enabled || false,
        agent_config.rag?.embeddingModel || null,
        agent_config.mode,
        15,
        agent_config.mcpServers || '{}',
      ]
    );
    const q_res = await Postgres.query<AgentConfigSQL>(q);
    logger.debug(`Agent added to database: ${JSON.stringify(q_res)}`);

    if (q_res.length > 0) {
      const newAgentDbRecord = {
        ...q_res[0],
        memory: this.parseMemoryConfig(q_res[0].memory),
        rag: this.parseRagConfig(q_res[0].rag),
      };
      this.agentConfigs.push(newAgentDbRecord);
      this.createSnakAgentFromConfig(newAgentDbRecord)
        .then((snakAgent) => {
          this.agentInstances.set(newAgentDbRecord.id, snakAgent);
          this.agentSelector.updateAvailableAgents([
            newAgentDbRecord.id,
            snakAgent,
          ]);
        })
        .catch((error) => {
          logger.error(
            `Failed to create SnakAgent for new agent ${newAgentDbRecord.id}: ${error}`
          );
          throw error;
        });
      logger.debug(`Agent ${newAgentDbRecord.id} added to configuration`);
      return newAgentDbRecord;
    } else {
      logger.error('Failed to add agent to database, no record returned.');
      throw new Error('Failed to add agent to database.');
    }
  }

  /**
   * Delete an agent from the system
   * @param id - Agent ID to delete
   * @returns Promise<void>
   */
  public async deleteAgent(id: string): Promise<void> {
    if (!this.initialized) {
      await this.initialize();
    }

    const q = new Postgres.Query(
      `DELETE FROM agents WHERE id = $1 RETURNING *`,
      [id]
    );
    const q_res = await Postgres.query<AgentConfigSQL>(q);
    logger.debug(`Agent deleted from database: ${JSON.stringify(q_res)}`);

    this.agentConfigs = this.agentConfigs.filter((config) => config.id !== id);
    this.agentInstances.delete(id);
    this.agentSelector.removeAgent(id);
    logger.debug(`Agent ${id} removed from local configuration`);
  }

  /* ==================== PUBLIC UTILITIES ==================== */

  /**
   * Returns a promise that resolves when the agent storage is fully initialized
   * @returns Promise<void> that resolves when initialization is complete
   */
  public async onReady(): Promise<void> {
    if (this.initialized) {
      return;
    }

    if (this.initializationPromise) {
      return this.initializationPromise;
    }

    // If not initialized and no promise exists, trigger initialization
    return this.initialize();
  }

  /* ==================== PRIVATE INITIALIZATION METHODS ==================== */

  /**
   * Initialize the agent storage service
   * @private
   */
  private async initialize() {
    if (this.initialized) {
      return;
    }

    if (this.initializationPromise) {
      return this.initializationPromise;
    }

    // Create and store the initialization promise
    this.initializationPromise = this.performInitialize();
    try {
      await this.initializationPromise;
      const modelConfig = await this.get_models_config();
      if (!modelConfig) {
        throw new Error('ModelConfig is not available.');
      }
      logger.debug(
        `Model configuration loaded: ${JSON.stringify(modelConfig)}`
      );

      // Init Agent Selector
      const modelSelector = new ModelSelector({
        debugMode: false,
        useModelSelector: false,
        modelsConfig: modelConfig,
      });
      await modelSelector.init();
      this.agentSelector = new AgentSelector({
        availableAgents: this.agentInstances,
        modelSelector: modelSelector,
      });
      await this.agentSelector.init();
    } catch (error) {
      // Reset promise on failure so we can retry
      this.initializationPromise = null;
      throw error;
    }
  }

  /**
   * Perform the actual initialization logic
   * @private
   */
  private async performInitialize(): Promise<void> {
    try {
      // Wait for database service to be ready instead of polling
      await this.databaseService.onReady();

      await DatabaseStorage.connect();
      await this.init_models_config();
      await this.init_agents_config();
      this.initialized = true;
    } catch (error) {
      logger.error('Error during agent storage initialization:', error);
      this.initialized = false;
      throw error;
    }
  }

  /**
   * Initialize models configuration with default values if not exists
   * @private
   */
  private async init_models_config() {
    try {
      logger.debug('Initializing models configuration');
      const q = new Postgres.Query(
        `SELECT EXISTS(SELECT * FROM models_config)`
      );
      const result = await Postgres.query<{ exists: boolean }>(q);

      if (!result[0].exists) {
        logger.debug('Models configuration not found, creating default config');

        const fast: ModelLevelConfig = {
          provider: ModelProviders.OpenAI,
          model_name: 'gpt-4o-mini',
          description: 'Optimized for speed and simple tasks.',
        };
        const cheap: ModelLevelConfig = {
          provider: ModelProviders.OpenAI,
          model_name: 'gpt-4o-mini',
          description: 'Optimized for complex reasoning.',
        };
        const smart: ModelLevelConfig = {
          provider: ModelProviders.Gemini,
          model_name: 'gemini-2.5-flash',
          description: 'Good cost-performance balance.',
        };

        const q = new Postgres.Query(
          `INSERT INTO models_config (fast, smart, cheap) VALUES (ROW($1, $2, $3), ROW($4, $5, $6), ROW($7, $8, $9))`,
          [
            fast.provider,
            fast.model_name,
            fast.description,
            smart.provider,
            smart.model_name,
            smart.description,
            cheap.provider,
            cheap.model_name,
            cheap.description,
          ]
        );
        await Postgres.query(q);
      } else {
        logger.debug('Models configuration already exists, skipping creation.');
      }
    } catch (error) {
      logger.error('Error during models configuration initialization:', error);
      throw error;
    }
  }

  /**
   * Initialize agents configuration from database
   * @private
   */
  private async init_agents_config() {
    try {
      logger.debug('Initializing agents configuration');
      const q = new Postgres.Query(`SELECT * FROM agents`);
      const q_res = await Postgres.query<AgentConfigSQL>(q);
      const parsed = q_res.map((cfg) => ({
        ...cfg,
        memory: this.parseMemoryConfig(cfg.memory),
        rag: this.parseRagConfig(cfg.rag),
      }));
      this.agentConfigs = [...parsed];
      await this.registerAgentInstance();
      logger.debug(
        `Agents configuration loaded: ${this.agentConfigs.length} agents`
      );
      return parsed;
    } catch (error) {
      logger.error('Error during agents configuration initialization:', error);
      throw error;
    }
  }

  /* ==================== PRIVATE PARSING METHODS ==================== */

  /**
   * Parse agent configuration from database format
   * @param config - Raw configuration string from database
   * @returns Parsed ModelLevelConfig
   * @private
   */
  private parseAgentConfig(config: any): ModelLevelConfig {
    try {
      const content = config.trim().slice(1, -1);
      const parts = content.split(',');
      const model: ModelLevelConfig = {
        provider: parts[0],
        model_name: parts[1],
        description: parts[2],
      };
      return model;
    } catch (error) {
      logger.error('Error parsing agent config:', error);
      throw error;
    }
  }

  /**
   * Parse memory configuration from composite type string
   * @param config - Raw memory config string e.g. "(true,5)"
   * @returns Parsed AgentMemorySQL
   * @private
   */
  private parseMemoryConfig(config: string | AgentMemorySQL): AgentMemorySQL {
    try {
      if (typeof config !== 'string') {
        return config as AgentMemorySQL;
      }
      const content = config.trim().slice(1, -1);
      const parts = content.split(',');
      return {
        enabled: parts[0] === 't' || parts[0] === 'true',
        short_term_memory_size: parseInt(parts[1], 10),
        memory_size: parseInt(parts[2] || '20', 10),
      };
    } catch (error) {
      logger.error('Error parsing memory config:', error);
      throw error;
    }
  }

  /**
   * Parse rag configuration from composite type string
   * @param config - Raw rag config string e.g. "(false,my-model)"
   * @returns Parsed AgentRagSQL
   * @private
   */
  private parseRagConfig(config: string | AgentRagSQL): AgentRagSQL {
    try {
      if (typeof config !== 'string') {
        return config as AgentRagSQL;
      }
      const content = config.trim().slice(1, -1);
      const parts = content.split(',');
      const embedding = parts[1]?.replace(/^"|"$/g, '') || null;
      return {
        enabled: parts[0] === 't' || parts[0] === 'true',
        embedding_model:
          embedding === '' || embedding?.toLowerCase() === 'null'
            ? null
            : embedding,
      };
    } catch (error) {
      logger.error('Error parsing rag config:', error);
      throw error;
    }
  }

  /* ==================== PRIVATE AGENT CREATION METHODS ==================== */

  private async createSnakAgentFromConfig(
    agentConfig: AgentConfigSQL
  ): Promise<SnakAgent> {
    try {
      const database = {
        database: process.env.POSTGRES_DB as string,
        host: process.env.POSTGRES_HOST as string,
        user: process.env.POSTGRES_USER as string,
        password: process.env.POSTGRES_PASSWORD as string,
        port: parseInt(process.env.POSTGRES_PORT as string),
      };

      const systemPrompt =
        agentConfig.system_prompt ||
        this.buildSystemPromptFromConfig({
          name: agentConfig.name,
          description: agentConfig.description,
          lore: agentConfig.lore || [],
          objectives: agentConfig.objectives || [],
          knowledge: agentConfig.knowledge || [],
        });

      const systemMessage = new SystemMessage(systemPrompt);
      const jsonConfig: AgentConfig = {
        id: agentConfig.id,
        name: agentConfig.name,
        group: agentConfig.group,
        description: agentConfig.description,
        prompt: systemMessage,
        plugins: agentConfig.plugins,
        interval: agentConfig.interval,
        memory: {
          enabled: agentConfig.memory.enabled,
          shortTermMemorySize: agentConfig.memory.short_term_memory_size,
          memorySize: agentConfig.memory.memory_size,
        },
        rag: agentConfig.rag
          ? {
              enabled: agentConfig.rag.enabled,
              embeddingModel: agentConfig.rag.embedding_model || undefined,
            }
          : undefined,
        chatId: `agent_${agentConfig.id}`,
        maxIterations: agentConfig.max_iterations || 15,
<<<<<<< HEAD
        mcpServers: agentConfig.mcpServers,
        mode: agentConfig.mode || AgentMode.INTERACTIVE,
=======
        mode: agentConfig.mode || AgentMode.INTERACTIVE,
        mcpServers: agentConfig.mcpServers || {},
>>>>>>> 1b66d797
      };

      // Creat model selector
      const modelConfig = await this.get_models_config();
      if (!modelConfig) {
        throw new Error('ModelConfig is not available.');
      }

      const snakAgentConfig: SnakAgentConfig = {
        provider: this.config.starknet.provider,
        accountPrivateKey: this.config.starknet.privateKey,
        accountPublicKey: this.config.starknet.publicKey,
        db_credentials: database,
        agentConfig: jsonConfig,
        memory: jsonConfig.memory,
        modelSelectorConfig: {
          debugMode: false,
          useModelSelector: false,
          modelsConfig: modelConfig,
        },
      };
      const snakAgent = new SnakAgent(snakAgentConfig);
      await snakAgent.init();

      return snakAgent;
    } catch (error) {
      logger.error(`Error creating SnakAgent from config:`, error);
      throw error;
    }
  }

  private async registerAgentInstance() {
    try {
      for (const agentConfig of this.agentConfigs) {
        const snakAgent = await this.createSnakAgentFromConfig(agentConfig);
        if (!snakAgent) {
          logger.warn(
            `Failed to create SnakAgent for agent ID: ${agentConfig.id}`
          );
          continue;
        }
        this.agentInstances.set(agentConfig.id, snakAgent);
        logger.debug(
          `Created SnakAgent: ${agentConfig.name} (${agentConfig.id})`
        );
      }
    } catch (error) {
      logger.error('Error registering agent instance:', error);
      throw error;
    }
  }

  /**
   * Build system prompt from configuration components
   * @param promptComponents - Components to build the prompt from
   * @returns string - The built system prompt
   * @private
   */
  private buildSystemPromptFromConfig(promptComponents: {
    name?: string;
    description?: string;
    lore: string[];
    objectives: string[];
    knowledge: string[];
  }): string {
    const contextParts: string[] = [];

    if (promptComponents.name) {
      contextParts.push(`Your name : [${promptComponents.name}]`);
    }
    if (promptComponents.description) {
      contextParts.push(`Your Description : [${promptComponents.description}]`);
    }

    if (
      Array.isArray(promptComponents.lore) &&
      promptComponents.lore.length > 0
    ) {
      contextParts.push(`Your lore : [${promptComponents.lore.join(']\n[')}]`);
    }

    if (
      Array.isArray(promptComponents.objectives) &&
      promptComponents.objectives.length > 0
    ) {
      contextParts.push(
        `Your objectives : [${promptComponents.objectives.join(']\n[')}]`
      );
    }

    if (
      Array.isArray(promptComponents.knowledge) &&
      promptComponents.knowledge.length > 0
    ) {
      contextParts.push(
        `Your knowledge : [${promptComponents.knowledge.join(']\n[')}]`
      );
    }

    return contextParts.join('\n');
  }

  /* ==================== PRIVATE CONFIGURATION METHODS ==================== */

  /**
   * Get models configuration from database
   * @returns Promise<ModelsConfig> - The models configuration
   * @private
   */
  private async get_models_config(): Promise<ModelsConfig> {
    try {
      const q = new Postgres.Query(`SELECT * FROM models_config`);
      logger.debug(`Query to get models config: ${q}`);
      const q_res = await Postgres.query<ModelsConfig>(q);

      if (q_res.length === 0) {
        throw new Error('No models configuration found');
      }

      const fast = this.parseAgentConfig(q_res[0].fast);
      const smart = this.parseAgentConfig(q_res[0].smart);
      const cheap = this.parseAgentConfig(q_res[0].cheap);

      const modelsConfig: ModelsConfig = {
        fast: fast,
        smart: smart,
        cheap: cheap,
      };
      return modelsConfig;
    } catch (error) {
      logger.error('Error getting models configuration:', error);
      throw error;
    }
  }
}<|MERGE_RESOLUTION|>--- conflicted
+++ resolved
@@ -126,14 +126,6 @@
       await this.initialize();
     }
 
-<<<<<<< HEAD
-    // Validate required fields
-    if (!agent_config.name || !agent_config.group || !agent_config.description) {
-      throw new Error('Missing required fields: name, group, and description are required');
-    }
-
-=======
->>>>>>> 1b66d797
     const baseName = agent_config.name;
     const group = agent_config.group;
 
@@ -189,15 +181,9 @@
         systemPrompt,
         agent_config.interval,
         agent_config.plugins,
-<<<<<<< HEAD
-        agent_config.memory?.enabled || false,
-        agent_config.memory?.shortTermMemorySize || 5,
-        agent_config.memory?.memorySize || 20,
-=======
         agent_config.memory.enabled || false,
         agent_config.memory.shortTermMemorySize || 5,
         agent_config.memory.memorySize || 20,
->>>>>>> 1b66d797
         agent_config.rag?.enabled || false,
         agent_config.rag?.embeddingModel || null,
         agent_config.mode,
@@ -365,14 +351,14 @@
           model_name: 'gpt-4o-mini',
           description: 'Optimized for speed and simple tasks.',
         };
-        const cheap: ModelLevelConfig = {
+        const smart: ModelLevelConfig = {
           provider: ModelProviders.OpenAI,
           model_name: 'gpt-4o-mini',
           description: 'Optimized for complex reasoning.',
         };
-        const smart: ModelLevelConfig = {
-          provider: ModelProviders.Gemini,
-          model_name: 'gemini-2.5-flash',
+        const cheap: ModelLevelConfig = {
+          provider: ModelProviders.OpenAI,
+          model_name: 'gpt-4o-mini',
           description: 'Good cost-performance balance.',
         };
 
@@ -547,13 +533,8 @@
           : undefined,
         chatId: `agent_${agentConfig.id}`,
         maxIterations: agentConfig.max_iterations || 15,
-<<<<<<< HEAD
-        mcpServers: agentConfig.mcpServers,
-        mode: agentConfig.mode || AgentMode.INTERACTIVE,
-=======
         mode: agentConfig.mode || AgentMode.INTERACTIVE,
         mcpServers: agentConfig.mcpServers || {},
->>>>>>> 1b66d797
       };
 
       // Creat model selector

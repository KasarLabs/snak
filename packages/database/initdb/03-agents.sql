-- ============================================================================
-- ENUM TYPES
-- ============================================================================


-- Memory strategy enumeration
CREATE TYPE memory_strategy AS ENUM (
    'holistic',     -- Perfect for interactive agent or autonomous agent with short-life
    'categorized'   -- Perfect for long-life autonomous agent
);

-- ============================================================================
-- COMPOSITE TYPES
-- ============================================================================

-- Agent Profile composite type
-- As per manual 8.16: Composite types represent row/record structure
CREATE TYPE agent_profile AS (
    name VARCHAR(255),
    "group" VARCHAR(255),
    description TEXT,
    contexts TEXT[]
);

-- Model Level Configuration (nested in graph_config)
CREATE TYPE model_config AS (
    model_provider VARCHAR(50),  -- e.g., 'openai', 'azure', 'anthropic'
    model_name VARCHAR(255),
    temperature NUMERIC(3,2),
    max_tokens INTEGER
);


-- Graph execution configuration
CREATE TYPE graph_config AS (
    max_steps INTEGER,
    max_iterations INTEGER,
    max_retries INTEGER,
    execution_timeout_ms BIGINT,
    max_token_usage INTEGER,
    model model_config
);

-- Memory size limits configuration
CREATE TYPE memory_size_limits AS (
    short_term_memory_size INTEGER,
    max_insert_episodic_size INTEGER,
    max_insert_semantic_size INTEGER,
    max_retrieve_memory_size INTEGER,
    limit_before_summarization INTEGER
);

-- Memory thresholds configuration
CREATE TYPE memory_thresholds AS (
    insert_semantic_threshold NUMERIC(3,2),
    insert_episodic_threshold NUMERIC(3,2),
    retrieve_memory_threshold NUMERIC(3,2),
    hitl_threshold NUMERIC(3,2)
);

-- Memory timeout configuration
CREATE TYPE memory_timeouts AS (
    retrieve_memory_timeout_ms BIGINT,
    insert_memory_timeout_ms BIGINT
);

-- Memory configuration
CREATE TYPE memory_config AS (
    ltm_enabled BOOLEAN,
    size_limits memory_size_limits,
    thresholds memory_thresholds,
    timeouts memory_timeouts,
    strategy memory_strategy
);

-- RAG configuration
CREATE TYPE rag_config AS (
    enabled BOOLEAN,
    top_k INTEGER
);

-- Agent configuration output type for function returns
CREATE TYPE agent_config_output AS (
    id UUID,
    user_id UUID,
    profile agent_profile,
    mcp_servers JSONB,
    prompts_id UUID,
    graph graph_config,
    memory memory_config,
    rag rag_config,
    created_at TIMESTAMP WITH TIME ZONE,
    updated_at TIMESTAMP WITH TIME ZONE,
    avatar_image BYTEA,
    avatar_mime_type VARCHAR(50)
);

-- ============================================================================
-- MAIN AGENTS TABLE
-- ============================================================================

-- Drop existing table if exists (for clean recreation)
DROP TABLE IF EXISTS agents CASCADE;

-- Primary Agents Table with new structure
CREATE TABLE agents (
    -- Unique identifier for each agent (auto-generated)
    id UUID PRIMARY KEY DEFAULT uuid_generate_v4(),
    
    -- Reference to the user who owns this agent
    user_id UUID NOT NULL,
    
    -- Agent Profile (composite type) - MANDATORY
    profile agent_profile NOT NULL,
    
    -- MCP Servers configurations (using JSONB as per manual 8.14) - MANDATORY
    mcp_servers JSONB NOT NULL,
    
    -- Prompt configurations (composite type) - MANDATORY
    prompts_id UUID NOT NULL,
    
    -- Graph execution settings (composite type) - MANDATORY
    graph graph_config NOT NULL,
    
    -- Memory settings (composite type) - MANDATORY
    memory memory_config NOT NULL,
    
<<<<<<< HEAD
    -- RAG settings (composite type) - MANDATORY
    rag rag_config NOT NULL,

    -- Configuration version, increments when configuration columns change
    cfg_version INTEGER NOT NULL DEFAULT 1,
    
    -- Metadata fields
=======
-- RAG settings (composite type) - MANDATORY
rag rag_config NOT NULL,

-- Metadata fields
>>>>>>> 14d1ac76
    created_at TIMESTAMP WITH TIME ZONE DEFAULT CURRENT_TIMESTAMP,
    updated_at TIMESTAMP WITH TIME ZONE DEFAULT CURRENT_TIMESTAMP,
    
    -- Optional avatar fields (kept from original for UI purposes)
    avatar_image BYTEA,
    avatar_mime_type VARCHAR(50),
    
    -- Constraints (WITHOUT the problematic UNIQUE constraints)
    CONSTRAINT agents_name_not_empty CHECK (length(trim((profile).name)) > 0),
    CONSTRAINT agents_mcp_servers_not_null CHECK (mcp_servers IS NOT NULL),
    CONSTRAINT fk_agents_prompts_id FOREIGN KEY (prompts_id) REFERENCES prompts(id) ON DELETE CASCADE
);


-- Indexes for performance optimization
-- Unique index on (user_id, profile.name, profile.group) to enforce uniqueness per user
CREATE UNIQUE INDEX agents_user_name_group_unique 
    ON agents (user_id, ((profile).name), ((profile)."group"));
CREATE INDEX idx_agents_user_id ON agents (user_id);
CREATE INDEX idx_agents_name ON agents (((profile).name));
CREATE INDEX idx_agents_group ON agents (((profile)."group"));
CREATE INDEX idx_agents_created_at ON agents (created_at);
CREATE INDEX idx_agents_prompts_id ON agents (prompts_id);

-- GIN index for JSONB mcp_servers for efficient queries
CREATE INDEX idx_agents_mcp_servers ON agents USING GIN (mcp_servers);

-- ============================================================================
-- AGENT CONFIGURATION OUTBOX
-- ============================================================================

CREATE TABLE agent_cfg_outbox (
    id BIGSERIAL PRIMARY KEY,
    agent_id UUID NOT NULL, -- Deliberately no FK: retains outbox events after agent deletion
    cfg_version INTEGER NOT NULL,
    event TEXT NOT NULL DEFAULT 'cfg_updated',
    created_at TIMESTAMP WITH TIME ZONE NOT NULL DEFAULT CURRENT_TIMESTAMP,
    claimed_at TIMESTAMP WITH TIME ZONE,
    processed_at TIMESTAMP WITH TIME ZONE
);

CREATE INDEX idx_agent_cfg_outbox_agent_id ON agent_cfg_outbox (agent_id);
CREATE INDEX idx_agent_cfg_outbox_pending
    ON agent_cfg_outbox (processed_at)
    WHERE processed_at IS NULL;


-- ============================================================================
-- HELPER FUNCTIONS
-- ============================================================================

-- Function to automatically update the updated_at timestamp
CREATE OR REPLACE FUNCTION update_updated_at_column()
RETURNS TRIGGER AS $$
BEGIN
    NEW.updated_at = CURRENT_TIMESTAMP;
    RETURN NEW;
END;
$$ LANGUAGE plpgsql;

-- Trigger to update updated_at on agents table
CREATE TRIGGER update_agents_updated_at 
    BEFORE UPDATE ON agents
    FOR EACH ROW
    EXECUTE FUNCTION update_updated_at_column();

-- Function to increment cfg_version only when configuration changes
CREATE OR REPLACE FUNCTION bump_agents_cfg_version()
RETURNS TRIGGER AS $$
BEGIN
    IF ROW(
        NEW.profile,
        NEW.mcp_servers,
        NEW.graph,
        NEW.memory,
        NEW.rag,
        NEW.prompts_id
    ) IS DISTINCT FROM ROW(
        OLD.profile,
        OLD.mcp_servers,
        OLD.graph,
        OLD.memory,
        OLD.rag,
        OLD.prompts_id
    ) THEN
        NEW.cfg_version := COALESCE(OLD.cfg_version, 0) + 1;
    ELSE
        NEW.cfg_version := OLD.cfg_version;
    END IF;

    RETURN NEW;
END;
$$ LANGUAGE plpgsql;

-- Trigger to manage cfg_version lifecycle
CREATE TRIGGER bump_agents_cfg_version_trigger
    BEFORE UPDATE ON agents
    FOR EACH ROW
    EXECUTE FUNCTION bump_agents_cfg_version();

-- Function to populate outbox and notify listeners on configuration changes
CREATE OR REPLACE FUNCTION publish_agent_cfg_update()
RETURNS TRIGGER AS $$
BEGIN
    IF NEW.cfg_version IS DISTINCT FROM OLD.cfg_version THEN
        INSERT INTO agent_cfg_outbox (agent_id, cfg_version, event)
        VALUES (NEW.id, NEW.cfg_version, 'cfg_updated');

        PERFORM pg_notify(
            'agent_cfg_updates',
            json_build_object(
                'agent_id', NEW.id,
                'cfg_version', NEW.cfg_version,
                'event', 'cfg_updated'
            )::text
        );
    END IF;

    RETURN NEW;
END;
$$ LANGUAGE plpgsql;

-- Function to populate outbox on agent creation
CREATE OR REPLACE FUNCTION publish_agent_cfg_create()
RETURNS TRIGGER AS $$
BEGIN
    INSERT INTO agent_cfg_outbox (agent_id, cfg_version, event)
    VALUES (NEW.id, NEW.cfg_version, 'cfg_created');

    PERFORM pg_notify(
        'agent_cfg_updates',
        json_build_object(
            'agent_id', NEW.id,
            'cfg_version', NEW.cfg_version,
            'event', 'cfg_created'
        )::text
    );

    RETURN NEW;
END;
$$ LANGUAGE plpgsql;

-- Function to populate outbox on agent deletion
CREATE OR REPLACE FUNCTION publish_agent_cfg_delete()
RETURNS TRIGGER AS $$
BEGIN
    INSERT INTO agent_cfg_outbox (agent_id, cfg_version, event)
    VALUES (OLD.id, OLD.cfg_version, 'cfg_deleted');

    PERFORM pg_notify(
        'agent_cfg_updates',
        json_build_object(
            'agent_id', OLD.id,
            'cfg_version', OLD.cfg_version,
            'event', 'cfg_deleted'
        )::text
    );

    RETURN OLD;
END;
$$ LANGUAGE plpgsql;

-- Trigger to publish configuration changes
CREATE TRIGGER publish_agent_cfg_update_trigger
    AFTER UPDATE ON agents
    FOR EACH ROW
    EXECUTE FUNCTION publish_agent_cfg_update();

-- Trigger to publish agent creation
CREATE TRIGGER publish_agent_cfg_create_trigger
    AFTER INSERT ON agents
    FOR EACH ROW
    EXECUTE FUNCTION publish_agent_cfg_create();

-- Trigger to publish agent deletion
CREATE TRIGGER publish_agent_cfg_delete_trigger
    AFTER DELETE ON agents
    FOR EACH ROW
    EXECUTE FUNCTION publish_agent_cfg_delete();

-- ============================================================================
-- VALIDATION FUNCTION
-- ============================================================================

-- Function to validate agent data completeness before insertion
-- This provides detailed error messages for missing fields
CREATE OR REPLACE FUNCTION validate_agent_data()
RETURNS TRIGGER AS $$
BEGIN
    -- Check profile name
    IF (NEW.profile).name IS NULL OR length(trim((NEW.profile).name)) = 0 THEN
        RAISE EXCEPTION 'Agent profile.name is required and cannot be empty';
    END IF;

    -- Check profile group
    IF (NEW.profile)."group" IS NULL THEN
        RAISE EXCEPTION 'Agent profile.group is required';
    END IF;
    
    -- Check profile fields
    IF NEW.profile IS NULL THEN
        RAISE EXCEPTION 'Agent profile is required';
    END IF;
    
    IF (NEW.profile).description IS NULL THEN
        RAISE EXCEPTION 'Agent profile.description is required';
    END IF;
    
    IF (NEW.profile).contexts IS NULL THEN
        RAISE EXCEPTION 'Agent profile.contexts is required (can be empty array)';
    END IF;
    
    
    -- Check mcp_servers
    IF NEW.mcp_servers IS NULL THEN
        RAISE EXCEPTION 'Agent mcp_servers is required (can be empty object {})';
    END IF;
    
    
    -- Check prompts_id
    IF NEW.prompts_id IS NULL THEN
        RAISE EXCEPTION 'Agent prompts_id is required';
    END IF;
    
    -- Check graph configuration
    IF NEW.graph IS NULL THEN
        RAISE EXCEPTION 'Agent graph configuration is required';
    END IF;
    
    IF (NEW.graph).max_steps IS NULL THEN
        RAISE EXCEPTION 'Agent graph.max_steps is required';
    END IF;
    
    IF (NEW.graph).max_iterations IS NULL THEN
        RAISE EXCEPTION 'Agent graph.max_iterations is required';
    END IF;
    
    IF (NEW.graph).max_retries IS NULL THEN
        RAISE EXCEPTION 'Agent graph.max_retries is required';
    END IF;
    
    IF (NEW.graph).execution_timeout_ms IS NULL THEN
        RAISE EXCEPTION 'Agent graph.execution_timeout_ms is required';
    END IF;
    
    IF (NEW.graph).max_token_usage IS NULL THEN
        RAISE EXCEPTION 'Agent graph.max_token_usage is required';
    END IF;
    
    IF (NEW.graph).model IS NULL THEN
        RAISE EXCEPTION 'Agent graph.model configuration is required';
    END IF;
    
    -- Check memory configuration
    IF NEW.memory IS NULL THEN
        RAISE EXCEPTION 'Agent memory configuration is required';
    END IF;
    
    IF (NEW.memory).ltm_enabled IS NULL THEN
        RAISE EXCEPTION 'Agent memory.ltm_enabled is required';
    END IF;
    
    IF (NEW.memory).strategy IS NULL THEN
        RAISE EXCEPTION 'Agent memory.strategy is required';
    END IF;
    
    -- Check RAG configuration
    IF NEW.rag IS NULL THEN
        RAISE EXCEPTION 'Agent RAG configuration is required';
    END IF;
    
    IF (NEW.rag).enabled IS NULL THEN
        RAISE EXCEPTION 'Agent rag.enabled is required';
    END IF;
    
    RETURN NEW;
END;
$$ LANGUAGE plpgsql;

-- Trigger to validate agent data before insert or update
CREATE TRIGGER validate_agent_data_trigger
    BEFORE INSERT OR UPDATE ON agents
    FOR EACH ROW
    EXECUTE FUNCTION validate_agent_data();

-- ============================================================================
-- CONVENIENCE FUNCTIONS
-- ============================================================================

-- Function to update agent memory strategy
CREATE OR REPLACE FUNCTION update_agent_memory_strategy(
    p_agent_id UUID,
    p_user_id UUID,
    p_strategy memory_strategy
) RETURNS BOOLEAN AS $$
BEGIN
    UPDATE agents
    SET memory.strategy = p_strategy
    WHERE id = p_agent_id AND user_id = p_user_id;

    RETURN FOUND;
END;
$$ LANGUAGE plpgsql;

CREATE OR REPLACE FUNCTION update_agent_complete(
  p_agent_id UUID,
  p_user_id UUID,
  p_config JSONB
) RETURNS TABLE(
  success BOOLEAN,
  message TEXT,
  updated_agent_id UUID,
  agent_data JSONB
) AS $$
BEGIN
  -- Update only provided fields
  UPDATE agents
  SET
    profile = CASE 
      WHEN p_config->'profile' IS NOT NULL THEN
        ROW(
          COALESCE(p_config->'profile'->>'name', (profile).name),
          COALESCE(p_config->'profile'->>'group', (profile)."group"),
          COALESCE(p_config->'profile'->>'description', (profile).description),
          COALESCE(
            CASE 
              WHEN p_config->'profile'->'contexts' IS NOT NULL THEN
                ARRAY(SELECT jsonb_array_elements_text(p_config->'profile'->'contexts'))
              ELSE NULL
            END,
            (profile).contexts
          )
        )::agent_profile
      ELSE profile
    END,
    mcp_servers = COALESCE(p_config->'mcp_servers', mcp_servers),
    prompts_id = COALESCE((p_config->>'prompts_id')::UUID, prompts_id),
    graph = CASE
      WHEN p_config->'graph' IS NOT NULL THEN
        ROW(
          COALESCE((p_config->'graph'->>'max_steps')::integer, (graph).max_steps),
          COALESCE((p_config->'graph'->>'max_iterations')::integer, (graph).max_iterations),
          COALESCE((p_config->'graph'->>'max_retries')::integer, (graph).max_retries),
          COALESCE((p_config->'graph'->>'execution_timeout_ms')::bigint, (graph).execution_timeout_ms),
          COALESCE((p_config->'graph'->>'max_token_usage')::integer, (graph).max_token_usage),
          ROW(
            COALESCE(p_config->'graph'->'model'->>'provider', ((graph).model).model_provider),
            COALESCE(p_config->'graph'->'model'->>'model_name', ((graph).model).model_name),
            COALESCE((p_config->'graph'->'model'->>'temperature')::numeric(3,2), ((graph).model).temperature),
            COALESCE((p_config->'graph'->'model'->>'max_tokens')::integer, ((graph).model).max_tokens)
          )::model_config
        )::graph_config
      ELSE graph
    END,
    memory = CASE
      WHEN p_config->'memory' IS NOT NULL THEN
        ROW(
          COALESCE((p_config->'memory'->>'ltm_enabled')::boolean, (memory).ltm_enabled),
          ROW(
            COALESCE((p_config->'memory'->'size_limits'->>'short_term_memory_size')::integer, ((memory).size_limits).short_term_memory_size),
            COALESCE((p_config->'memory'->'size_limits'->>'max_insert_episodic_size')::integer, ((memory).size_limits).max_insert_episodic_size),
            COALESCE((p_config->'memory'->'size_limits'->>'max_insert_semantic_size')::integer, ((memory).size_limits).max_insert_semantic_size),
            COALESCE((p_config->'memory'->'size_limits'->>'max_retrieve_memory_size')::integer, ((memory).size_limits).max_retrieve_memory_size),
            COALESCE((p_config->'memory'->'size_limits'->>'limit_before_summarization')::integer, ((memory).size_limits).limit_before_summarization)
          )::memory_size_limits,
          ROW(
            COALESCE((p_config->'memory'->'thresholds'->>'insert_semantic_threshold')::numeric(3,2), ((memory).thresholds).insert_semantic_threshold),
            COALESCE((p_config->'memory'->'thresholds'->>'insert_episodic_threshold')::numeric(3,2), ((memory).thresholds).insert_episodic_threshold),
            COALESCE((p_config->'memory'->'thresholds'->>'retrieve_memory_threshold')::numeric(3,2), ((memory).thresholds).retrieve_memory_threshold),
            COALESCE((p_config->'memory'->'thresholds'->>'hitl_threshold')::numeric(3,2), ((memory).thresholds).hitl_threshold)
          )::memory_thresholds,
          ROW(
            COALESCE((p_config->'memory'->'timeouts'->>'retrieve_memory_timeout_ms')::bigint, ((memory).timeouts).retrieve_memory_timeout_ms),
            COALESCE((p_config->'memory'->'timeouts'->>'insert_memory_timeout_ms')::bigint, ((memory).timeouts).insert_memory_timeout_ms)
          )::memory_timeouts,
          -- Fixed: Cast to memory_strategy first, then COALESCE with matching types
          COALESCE(
            (p_config->'memory'->>'strategy')::memory_strategy, 
            (memory).strategy
          )
        )::memory_config
      ELSE memory
    END,
    rag = CASE
      WHEN p_config->'rag' IS NOT NULL THEN
        ROW(
          COALESCE((p_config->'rag'->>'enabled')::boolean, (rag).enabled),
          COALESCE((p_config->'rag'->>'top_k')::integer, (rag).top_k)
        )::rag_config
      ELSE rag
    END,
    avatar_image = CASE 
      WHEN p_config ? 'avatar_image' AND p_config->>'avatar_image' IS NOT NULL THEN
        decode(p_config->>'avatar_image', 'base64')
      ELSE avatar_image
    END,
    avatar_mime_type = COALESCE(p_config->>'avatar_mime_type', avatar_mime_type),
    updated_at = NOW()
  WHERE id = p_agent_id AND user_id = p_user_id;
  
  IF FOUND THEN
    RETURN QUERY 
    SELECT 
      TRUE, 
      'Agent updated successfully', 
      p_agent_id,
      to_jsonb(
        ROW(
          a.id,
          a.user_id,
          a.profile,
          a.mcp_servers,
          a.prompts_id,
          a.graph,
          a.memory,
          a.rag,
          a.created_at,
          a.updated_at,
          NULL::BYTEA,
          a.avatar_mime_type
        )::agent_config_output
      )
    FROM agents a
    WHERE a.id = p_agent_id AND a.user_id = p_user_id;
  ELSE
    RETURN QUERY SELECT FALSE, 'Agent not found or unauthorized', NULL::UUID, NULL::JSONB;
  END IF;
END;
$$ LANGUAGE plpgsql;

-- Function to update agent with full replacement (all fields required)
-- This function requires ALL mandatory fields and completely replaces the record
CREATE OR REPLACE FUNCTION replace_agent_complete(
    p_agent_id UUID,
    p_user_id UUID,
    p_profile agent_profile,
    p_mcp_servers JSONB,
    p_prompts_id UUID,
    p_graph graph_config,
    p_memory memory_config,
    p_rag rag_config,
    p_avatar_image BYTEA DEFAULT NULL,
    p_avatar_mime_type VARCHAR(50) DEFAULT NULL
) RETURNS TABLE (
    success BOOLEAN,
    message TEXT,
    updated_agent_id UUID
)
LANGUAGE plpgsql
AS $$
DECLARE
    rows_updated INTEGER;
BEGIN
    -- Check if agent exists and belongs to the user
    IF NOT EXISTS (SELECT 1 FROM agents WHERE id = p_agent_id AND user_id = p_user_id) THEN
        RETURN QUERY SELECT
            FALSE AS success,
            'Agent not found with ID: ' || p_agent_id::TEXT || ' for user: ' || p_user_id::TEXT AS message,
            NULL::UUID AS updated_agent_id;
        RETURN;
    END IF;

    -- Completely replace all fields (mandatory fields must be provided)
    UPDATE agents SET
        profile = p_profile,
        mcp_servers = p_mcp_servers,
        prompts_id = p_prompts_id,
        graph = p_graph,
        memory = p_memory,
        rag = p_rag,
        avatar_image = p_avatar_image,
        avatar_mime_type = p_avatar_mime_type,
        updated_at = CURRENT_TIMESTAMP
    WHERE id = p_agent_id AND user_id = p_user_id;

    GET DIAGNOSTICS rows_updated = ROW_COUNT;

    IF rows_updated > 0 THEN
        RETURN QUERY SELECT
            TRUE AS success,
            'Agent completely replaced successfully' AS message,
            p_agent_id AS updated_agent_id;
    ELSE
        RETURN QUERY SELECT
            FALSE AS success,
            'Failed to replace agent' AS message,
            NULL::UUID AS updated_agent_id;
    END IF;

EXCEPTION
    WHEN OTHERS THEN
        RETURN QUERY SELECT
            FALSE AS success,
            'Error replacing agent: ' || SQLERRM AS message,
            NULL::UUID AS updated_agent_id;
END;
$$;
-- Function to enable/disable RAG for an agent
CREATE OR REPLACE FUNCTION toggle_agent_rag(
    p_agent_id UUID,
    p_user_id UUID,
    p_enabled BOOLEAN
) RETURNS BOOLEAN AS $$
BEGIN
    UPDATE agents
    SET rag.enabled = p_enabled
    WHERE id = p_agent_id AND user_id = p_user_id;

    RETURN FOUND;
END;
$$ LANGUAGE plpgsql;

CREATE OR REPLACE FUNCTION insert_agent_from_json(
  p_user_id UUID,
  p_config JSONB
) RETURNS TABLE(
  id UUID,
  user_id UUID,
  profile JSONB,
  mcp_servers JSONB,
  prompts_id UUID,
  graph JSONB,
  memory JSONB,
  rag JSONB,
  created_at TIMESTAMP WITH TIME ZONE,
  updated_at TIMESTAMP WITH TIME ZONE,
  avatar_image BYTEA,
  avatar_mime_type VARCHAR(50)
) AS $$
DECLARE
  v_prompts_id UUID;
  v_inserted_id UUID;
BEGIN
  -- Extract prompts_id, use NULL if not present
  v_prompts_id := (p_config->>'prompts_id')::UUID;

  -- If NULL, initialize default prompts
  IF v_prompts_id IS NULL THEN
    RAISE EXCEPTION 'prompts_id is required in the configuration JSON';
  END IF;

  INSERT INTO agents (
    user_id,
    profile,
    mcp_servers,
    prompts_id,
    graph,
    memory,
    rag,
    avatar_image,
    avatar_mime_type
  ) VALUES (
    p_user_id,
    ROW(
      p_config->'profile'->>'name',
      p_config->'profile'->>'group',
      p_config->'profile'->>'description',
      ARRAY(SELECT jsonb_array_elements_text(p_config->'profile'->'contexts'))
    )::agent_profile,
    p_config->'mcp_servers',
    v_prompts_id,
    ROW(
      (p_config->'graph'->>'max_steps')::integer,
      (p_config->'graph'->>'max_iterations')::integer,
      (p_config->'graph'->>'max_retries')::integer,
      (p_config->'graph'->>'execution_timeout_ms')::bigint,
      (p_config->'graph'->>'max_token_usage')::integer,
      ROW(
        p_config->'graph'->'model'->>'provider',
        p_config->'graph'->'model'->>'model_name',
        (p_config->'graph'->'model'->>'temperature')::numeric(3,2),
        (p_config->'graph'->'model'->>'max_tokens')::integer
      )::model_config
    )::graph_config,
    ROW(
      (p_config->'memory'->>'ltm_enabled')::boolean,
      ROW(
        (p_config->'memory'->'size_limits'->>'short_term_memory_size')::integer,
        (p_config->'memory'->'size_limits'->>'max_insert_episodic_size')::integer,
        (p_config->'memory'->'size_limits'->>'max_insert_semantic_size')::integer,
        (p_config->'memory'->'size_limits'->>'max_retrieve_memory_size')::integer,
        (p_config->'memory'->'size_limits'->>'limit_before_summarization')::integer
      )::memory_size_limits,
      ROW(
        (p_config->'memory'->'thresholds'->>'insert_semantic_threshold')::numeric(3,2),
        (p_config->'memory'->'thresholds'->>'insert_episodic_threshold')::numeric(3,2),
        (p_config->'memory'->'thresholds'->>'retrieve_memory_threshold')::numeric(3,2),
        (p_config->'memory'->'thresholds'->>'hitl_threshold')::numeric(3,2)
      )::memory_thresholds,
      ROW(
        (p_config->'memory'->'timeouts'->>'retrieve_memory_timeout_ms')::bigint,
        (p_config->'memory'->'timeouts'->>'insert_memory_timeout_ms')::bigint
      )::memory_timeouts,
      (p_config->'memory'->>'strategy')::memory_strategy
    )::memory_config,
    ROW(
      (p_config->'rag'->>'enabled')::boolean,
      (p_config->'rag'->>'top_k')::integer
      )::rag_config,
    CASE 
      WHEN p_config ? 'avatar_image' AND p_config->>'avatar_image' IS NOT NULL THEN
        decode(p_config->>'avatar_image', 'base64')
      ELSE NULL
    END,
    p_config->>'avatar_mime_type'
  ) RETURNING agents.id INTO v_inserted_id;  

  RETURN QUERY
  SELECT
    a.id,
    a.user_id,
    to_jsonb(a.profile) as profile,        
    a.mcp_servers as mcp_servers,
    a.prompts_id,
    to_jsonb(a.graph) as graph,           
    to_jsonb(a.memory) as memory,          
    to_jsonb(a.rag) as rag,          
    a.created_at,
    a.updated_at,
    a.avatar_image,
    a.avatar_mime_type
  FROM agents a
  WHERE a.id = v_inserted_id;
END;
$$ LANGUAGE plpgsql;

-- ============================================================================
-- USAGE EXAMPLES
-- ============================================================================

-- Example 1: Creating a new agent with COMPLETE configuration (ALL FIELDS REQUIRED)
/*
INSERT INTO agents (
    user_id,
    name,
    "group",
    profile,
    mcp_servers,
    plugins,
    prompts_id,
    graph,
    memory,
    rag
) VALUES (
    '123e4567-e89b-12d3-a456-426614174000'::UUID,  -- user_id (required)
    'Customer Service Bot',
    'support',
    ROW(
        'Handles customer inquiries and support tickets',
        ARRAY['Friendly and helpful', 'Patient with customers'],
        ARRAY['Resolve customer issues', 'Provide accurate information'],
        ARRAY['product-catalog', 'return-policy', 'shipping-info'],
        NULL
    )::agent_profile,
    '{"slack": {"url": "https://slack.api", "token": "xxx"}}'::jsonb,
    ARRAY['email-plugin', 'calendar-plugin'],
    '550e8400-e29b-41d4-a716-446655440001'::UUID,
    ROW(
        200, 30, 5, 600000, 150000,
        ROW('gpt-4-turbo', 0.8, 8192, 0.9, 0.1, 0.1)::model_config
    )::graph_config,
    ROW(
        true, 0.85,
        ROW(15, 100, 100, 30)::memory_size_limits,
        ROW(0.75, 0.65, 0.55, 0.85)::memory_thresholds,
        ROW(10000, 5000)::memory_timeouts,
        'categorized'::memory_strategy
    )::memory_config,
    ROW(true, 10, 'text-embedding-3-large')::rag_config
);
*/

-- Example 2: This will FAIL - missing required fields
/*
INSERT INTO agents (name) VALUES ('Test Bot');
-- ERROR: Agent profile is required
*/

-- Example 3: Minimal valid agent with empty arrays/objects where allowed
/*
INSERT INTO agents (
    user_id,
    name,
    profile,
    mcp_servers,
    plugins,
    prompts_id,
    graph,
    memory,
    rag
) VALUES (
    '123e4567-e89b-12d3-a456-426614174000'::UUID,  -- user_id (required)
    'Minimal Bot',
    ROW(
        'A minimal agent configuration',
        ARRAY[]::TEXT[],  -- empty lore
        ARRAY[]::TEXT[],  -- empty objectives
        ARRAY[]::TEXT[],  -- empty knowledge
        NULL
    )::agent_profile,
    '{}'::jsonb,  -- empty mcp_servers
    ARRAY[]::TEXT[],  -- empty plugins
    '550e8400-e29b-41d4-a716-446655440002'::UUID,
    ROW(
        100, 15, 3, 300000, 100000,
        ROW('gpt-4', 0.7, 4096, 0.95, 0.0, 0.0)::model_config
    )::graph_config,
    ROW(
        false, 0.8,
        ROW(10, 50, 50, 20)::memory_size_limits,
        ROW(0.7, 0.6, 0.5, 0.8)::memory_thresholds,
        ROW(5000, 3000)::memory_timeouts,
        'holistic'::memory_strategy
    )::memory_config,
    ROW(false, 5, 'text-embedding-ada-002')::rag_config
);
*/

-- Example 4: Querying agents by memory strategy for a specific user
/*
SELECT name, (memory).strategy, (memory).ltm_enabled
FROM agents
WHERE user_id = '123e4567-e89b-12d3-a456-426614174000'::UUID
AND (memory).strategy = 'categorized';
*/


-- Example 6: Updating MCP server configuration for a specific user's agent
/*
UPDATE agents
SET mcp_servers = mcp_servers || '{"github": {"token": "ghp_xxx"}}'::jsonb
WHERE user_id = '123e4567-e89b-12d3-a456-426614174000'::UUID
AND name = 'Development Assistant';
*/

-- Example 7: Partial agent update (only update specific fields)
/*
SELECT * FROM update_agent_complete(
    '456e7890-e89b-12d3-a456-426614174001'::UUID,  -- agent_id
    '123e4567-e89b-12d3-a456-426614174000'::UUID,  -- user_id
    ROW(
        'Updated Agent Name',
        'production',
        'Updated description',
        ARRAY['updated context']
    )::agent_profile,                               -- new profile
    NULL,                                           -- keep existing mcp_servers
    NULL,                                           -- keep existing prompts
    NULL,                                           -- keep existing graph config
    NULL,                                           -- keep existing memory config
    NULL                                            -- keep existing rag config
);
*/

-- Example 8: Complete agent replacement
/*
SELECT * FROM replace_agent_complete(
    '456e7890-e89b-12d3-a456-426614174001'::UUID,  -- agent_id
    '123e4567-e89b-12d3-a456-426614174000'::UUID,  -- user_id
    ROW(
        'Completely New Agent',
        'new_group',
        'Brand new description',
        ARRAY['New context']
    )::agent_profile,
    '{"newservice": {"url": "https://api.new", "key": "xxx"}}'::jsonb,
    '550e8400-e29b-41d4-a716-446655440003'::UUID,
    ROW(
        150, 25, 4, 500000, 120000,
        ROW('gpt-4', 0.7, 6144, 0.85, 0.2, 0.1)::model_config
    )::graph_config,
    ROW(
        true, 0.9,
        ROW(12, 80, 80, 25)::memory_size_limits,
        ROW(0.8, 0.7, 0.6, 0.9)::memory_thresholds,
        ROW(8000, 4000)::memory_timeouts,
        'holistic'::memory_strategy
    )::memory_config,
    ROW(true, 8, 'text-embedding-3-small')::rag_config
);
*/

-- ============================================================================<|MERGE_RESOLUTION|>--- conflicted
+++ resolved
@@ -125,7 +125,6 @@
     -- Memory settings (composite type) - MANDATORY
     memory memory_config NOT NULL,
     
-<<<<<<< HEAD
     -- RAG settings (composite type) - MANDATORY
     rag rag_config NOT NULL,
 
@@ -133,12 +132,6 @@
     cfg_version INTEGER NOT NULL DEFAULT 1,
     
     -- Metadata fields
-=======
--- RAG settings (composite type) - MANDATORY
-rag rag_config NOT NULL,
-
--- Metadata fields
->>>>>>> 14d1ac76
     created_at TIMESTAMP WITH TIME ZONE DEFAULT CURRENT_TIMESTAMP,
     updated_at TIMESTAMP WITH TIME ZONE DEFAULT CURRENT_TIMESTAMP,
     

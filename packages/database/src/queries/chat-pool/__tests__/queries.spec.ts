import { DatabaseCredentials } from '../../../utils/database.js';
import { Postgres } from '../../../database.js';
import { chatPoolQueries, chatPool } from '../queries.js';

const databasecredentials: DatabaseCredentials = {
  user: process.env.POSTGRES_USER as string,
  host: process.env.POSTGRES_HOST as string,
  database: process.env.POSTGRES_DB as string,
  password: process.env.POSTGRES_PASSWORD as string,
  port: parseInt(process.env.POSTGRES_PORT || '5454'),
};

let _chat = new chatPoolQueries(databasecredentials);
beforeAll(async () => {
  await _chat.connect(
    process.env.POSTGRES_USER as string,
    process.env.POSTGRES_HOST as string,
    process.env.POSTGRES_DB as string,
    process.env.POSTGRES_PASSWORD as string,
    parseInt(process.env.POSTGRES_PORT || '5454')
  );
});

afterAll(async () => {
  await _chat.shutdown();
});

describe('Chat-pool database initialization', () => {
  it('Should create tables', async () => {
    await expect(_chat.init()).resolves.toBeUndefined();
  });

  it('Should be indempotent', async () => {
    await expect(_chat.init()).resolves.toBeUndefined();
  });

  it('Should handle empty retrievals', async () => {
    await expect(_chat.select_instructions()).resolves.toEqual([]);
  });

  it('Should handle insertions', async () => {
    await expect(
      _chat.insert_instruction('Lorem Ipsum dolor si amet')
    ).resolves.toBeUndefined();
  });

  it('Should handle retrievals', async () => {
    const instruction: chatPool.Instruction = {
      instruction: 'Lorem Ipsum dolor si amet',
    };
<<<<<<< HEAD

    await expect(_chat.select_instructions()).resolves.toEqual([instruction]);
=======
    await expect(chat.select_instructions()).resolves.toMatchObject([instruction]);
>>>>>>> 38141229
  });
});<|MERGE_RESOLUTION|>--- conflicted
+++ resolved
@@ -48,11 +48,6 @@
     const instruction: chatPool.Instruction = {
       instruction: 'Lorem Ipsum dolor si amet',
     };
-<<<<<<< HEAD
-
-    await expect(_chat.select_instructions()).resolves.toEqual([instruction]);
-=======
-    await expect(chat.select_instructions()).resolves.toMatchObject([instruction]);
->>>>>>> 38141229
+    await expect(_chat.select_instructions()).resolves.toMatchObject([instruction]);
   });
 });
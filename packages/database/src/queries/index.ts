--- conflicted
+++ resolved
@@ -5,13 +5,9 @@
 import { contract } from './contract/queries.js';
 import { rag } from './rag/queries.js';
 import { Postgres } from '../database.js';
-<<<<<<< HEAD
 import { notify } from './notify/queries.js';
 import { message } from './message/queries.js';
-=======
-import * as redisAgents from './redis/queries.js';
-
->>>>>>> 7cac44bd
+import * as redisAgent from './redis/queries.js';
 export {
   scarb,
   chat,
@@ -20,10 +16,7 @@
   contract,
   rag,
   Postgres,
-<<<<<<< HEAD
   notify,
   message,
-=======
-  redisAgents,
->>>>>>> 7cac44bd
+  redisAgent
 };
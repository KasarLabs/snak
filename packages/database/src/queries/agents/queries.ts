--- conflicted
+++ resolved
@@ -1,14 +1,9 @@
-<<<<<<< HEAD
 import {
   AgentConfig,
   AgentProfile,
-  logger,
   McpServerConfig,
   supervisorAgentConfig,
 } from '@snakagent/core';
-=======
-import { supervisorAgentConfig, AgentConfig } from '@snakagent/core';
->>>>>>> 48b3b57e
 import { Postgres } from '../../database.js';
 
 export namespace agents {
@@ -20,6 +15,37 @@
     avatar_mime_type: string;
   }
 
+  /**
+   * Model configuration data
+   */
+  export interface ModelConfig {
+    provider: string;
+    model_name: string;
+    temperature: number;
+    max_tokens: number;
+  }
+
+  /**
+   * Prompts data
+   */
+  export interface PromptsData {
+    task_executor_prompt: string;
+    task_manager_prompt: string;
+    task_verifier_prompt: string;
+    task_memory_manager_prompt: string;
+  }
+
+  // ============================================================================
+  // GET OPERATIONS - Retrieve agent data
+  // ============================================================================
+
+  /**
+   * Get agent profile by identifier (ID or name)
+   * @param identifier - Agent ID or name
+   * @param userId - User ID for ownership verification
+   * @param searchBy - Search by 'id' or 'name'
+   * @returns Promise<{id: string, profile: AgentProfile} | null>
+   */
   export async function getAgentProfile(
     identifier: string,
     userId: string,
@@ -37,6 +63,13 @@
     return result.length > 0 ? result[0] : null;
   }
 
+  /**
+   * Get agent with MCP servers configuration by identifier (ID or name)
+   * @param identifier - Agent ID or name
+   * @param userId - User ID for ownership verification
+   * @param searchBy - Search by 'id' or 'name'
+   * @returns Promise<{id: string, profile: AgentProfile, mcp_servers: Record<string, any>} | null>
+   */
   export async function getAgentWithMcp(
     identifier: string,
     userId: string,
@@ -58,68 +91,6 @@
       mcp_servers: Record<string, McpServerConfig>;
     }>(query);
     return result.length > 0 ? result[0] : null;
-  }
-
-  /**
-   * Update agent MCP configuration
-   * @param agentId - Agent ID
-   * @param userId - User ID for ownership verification
-   * @param mcpServers - MCP servers configuration
-   * @returns Promise<AgentConfig.OutputWithId | null>
-   */
-  export async function updateAgentMcp(
-    agentId: string,
-    userId: string,
-    mcpServers: Record<string, any>
-  ): Promise<AgentConfig.OutputWithId | null> {
-    const query = new Postgres.Query(
-      `UPDATE agents
-       SET "mcp_servers" = $1::jsonb
-       WHERE id = $2 AND user_id = $3
-       RETURNING
-         id,
-         user_id,
-         row_to_json(profile)        AS profile,
-         mcp_servers,
-         prompts_id,
-         row_to_json(graph)          AS graph,
-         row_to_json(memory)         AS memory,
-         row_to_json(rag)            AS rag,
-         created_at,
-         updated_at,
-         avatar_image,
-         avatar_mime_type`,
-      [mcpServers, agentId, userId]
-    );
-
-    const result = await Postgres.query<AgentConfig.OutputWithId>(query);
-    return result.length > 0 ? result[0] : null;
-  }
-
-  /**
-   * Update agent configuration using the update_agent_complete function
-   * @param agentId - Agent ID
-   * @param userId - User ID for ownership verification
-   * @param config - Complete agent configuration object
-   * @returns Promise<{success: boolean, message: string, updated_agent_id: string}>
-   */
-  export async function updateAgentComplete(
-    agentId: string,
-    userId: string,
-    config: any
-  ): Promise<{ success: boolean; message: string; updated_agent_id: string }> {
-    const query = new Postgres.Query(
-      `SELECT success, message, updated_agent_id
-       FROM update_agent_complete($1::UUID, $2::UUID, $3::JSONB)`,
-      [agentId, userId, JSON.stringify(config)]
-    );
-
-    const result = await Postgres.query<{
-      success: boolean;
-      message: string;
-      updated_agent_id: string;
-    }>(query);
-    return result[0];
   }
 
   /**
@@ -282,176 +253,6 @@
   }
 
   /**
-   * Update agent avatar
-   * @param agentId - Agent ID
-   * @param userId - User ID for ownership verification
-   * @param buffer - Image buffer
-   * @param mimetype - Image MIME type
-   * @returns Promise<AgentAvatarData | null>
-   */
-  export async function updateAgentAvatar(
-    agentId: string,
-    userId: string,
-    buffer: Buffer,
-    mimetype: string
-  ): Promise<AgentAvatarData | null> {
-    const query = new Postgres.Query(
-      `UPDATE agents
-       SET avatar_image = $1, avatar_mime_type = $2
-       WHERE id = $3 AND user_id = $4
-       RETURNING id, avatar_mime_type`,
-      [buffer, mimetype, agentId, userId]
-    );
-
-    const result = await Postgres.query<AgentAvatarData>(query);
-    return result.length > 0 ? result[0] : null;
-  }
-
-  /**
-   * Check if agent exists and get profile information
-   * @param agentId - Agent ID
-   * @param userId - User ID for ownership verification
-   * @returns Promise<{group: string, name: string} | null>
-   */
-  export async function getAgentProfileInfo(
-    agentId: string,
-    userId: string
-  ): Promise<{ group: string; name: string } | null> {
-    const query = new Postgres.Query(
-      `SELECT (profile)."group" as "group", (profile).name as name
-       FROM agents
-       WHERE id = $1 AND user_id = $2`,
-      [agentId, userId]
-    );
-
-    const result = await Postgres.query<{ group: string; name: string }>(query);
-    return result.length > 0 ? result[0] : null;
-  }
-
-  /**
-   * Check if user has a supervisor agent
-   * @param userId - User ID
-   * @returns Promise<{id: string, name: string} | null>
-   */
-  export async function getSupervisorAgent(
-    userId: string
-  ): Promise<{ id: string; name: string } | null> {
-    const query = new Postgres.Query(
-      `SELECT id, (profile).name as name
-       FROM agents
-       WHERE user_id = $1 AND (profile)."group" = $2`,
-      [userId, supervisorAgentConfig.profile.group]
-    );
-
-    const result = await Postgres.query<{ id: string; name: string }>(query);
-    return result.length > 0 ? result[0] : null;
-  }
-
-  /**
-   * Delete agent by ID
-   * @param agentId - Agent ID
-   * @param userId - User ID for ownership verification
-   * @returns Promise<{id: string}> - Deleted agent ID
-   */
-  export async function deleteAgent(
-    agentId: string,
-    userId: string
-  ): Promise<{ id: string }> {
-    const query = new Postgres.Query(
-      `DELETE FROM agents WHERE id = $1 AND user_id = $2 RETURNING id`,
-      [agentId, userId]
-    );
-
-    const result = await Postgres.query<{ id: string }>(query);
-    return result[0];
-  }
-
-  /**
-   * Get total count of all agents
-   * @returns Promise<number>
-   */
-  export async function getTotalAgentsCount(): Promise<number> {
-    const query = new Postgres.Query(`SELECT COUNT(*) as count FROM agents`);
-
-    const result = await Postgres.query<{ count: string }>(query);
-    return parseInt(result[0].count, 10);
-  }
-
-  /**
-   * Get count of agents for a specific user
-   * @param userId - User ID
-   * @returns Promise<number>
-   */
-  export async function getUserAgentsCount(userId: string): Promise<number> {
-    const query = new Postgres.Query(
-      `SELECT COUNT(*) as count FROM agents WHERE user_id = $1`,
-      [userId]
-    );
-
-    const result = await Postgres.query<{ count: string }>(query);
-    return parseInt(result[0].count, 10);
-  }
-
-  /**
-   * Check if an agent name exists for a user in a group
-   * Used for ensuring unique agent names
-   * @param userId - User ID
-   * @param baseName - Base agent name
-   * @param group - Agent group
-   * @returns Promise<{name: string} | null>
-   */
-  export async function checkAgentNameExists(
-    userId: string,
-    baseName: string,
-    group: string
-  ): Promise<{ name: string } | null> {
-    const query = new Postgres.Query(
-      `SELECT (profile).name as name
-       FROM agents
-       WHERE user_id = $1
-       AND (profile)."group" = $2
-       AND ((profile).name = $3 OR (profile).name LIKE $3 || '-%')
-       ORDER BY LENGTH((profile).name) DESC, (profile).name DESC
-       LIMIT 1`,
-      [userId, group, baseName]
-    );
-
-    const result = await Postgres.query<{ name: string }>(query);
-    return result.length > 0 ? result[0] : null;
-  }
-
-  /**
-   * Insert a new agent using the insert_agent_from_json function
-   * @param userId - User ID
-   * @param agentConfig - Agent configuration JSON
-   * @returns Promise<any | null>
-   */
-  export async function insertAgentFromJson(
-    userId: string,
-    agentConfig: AgentConfig.Input
-  ): Promise<AgentConfig.OutputWithId | null> {
-    const query = new Postgres.Query(
-      `SELECT id, 
-          user_id, 
-          profile,
-          mcp_servers,
-          prompts_id,
-          graph,
-          memory,
-          rag,
-          created_at,
-          updated_at,
-          avatar_image,
-          avatar_mime_type
-          FROM insert_agent_from_json($1, $2)`,
-      [userId, JSON.stringify(agentConfig)]
-    );
-
-    const result = await Postgres.query<AgentConfig.OutputWithId>(query);
-    return result.length > 0 ? result[0] : null;
-  }
-
-  /**
    * Get all agents (for initialization/syncing)
    * @returns Promise<any[]>
    */
@@ -500,6 +301,100 @@
   }
 
   /**
+   * Check if agent exists and get profile information
+   * @param agentId - Agent ID
+   * @param userId - User ID for ownership verification
+   * @returns Promise<{group: string, name: string} | null>
+   */
+  export async function getAgentProfileInfo(
+    agentId: string,
+    userId: string
+  ): Promise<{ group: string; name: string } | null> {
+    const query = new Postgres.Query(
+      `SELECT (profile)."group" as "group", (profile).name as name
+       FROM agents
+       WHERE id = $1 AND user_id = $2`,
+      [agentId, userId]
+    );
+
+    const result = await Postgres.query<{ group: string; name: string }>(query);
+    return result.length > 0 ? result[0] : null;
+  }
+
+  /**
+   * Check if user has a supervisor agent
+   * @param userId - User ID
+   * @returns Promise<{id: string, name: string} | null>
+   */
+  export async function getSupervisorAgent(
+    userId: string
+  ): Promise<{ id: string; name: string } | null> {
+    const query = new Postgres.Query(
+      `SELECT id, (profile).name as name
+       FROM agents
+       WHERE user_id = $1 AND (profile)."group" = $2`,
+      [userId, supervisorAgentConfig.profile.group]
+    );
+
+    const result = await Postgres.query<{ id: string; name: string }>(query);
+    return result.length > 0 ? result[0] : null;
+  }
+
+  /**
+   * Get total count of all agents
+   * @returns Promise<number>
+   */
+  export async function getTotalAgentsCount(): Promise<number> {
+    const query = new Postgres.Query(`SELECT COUNT(*) as count FROM agents`);
+
+    const result = await Postgres.query<{ count: string }>(query);
+    return parseInt(result[0].count, 10);
+  }
+
+  /**
+   * Get count of agents for a specific user
+   * @param userId - User ID
+   * @returns Promise<number>
+   */
+  export async function getUserAgentsCount(userId: string): Promise<number> {
+    const query = new Postgres.Query(
+      `SELECT COUNT(*) as count FROM agents WHERE user_id = $1`,
+      [userId]
+    );
+
+    const result = await Postgres.query<{ count: string }>(query);
+    return parseInt(result[0].count, 10);
+  }
+
+  /**
+   * Check if an agent name exists for a user in a group
+   * Used for ensuring unique agent names
+   * @param userId - User ID
+   * @param baseName - Base agent name
+   * @param group - Agent group
+   * @returns Promise<{name: string} | null>
+   */
+  export async function checkAgentNameExists(
+    userId: string,
+    baseName: string,
+    group: string
+  ): Promise<{ name: string } | null> {
+    const query = new Postgres.Query(
+      `SELECT (profile).name as name
+       FROM agents
+       WHERE user_id = $1
+       AND (profile)."group" = $2
+       AND ((profile).name = $3 OR (profile).name LIKE $3 || '-%')
+       ORDER BY LENGTH((profile).name) DESC, (profile).name DESC
+       LIMIT 1`,
+      [userId, group, baseName]
+    );
+
+    const result = await Postgres.query<{ name: string }>(query);
+    return result.length > 0 ? result[0] : null;
+  }
+
+  /**
    * Get messages from agents using the optimized function
    * @param agentId - Agent ID
    * @param threadId - Thread ID (optional)
@@ -524,16 +419,6 @@
 
     const result = await Postgres.query<any>(query);
     return result;
-  }
-
-  /**
-   * Model configuration data
-   */
-  export interface ModelConfig {
-    provider: string;
-    model_name: string;
-    temperature: number;
-    max_tokens: number;
   }
 
   /**
@@ -556,65 +441,6 @@
 
     const result = await Postgres.query<ModelConfig>(query);
     return result.length > 0 ? result[0] : null;
-  }
-
-  /**
-   * Create default model configuration for a user
-   * @param userId - User ID
-   * @param provider - Model provider
-   * @param modelName - Model name
-   * @param temperature - Temperature setting
-   * @param maxTokens - Max tokens setting
-   * @returns Promise<void>
-   */
-  export async function createModelConfig(
-    userId: string,
-    provider: string,
-    modelName: string,
-    temperature: number,
-    maxTokens: number
-  ): Promise<void> {
-    const query = new Postgres.Query(
-      'INSERT INTO models_config (user_id,model) VALUES ($1,ROW($2, $3, $4, $5)::model_config)',
-      [userId, provider, modelName, temperature, maxTokens]
-    );
-
-    await Postgres.query(query);
-  }
-
-  /**
-   * Update model configuration for a user
-   * @param userId - User ID
-   * @param provider - Model provider
-   * @param modelName - Model name
-   * @param temperature - Temperature setting
-   * @param maxTokens - Max tokens setting
-   * @returns Promise<any>
-   */
-  export async function updateModelConfig(
-    userId: string,
-    provider: string,
-    modelName: string,
-    temperature: number,
-    maxTokens: number
-  ): Promise<any> {
-    const query = new Postgres.Query(
-      `UPDATE models_config SET model = ROW($1, $2, $3, $4)::model_config WHERE user_id = $5`,
-      [provider, modelName, temperature, maxTokens, userId]
-    );
-
-    const result = await Postgres.query(query);
-    return result;
-  }
-
-  /**
-   * Prompts data
-   */
-  export interface PromptsData {
-    task_executor_prompt: string;
-    task_manager_prompt: string;
-    task_verifier_prompt: string;
-    task_memory_manager_prompt: string;
   }
 
   /**
@@ -656,6 +482,65 @@
 
     const result = await Postgres.query<{ id: string }>(query);
     return result.length > 0 ? result[0] : null;
+  }
+
+  // ============================================================================
+  // INSERT OPERATIONS - Create new agents and related data
+  // ============================================================================
+
+  /**
+   * Insert a new agent using the insert_agent_from_json function
+   * @param userId - User ID
+   * @param agentConfig - Agent configuration JSON
+   * @returns Promise<AgentConfig.OutputWithId | null>
+   */
+  export async function insertAgentFromJson(
+    userId: string,
+    agentConfig: AgentConfig.Input
+  ): Promise<AgentConfig.OutputWithId | null> {
+    const query = new Postgres.Query(
+      `SELECT id, 
+          user_id, 
+          profile,
+          mcp_servers,
+          prompts_id,
+          graph,
+          memory,
+          rag,
+          created_at,
+          updated_at,
+          avatar_image,
+          avatar_mime_type
+          FROM insert_agent_from_json($1, $2)`,
+      [userId, JSON.stringify(agentConfig)]
+    );
+
+    const result = await Postgres.query<AgentConfig.OutputWithId>(query);
+    return result.length > 0 ? result[0] : null;
+  }
+
+  /**
+   * Create default model configuration for a user
+   * @param userId - User ID
+   * @param provider - Model provider
+   * @param modelName - Model name
+   * @param temperature - Temperature setting
+   * @param maxTokens - Max tokens setting
+   * @returns Promise<void>
+   */
+  export async function createModelConfig(
+    userId: string,
+    provider: string,
+    modelName: string,
+    temperature: number,
+    maxTokens: number
+  ): Promise<void> {
+    const query = new Postgres.Query(
+      'INSERT INTO models_config (user_id,model) VALUES ($1,ROW($2, $3, $4, $5)::model_config)',
+      [userId, provider, modelName, temperature, maxTokens]
+    );
+
+    await Postgres.query(query);
   }
 
   /**
@@ -702,4 +587,144 @@
     }
     return result[0].id;
   }
+
+  // ============================================================================
+  // UPDATE OPERATIONS - Modify existing agents and related data
+  // ============================================================================
+
+  /**
+   * Update agent MCP configuration
+   * @param agentId - Agent ID
+   * @param userId - User ID for ownership verification
+   * @param mcpServers - MCP servers configuration
+   * @returns Promise<AgentConfig.OutputWithId | null>
+   */
+  export async function updateAgentMcp(
+    agentId: string,
+    userId: string,
+    mcpServers: Record<string, any>
+  ): Promise<AgentConfig.OutputWithId | null> {
+    const query = new Postgres.Query(
+      `UPDATE agents
+       SET "mcp_servers" = $1::jsonb
+       WHERE id = $2 AND user_id = $3
+       RETURNING
+         id,
+         user_id,
+         row_to_json(profile)        AS profile,
+         mcp_servers,
+         prompts_id,
+         row_to_json(graph)          AS graph,
+         row_to_json(memory)         AS memory,
+         row_to_json(rag)            AS rag,
+         created_at,
+         updated_at,
+         avatar_image,
+         avatar_mime_type`,
+      [mcpServers, agentId, userId]
+    );
+
+    const result = await Postgres.query<AgentConfig.OutputWithId>(query);
+    return result.length > 0 ? result[0] : null;
+  }
+
+  /**
+   * Update agent configuration using the update_agent_complete function
+   * @param agentId - Agent ID
+   * @param userId - User ID for ownership verification
+   * @param config - Complete agent configuration object
+   * @returns Promise<{success: boolean, message: string, updated_agent_id: string}>
+   */
+  export async function updateAgentComplete(
+    agentId: string,
+    userId: string,
+    config: any
+  ): Promise<{ success: boolean; message: string; updated_agent_id: string }> {
+    const query = new Postgres.Query(
+      `SELECT success, message, updated_agent_id
+       FROM update_agent_complete($1::UUID, $2::UUID, $3::JSONB)`,
+      [agentId, userId, JSON.stringify(config)]
+    );
+
+    const result = await Postgres.query<{
+      success: boolean;
+      message: string;
+      updated_agent_id: string;
+    }>(query);
+    return result[0];
+  }
+
+  /**
+   * Update agent avatar
+   * @param agentId - Agent ID
+   * @param userId - User ID for ownership verification
+   * @param buffer - Image buffer
+   * @param mimetype - Image MIME type
+   * @returns Promise<AgentAvatarData | null>
+   */
+  export async function updateAgentAvatar(
+    agentId: string,
+    userId: string,
+    buffer: Buffer,
+    mimetype: string
+  ): Promise<AgentAvatarData | null> {
+    const query = new Postgres.Query(
+      `UPDATE agents
+       SET avatar_image = $1, avatar_mime_type = $2
+       WHERE id = $3 AND user_id = $4
+       RETURNING id, avatar_mime_type`,
+      [buffer, mimetype, agentId, userId]
+    );
+
+    const result = await Postgres.query<AgentAvatarData>(query);
+    return result.length > 0 ? result[0] : null;
+  }
+
+  /**
+   * Update model configuration for a user
+   * @param userId - User ID
+   * @param provider - Model provider
+   * @param modelName - Model name
+   * @param temperature - Temperature setting
+   * @param maxTokens - Max tokens setting
+   * @returns Promise<any>
+   */
+  export async function updateModelConfig(
+    userId: string,
+    provider: string,
+    modelName: string,
+    temperature: number,
+    maxTokens: number
+  ): Promise<any> {
+    const query = new Postgres.Query(
+      `UPDATE models_config SET model = ROW($1, $2, $3, $4)::model_config WHERE user_id = $5`,
+      [provider, modelName, temperature, maxTokens, userId]
+    );
+
+    const result = await Postgres.query(query);
+    return result;
+  }
+
+  // ============================================================================
+  // DELETE OPERATIONS - Remove agents and related data
+  // ============================================================================
+
+  /**
+   * Delete agent by ID
+   * @param agentId - Agent ID
+   * @param userId - User ID for ownership verification
+   * @returns Promise<{id: string}> - Deleted agent ID
+   */
+  export async function deleteAgent(
+    agentId: string,
+    userId: string
+  ): Promise<{ id: string }> {
+    const query = new Postgres.Query(
+      `DELETE FROM agents WHERE id = $1 AND user_id = $2 RETURNING id`,
+      [agentId, userId]
+    );
+
+    const result = await Postgres.query<{ id: string }>(query);
+    return result[0];
+  }
 }
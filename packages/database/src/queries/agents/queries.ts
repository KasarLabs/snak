import type { Redis } from 'ioredis';
import {
  supervisorAgentConfig,
  AgentConfig,
  AgentProfile,
  McpServerConfig,
<<<<<<< HEAD
  ModelConfig,
  supervisorAgentConfig,
=======
  logger,
  AGENT_CFG_CACHE_DEFAULT_TTL_SECONDS,
>>>>>>> df230362
} from '@snakagent/core';
import { metrics } from '@snakagent/metrics';
import { Postgres } from '../../database.js';
import { RedisClient } from '../../redis.js';

const AGENT_CFG_CACHE_TTL_SECONDS = (() => {
  const raw = process.env.AGENT_CFG_CACHE_TTL_SECONDS;
  const parsed = raw ? Number.parseInt(raw, 10) : Number.NaN;
  if (Number.isFinite(parsed) && parsed > 0) {
    return parsed;
  }
  return AGENT_CFG_CACHE_DEFAULT_TTL_SECONDS;
})();

const agentCfgPointerKey = (agentId: string): string =>
  `agent_cfg:${agentId}:current`;

const agentCfgBlobKey = (agentId: string, version: number): string =>
  `agent_cfg:${agentId}:blob:${version}`;

const agentCfgBlobKeyPrefix = (agentId: string): string =>
  `agent_cfg:${agentId}:blob:`;

export type AgentCfgCacheEntry = AgentConfig.OutputWithId & {
  cfg_version: number;
  created_at: string;
  updated_at: string;
  avatar_mime_type: string | null;
};

const redisClient = RedisClient.getInstance();

async function resolveRedis(): Promise<Redis | null> {
  try {
    if (!redisClient.isConnected()) {
      await redisClient.connect();
    }
    return redisClient.getClient();
  } catch (error) {
    logger.warn('Redis unavailable for agent configuration cache', { error });
    return null;
  }
}

export namespace agents {
  /**
   * Agent avatar response data
   */
  export interface AgentAvatarData {
    id: string;
    avatar_mime_type: string;
  }
  /**
   * Prompts data
   */
  export interface PromptsData {
    task_executor_prompt: string;
    task_manager_prompt: string;
    task_verifier_prompt: string;
    task_memory_manager_prompt: string;
  }

  // ============================================================================
  // HELPER FUNCTIONS
  // ============================================================================

  /**
   * Build WHERE clause for agent queries by ID or name
   * @param identifier - Agent ID or name
   * @param userId - User ID for ownership verification
   * @param searchBy - Search by 'id' or 'name'
   * @returns Object containing whereClause string and params array
   */
  function buildAgentWhereClause(
    identifier: string,
    userId: string,
    searchBy: 'id' | 'name'
  ): { whereClause: string; params: string[] } {
    if (searchBy === 'id') {
      return {
        whereClause: 'id = $1 AND user_id = $2',
        params: [identifier, userId],
      };
    } else {
      return {
        whereClause: '(profile).name = $1 AND user_id = $2',
        params: [identifier, userId],
      };
    }
  }

  /**
   * Generic function to query a single agent by identifier (ID or name)
   * @param identifier - Agent ID or name
   * @param userId - User ID for ownership verification
   * @param searchBy - Search by 'id' or 'name'
   * @param selectClause - SQL SELECT clause (fields to retrieve)
   * @returns Promise<T | null> where T is the result type
   */
  async function queryAgentByIdentifier<T>(
    identifier: string,
    userId: string,
    searchBy: 'id' | 'name',
    selectClause: string
  ): Promise<T | null> {
    const { whereClause, params } = buildAgentWhereClause(
      identifier,
      userId,
      searchBy
    );

    const query = new Postgres.Query(
      `SELECT ${selectClause}
       FROM agents
       WHERE ${whereClause}
       LIMIT 1`,
      params
    );

    const result = await Postgres.query<T>(query);
    return result.length > 0 ? result[0] : null;
  }

  /**
   * Build SELECT clause for agent queries
   * @param options - Configuration options for the SELECT clause
   * @returns SQL SELECT clause string
   */
  function buildAgentSelectClause(
    options: {
      includeUserId?: boolean;
      includeAvatar?: boolean;
      includeAvatarUrl?: boolean;
      includePromptsId?: boolean;
    } = {}
  ): string {
    const {
      includeUserId = false,
      includeAvatar = false,
      includeAvatarUrl = false,
      includePromptsId = true,
    } = options;

    const fields = [
      'id',
      ...(includeUserId ? ['user_id'] : []),
      'row_to_json(profile) as profile',
      'mcp_servers',
      ...(includePromptsId ? ['prompts_id'] : []),
      'row_to_json(graph) as graph',
      'row_to_json(memory) as memory',
      'row_to_json(rag) as rag',
      'created_at',
      'updated_at',
    ];

    if (includeAvatar) {
      fields.push('avatar_image', 'avatar_mime_type');
    }

    if (includeAvatarUrl) {
      fields.push(
        "CASE\n          WHEN avatar_image IS NOT NULL AND avatar_mime_type IS NOT NULL\n          THEN CONCAT('data:', avatar_mime_type, ';base64,', encode(avatar_image, 'base64'))\n          ELSE NULL\n        END as avatar_image",
        'avatar_mime_type'
      );
    }

    return fields.join(',\n        ');
  }

  /**
   * Retrieve an agent configuration with Redis cache-aside strategy.
   * Uses a versioned pointer (current -> blob) with sliding TTL and metrics instrumentation.
   * @param agentId - Agent identifier
   */
  export async function getAgentCfg(
    agentId: string
  ): Promise<AgentCfgCacheEntry | null> {
    let cacheOutcome: 'hit' | 'miss' | 'stale' | 'error' = 'miss';
    const redis = await resolveRedis();

    if (!redis) {
      cacheOutcome = 'error';
      metrics.recordAgentCfgCacheAccess(cacheOutcome);
    } else {
      const pointerKey = agentCfgPointerKey(agentId);

      try {
        const blobKey = await redis.get(pointerKey);

        if (!blobKey) {
          cacheOutcome = 'miss';
          metrics.recordAgentCfgCacheAccess(cacheOutcome);
        } else if (!blobKey.startsWith(agentCfgBlobKeyPrefix(agentId))) {
          // Pointer references an unexpected key format, remove it
          cacheOutcome = 'stale';
          metrics.recordAgentCfgCacheAccess(cacheOutcome);
          await redis.del(pointerKey);
        } else {
          const cachedPayload = await redis.get(blobKey);

          if (!cachedPayload) {
            cacheOutcome = 'stale';
            metrics.recordAgentCfgCacheAccess(cacheOutcome);
            await redis.del(pointerKey);
          } else {
            try {
              const parsed = JSON.parse(cachedPayload) as AgentCfgCacheEntry;
              const expectedBlobKey = agentCfgBlobKey(
                agentId,
                parsed.cfg_version
              );

              if (blobKey !== expectedBlobKey) {
                cacheOutcome = 'stale';
                metrics.recordAgentCfgCacheAccess(cacheOutcome);
                logger.warn(
                  'Agent configuration cache pointer/version mismatch detected',
                  {
                    agentId,
                    pointerKey,
                    pointerValue: blobKey,
                    expectedBlobKey,
                  }
                );
                await redis.del(pointerKey);
              } else {
                cacheOutcome = 'hit';
                metrics.recordAgentCfgCacheAccess(cacheOutcome);

                if (AGENT_CFG_CACHE_TTL_SECONDS > 0) {
                  const refreshPipeline = redis
                    .multi()
                    .expire(pointerKey, AGENT_CFG_CACHE_TTL_SECONDS)
                    .expire(blobKey, AGENT_CFG_CACHE_TTL_SECONDS);
                  await refreshPipeline.exec();
                }

                return parsed;
              }
            } catch (error) {
              cacheOutcome = 'stale';
              metrics.recordAgentCfgCacheAccess(cacheOutcome);
              logger.warn(
                'Failed to parse agent configuration blob from cache',
                {
                  error,
                  agentId,
                }
              );
              await redis.del(blobKey);
              await redis.del(pointerKey);
            }
          }
        }
      } catch (error) {
        cacheOutcome = 'error';
        metrics.recordAgentCfgCacheAccess(cacheOutcome);
        logger.warn('Failed to read agent configuration from Redis', {
          error,
          agentId,
        });
      }
    }

    const config = await metrics.dbResponseTime(
      'agent_cfg_get',
      async (): Promise<AgentCfgCacheEntry | null> => {
        const query = new Postgres.Query(
          `SELECT
            id,
            user_id,
            row_to_json(profile)        AS profile,
            mcp_servers,
            prompts_id,
            row_to_json(graph)          AS graph,
            row_to_json(memory)         AS memory,
            row_to_json(rag)            AS rag,
            cfg_version,
            created_at,
            updated_at,
            avatar_mime_type
          FROM agents
          WHERE id = $1`,
          [agentId]
        );

        const rows = await Postgres.query<AgentCfgCacheEntry>(query);
        return rows.length > 0 ? rows[0] : null;
      }
    );

    if (!config) {
      return null;
    }

    if (redis) {
      const pointerKey = agentCfgPointerKey(agentId);
      const blobKey = agentCfgBlobKey(agentId, config.cfg_version);
      const ttl = AGENT_CFG_CACHE_TTL_SECONDS;
      const serialized = JSON.stringify(config);

      try {
        const pipeline = redis.multi();

        if (ttl > 0) {
          pipeline.set(blobKey, serialized, 'EX', ttl);
          pipeline.set(pointerKey, blobKey, 'EX', ttl);
        } else {
          pipeline.set(blobKey, serialized);
          pipeline.set(pointerKey, blobKey);
        }

        const execResult = await pipeline.exec();

        if (!execResult) {
          logger.warn(
            'Redis pipeline for agent configuration cache returned null',
            {
              agentId,
            }
          );
        } else {
          const failed = execResult.find(([err]) => err != null);
          if (failed && failed[0]) {
            throw failed[0];
          }
        }

        metrics.recordAgentCfgCacheStore(
          cacheOutcome === 'stale' ? 'refresh' : 'db_seed'
        );
      } catch (error) {
        logger.warn('Failed to write agent configuration to Redis cache', {
          error,
          agentId,
        });
      }
    }

    return config;
  }

  /**
   * Build SELECT clause with avatar URL encoding
   * Converts binary avatar_image to data URL format
   * @returns SQL SELECT clause string with avatar URL CASE statement
   */
  function buildAgentSelectWithAvatarUrl(): string {
    return `id,
        row_to_json(profile) as profile,
        mcp_servers as "mcp_servers",
        prompts_id,
        row_to_json(graph) as graph,
        row_to_json(memory) as memory,
        row_to_json(rag) as rag,
        CASE
          WHEN avatar_image IS NOT NULL AND avatar_mime_type IS NOT NULL
          THEN CONCAT('data:', avatar_mime_type, ';base64,', encode(avatar_image, 'base64'))
          ELSE NULL
        END as "avatarUrl",
        avatar_mime_type,
        created_at,
        updated_at`;
  }

  // ============================================================================
  // GET OPERATIONS - Retrieve agent data
  // ============================================================================

  /**
   * Get agent profile by identifier (ID or name)
   * @param identifier - Agent ID or name
   * @param userId - User ID for ownership verification
   * @param searchBy - Search by 'id' or 'name'
   * @returns Promise<{id: string, profile: AgentProfile} | null>
   */
  export async function getAgentProfile(
    identifier: string,
    userId: string,
    searchBy: 'id' | 'name'
  ): Promise<{ id: string; profile: AgentProfile } | null> {
    return queryAgentByIdentifier<{ id: string; profile: AgentProfile }>(
      identifier,
      userId,
      searchBy,
      'id, row_to_json(profile) as profile'
    );
  }

  /**
   * Get agent with MCP servers configuration by identifier (ID or name)
   * @param identifier - Agent ID or name
   * @param userId - User ID for ownership verification
   * @param searchBy - Search by 'id' or 'name'
   * @returns Promise<{id: string, profile: AgentProfile, mcp_servers: Record<string, McpServerConfig>} | null>
   */
  export async function getAgentWithMcp(
    identifier: string,
    userId: string,
    searchBy: 'id' | 'name'
  ): Promise<{
    id: string;
    profile: AgentProfile;
    mcp_servers: Record<string, McpServerConfig>;
  } | null> {
    return queryAgentByIdentifier<{
      id: string;
      profile: AgentProfile;
      mcp_servers: Record<string, McpServerConfig>;
    }>(
      identifier,
      userId,
      searchBy,
      'id, row_to_json(profile) as profile, mcp_servers'
    );
  }

  /**
   * Get complete agent data by identifier (ID or name) - includes all fields
   * @param identifier - Agent ID or name
   * @param userId - User ID for ownership verification
   * @param searchBy - Search by 'id' or 'name'
   * @returns Promise<AgentConfig.Input | null>
   */
  export async function getAgentComplete(
    identifier: string,
    userId: string,
    searchBy: 'id' | 'name'
  ): Promise<{ id: string; agentConfig: AgentConfig.Input } | null> {
    const result =
      await queryAgentByIdentifier<AgentConfig.OutputWithoutUserId>(
        identifier,
        userId,
        searchBy,
        buildAgentSelectClause({ includeUserId: true, includeAvatarUrl: true })
      );

    if (result) {
      const { id, user_id, prompts_id, ...agentConfig } = result;
      return { id, agentConfig };
    }

    return null;
  }

  /**
   * Get agent by ID and user ID
   * @param agentId - Agent ID
   * @param userId - User ID for ownership verification
   * @returns Promise<AgentConfig.OutputWithoutUserId | null>
   */
  export async function getAgentById(
    agentId: string,
    userId: string
  ): Promise<AgentConfig.OutputWithoutUserId | null> {
    const query = new Postgres.Query(
      `SELECT ${buildAgentSelectClause()}
      FROM agents WHERE id = $1 AND user_id = $2`,
      [agentId, userId]
    );

    const result = await Postgres.query<AgentConfig.OutputWithoutUserId>(query);
    return result.length > 0 ? result[0] : null;
  }

  /**
   * Get all agents for a user with avatar URL
   * @param userId - User ID
   * @returns Promise<AgentConfig.OutputWithoutUserId[]>
   */
  export async function getAllAgentsByUser(
    userId: string
  ): Promise<AgentConfig.OutputWithoutUserId[]> {
    const query = new Postgres.Query(
      `SELECT ${buildAgentSelectWithAvatarUrl()}
      FROM agents
      WHERE user_id = $1`,
      [userId]
    );

    const result = await Postgres.query<AgentConfig.OutputWithoutUserId>(query);
    return result;
  }

  /**
   * List agents with filtering and pagination
   * @param userId - User ID
   * @param filters - Optional filters for group, mode, name_contains
   * @param limit - Optional limit for pagination
   * @param offset - Optional offset for pagination
   * @returns Promise<AgentConfig.OutputWithoutUserId[]>
   */
  export async function listAgents(
    userId: string,
    filters?: {
      group?: string;
      mode?: string;
      name_contains?: string;
    },
    limit?: number,
    offset?: number
  ): Promise<AgentConfig.OutputWithoutUserId[]> {
    let queryString = `SELECT ${buildAgentSelectWithAvatarUrl()}
      FROM agents
      WHERE user_id = $1`;

    const queryParams: (string | number)[] = [userId];
    let paramIndex = 2;

    // Add filters
    if (filters) {
      if (
        filters.group !== null &&
        filters.group !== undefined &&
        filters.group !== ''
      ) {
        queryString += ` AND (profile)."group" = $${paramIndex}`;
        queryParams.push(filters.group);
        paramIndex++;
      }

      if (
        filters.mode !== null &&
        filters.mode !== undefined &&
        filters.mode !== ''
      ) {
        queryString += ` AND mode = $${paramIndex}`;
        queryParams.push(filters.mode);
        paramIndex++;
      }

      if (
        filters.name_contains !== null &&
        filters.name_contains !== undefined &&
        filters.name_contains !== ''
      ) {
        queryString += ` AND (profile).name ILIKE $${paramIndex}`;
        queryParams.push(`%${filters.name_contains}%`);
        paramIndex++;
      }
    }

    // Add ordering
    queryString += ` ORDER BY created_at DESC`;

    // Add pagination
    if (limit !== undefined) {
      queryString += ` LIMIT $${paramIndex}`;
      queryParams.push(limit);
      paramIndex++;
    }

    if (offset !== undefined) {
      queryString += ` OFFSET $${paramIndex}`;
      queryParams.push(offset);
    }

    const query = new Postgres.Query(queryString, queryParams);

    const result = await Postgres.query<AgentConfig.OutputWithoutUserId>(query);
    return result;
  }

  /**
   * Get all agents (for initialization/syncing)
   * @returns Promise<Output[]>
   */
  export async function getAllAgents(): Promise<AgentConfig.Output[]> {
    const query = new Postgres.Query(`
      SELECT ${buildAgentSelectClause({ includeUserId: true, includeAvatarUrl: true })}
      FROM agents
    `);

    const result = await Postgres.query<AgentConfig.Output>(query);
    return result;
  }

  /**
   * Select agents with custom WHERE clause
   * @param whereClause - WHERE clause for the query
   * @param params - Parameters for the query
   * @returns Promise<AgentConfig.Output[]>
   */
  export async function selectAgents(
    whereClause: string,
    params: any[]
  ): Promise<AgentConfig.Output[]> {
    const query = new Postgres.Query(
      `SELECT ${buildAgentSelectClause({ includeUserId: true, includeAvatarUrl: true })}
       FROM agents WHERE ${whereClause}`,
      params
    );

    const result = await Postgres.query<AgentConfig.Output>(query);
    return result;
  }

  /**
   * Read a single agent by ID or name with all metadata
   * @param identifier - Agent ID or name
   * @param userId - User ID for ownership verification
   * @param searchBy - Whether to search by 'id' or 'name'
   * @returns Promise<AgentConfig.OutputWithoutUserId | null>
   */
  export async function readAgent(
    identifier: string,
    userId: string,
    searchBy: 'id' | 'name'
  ): Promise<AgentConfig.OutputWithoutUserId | null> {
    return queryAgentByIdentifier<AgentConfig.OutputWithoutUserId>(
      identifier,
      userId,
      searchBy,
      `id,
       row_to_json(profile) as profile,
       mcp_servers,
       prompts_id,
       row_to_json(graph) as graph,
       row_to_json(memory) as memory,
       row_to_json(rag) as rag,
       created_at,
       updated_at,
       avatar_mime_type,
       CASE
         WHEN avatar_image IS NOT NULL AND avatar_mime_type IS NOT NULL
         THEN CONCAT('data:', avatar_mime_type, ';base64,', encode(avatar_image, 'base64'))
         ELSE NULL
       END as avatar_image`
    );
  }

  /**
   * Check if agent exists and get profile information
   * @param agentId - Agent ID
   * @param userId - User ID for ownership verification
   * @returns Promise<{group: string, name: string} | null>
   */
  export async function getAgentProfileInfo(
    agentId: string,
    userId: string
  ): Promise<{ group: string; name: string } | null> {
    const query = new Postgres.Query(
      `SELECT (profile)."group" as "group", (profile).name as name
       FROM agents
       WHERE id = $1 AND user_id = $2`,
      [agentId, userId]
    );

    const result = await Postgres.query<{ group: string; name: string }>(query);
    return result.length > 0 ? result[0] : null;
  }

  /**
   * Check if user has a supervisor agent
   * @param userId - User ID
   * @returns Promise<{id: string, name: string} | null>
   */
  export async function getSupervisorAgent(
    userId: string
  ): Promise<{ id: string; name: string } | null> {
    const query = new Postgres.Query(
      `SELECT id, (profile).name as name
       FROM agents
       WHERE user_id = $1 AND (profile)."group" = $2`,
      [userId, supervisorAgentConfig.profile.group]
    );

    const result = await Postgres.query<{ id: string; name: string }>(query);
    return result.length > 0 ? result[0] : null;
  }

  /**
   * Generic function to get count of agents with optional WHERE clause
   * @param whereClause - Optional WHERE clause (without the WHERE keyword)
   * @param params - Optional parameters for the WHERE clause
   * @returns Promise<number>
   */
  async function getAgentsCount(
    whereClause?: string,
    params?: any[]
  ): Promise<number> {
    const queryString = whereClause
      ? `SELECT COUNT(*) as count FROM agents WHERE ${whereClause}`
      : `SELECT COUNT(*) as count FROM agents`;

    const query = new Postgres.Query(queryString, params || []);
    const result = await Postgres.query<{ count: string }>(query);
    return parseInt(result[0].count, 10);
  }

  /**
   * Get total count of all agents
   * @returns Promise<number>
   */
  export async function getTotalAgentsCount(): Promise<number> {
    return getAgentsCount();
  }

  /**
   * Get count of agents for a specific user
   * @param userId - User ID
   * @returns Promise<number>
   */
  export async function getUserAgentsCount(userId: string): Promise<number> {
    return getAgentsCount('user_id = $1', [userId]);
  }

  /**
   * Check if an agent name exists for a user in a group
   * Used for ensuring unique agent names
   * @param userId - User ID
   * @param baseName - Base agent name
   * @returns Promise<{name: string} | null>
   */
  export async function checkAgentNameExists(
    userId: string,
    baseName: string
  ): Promise<{ name: string } | null> {
    const query = new Postgres.Query(
      `SELECT (profile).name as name
       FROM agents
       WHERE user_id = $1
       AND ((profile).name = $2 OR (profile).name LIKE $2 || '-%')
       ORDER BY LENGTH((profile).name) DESC, (profile).name DESC
       LIMIT 1`,
      [userId, baseName]
    );

    const result = await Postgres.query<{ name: string }>(query);
    return result.length > 0 ? result[0] : null;
  }

  /**
   * Get messages from agents using the optimized function
   * @param agentId - Agent ID
   * @param threadId - Thread ID (optional)
   * @param userId - User ID
   * @param includeDeleted - Include deleted messages
   * @param limit - Limit number of messages
   * @param offset - Offset for pagination
   * @returns Promise<any[]>
   */
  export async function getMessagesOptimized(
    agentId: string,
    threadId: string | null,
    userId: string,
    includeDeleted: boolean,
    limit: number,
    offset: number
  ): Promise<any[]> {
    const query = new Postgres.Query(
      `SELECT * FROM get_messages_optimized($1::UUID,$2,$3::UUID,$4,$5,$6)`,
      [agentId, threadId, userId, includeDeleted, limit, offset]
    );

    const result = await Postgres.query<any>(query);
    return result;
  }

  /**
   * Get model configuration for a user
   * @param userId - User ID
   * @returns Promise<ModelConfig | null>
   */
  export async function getModelFromUser(
    userId: string
  ): Promise<ModelConfig | null> {
    const query = new Postgres.Query(
      `SELECT
        (model).model_provider as "provider",
        (model).model_name as "model_name",
        (model).temperature as "temperature",
        (model).max_tokens as "max_tokens"
      FROM models_config WHERE user_id = $1`,
      [userId]
    );

    const result = await Postgres.query<ModelConfig>(query);
    return result.length > 0 ? result[0] : null;
  }

  /**
   * Get prompts by ID
   * @param promptId - Prompt ID (UUID)
   * @returns Promise<PromptsData | null>
   */
  export async function getPromptsById(
    promptId: string
  ): Promise<PromptsData | null> {
    const query = new Postgres.Query(
      `SELECT json_build_object(
        'task_executor_prompt', task_executor_prompt,
        'task_manager_prompt', task_manager_prompt,
        'task_verifier_prompt', task_verifier_prompt,
        'task_memory_manager_prompt', task_memory_manager_prompt
      ) as prompts_json
       FROM prompts
       WHERE id = $1`,
      [promptId]
    );

    const result = await Postgres.query<{ prompts_json: PromptsData }>(query);
    return result.length > 0 ? result[0].prompts_json : null;
  }

  /**
   * Get existing prompts for a user
   * @param userId - User ID
   * @returns Promise<{id: string} | null>
   */
  export async function getExistingPromptsForUser(
    userId: string
  ): Promise<{ id: string } | null> {
    const query = new Postgres.Query(
      `SELECT id FROM prompts WHERE user_id = $1 LIMIT 1`,
      [userId]
    );

    const result = await Postgres.query<{ id: string }>(query);
    return result.length > 0 ? result[0] : null;
  }

  /**
   * Get agent MCP servers by ID and user ID
   * @param agentId - Agent ID
   * @param userId - User ID for ownership verification
   * @returns Promise<{id: string, mcp_servers: Record<string, McpServerConfig>} | null>
   */
  export async function getAgentMcpServers(
    agentId: string,
    userId: string
  ): Promise<{
    id: string;
    mcp_servers: Record<string, McpServerConfig>;
  } | null> {
    const query = new Postgres.Query(
      'SELECT id, "mcp_servers" FROM agents WHERE id = $1 AND user_id = $2',
      [agentId, userId]
    );

    const result = await Postgres.query<{
      id: string;
      mcp_servers: Record<string, McpServerConfig>;
    }>(query);
    return result.length > 0 ? result[0] : null;
  }

  /**
   * Get all agents MCP servers for a user
   * @param userId - User ID
   * @returns Promise<{id: string, mcp_servers: Record<string, McpServerConfig>}[]>
   */
  export async function getAllAgentsMcpServers(
    userId: string
  ): Promise<{ id: string; mcp_servers: Record<string, McpServerConfig> }[]> {
    const query = new Postgres.Query(
      'SELECT id, "mcp_servers" FROM agents WHERE user_id = $1 ORDER BY created_at ASC',
      [userId]
    );

    const result = await Postgres.query<{
      id: string;
      mcp_servers: Record<string, McpServerConfig>;
    }>(query);
    return result;
  }

  // ============================================================================
  // INSERT OPERATIONS - Create new agents and related data
  // ============================================================================

  /**
   * Insert a new agent using the insert_agent_from_json function
   * @param userId - User ID
   * @param agentConfig - Agent configuration JSON
   * @returns Promise<AgentConfig.Output | null>
   */
  export async function insertAgentFromJson(
    userId: string,
    agentConfig: AgentConfig.Input
  ): Promise<AgentConfig.Output | null> {
    const query = new Postgres.Query(
      `SELECT id, user_id, profile, mcp_servers, prompts_id, graph, memory, rag, created_at, updated_at, avatar_image, avatar_mime_type
          FROM insert_agent_from_json($1, $2)`,
      [userId, JSON.stringify(agentConfig)]
    );

    const result = await Postgres.query<AgentConfig.Output>(query);
    return result.length > 0 ? result[0] : null;
  }

  /**
   * Create default model configuration for a user
   * @param userId - User ID
   * @param provider - Model provider
   * @param modelName - Model name
   * @param temperature - Temperature setting
   * @param maxTokens - Max tokens setting
   * @returns Promise<void>
   */
  export async function createModelConfig(
    userId: string,
    provider: string,
    modelName: string,
    temperature: number,
    maxTokens: number
  ): Promise<void> {
    const query = new Postgres.Query(
      'INSERT INTO models_config (user_id,model) VALUES ($1,ROW($2, $3, $4, $5)::model_config)',
      [userId, provider, modelName, temperature, maxTokens]
    );

    await Postgres.query(query);
  }

  /**
   * Create default prompts for a user
   * @param userId - User ID
   * @param taskExecutorPrompt - Task executor system prompt
   * @param taskManagerPrompt - Task manager system prompt
   * @param taskVerifierPrompt - Task verifier system prompt
   * @param taskMemoryManagerPrompt - Task memory manager system prompt
   * @param isPublic - Whether prompts are public
   * @returns Promise<string> - The created prompt ID
   */
  export async function createDefaultPrompts(
    userId: string,
    taskExecutorPrompt: string,
    taskManagerPrompt: string,
    taskVerifierPrompt: string,
    taskMemoryManagerPrompt: string,
    isPublic: boolean = false
  ): Promise<string> {
    const query = new Postgres.Query(
      `INSERT INTO prompts (
        user_id,
        task_executor_prompt,
        task_manager_prompt,
        task_verifier_prompt,
        task_memory_manager_prompt,
        public
      ) VALUES ($1, $2, $3, $4, $5, $6)
       RETURNING id`,
      [
        userId,
        taskExecutorPrompt,
        taskManagerPrompt,
        taskVerifierPrompt,
        taskMemoryManagerPrompt,
        isPublic,
      ]
    );

    const result = await Postgres.query<{ id: string }>(query);
    if (result.length === 0) {
      throw new Error('Failed to create default prompts - no ID returned');
    }
    return result[0].id;
  }

  // ============================================================================
  // UPDATE OPERATIONS - Modify existing agents and related data
  // ============================================================================

  /**
   * Update agent MCP configuration and return only id and mcp_servers
   * @param agentId - Agent ID
   * @param userId - User ID for ownership verification
   * @param mcpServers - MCP servers configuration
   * @returns Promise<{id: string, mcp_servers: Record<string, McpServerConfig>} | null>
   */
  export async function updateAgentMcpServers(
    agentId: string,
    userId: string,
    mcpServers: Record<string, McpServerConfig>
  ): Promise<{
    id: string;
    mcp_servers: Record<string, McpServerConfig>;
  } | null> {
    const query = new Postgres.Query(
      'UPDATE agents SET "mcp_servers" = $1::jsonb WHERE id = $2 AND user_id = $3 RETURNING id, "mcp_servers"',
      [mcpServers, agentId, userId]
    );

    const result = await Postgres.query<{
      id: string;
      mcp_servers: Record<string, McpServerConfig>;
    }>(query);
    return result.length > 0 ? result[0] : null;
  }

  /**
   * Update agent MCP configuration
   * @param agentId - Agent ID
   * @param userId - User ID for ownership verification
   * @param mcpServers - MCP servers configuration
   * @returns Promise<AgentConfig.Output | null>
   */
  export async function updateAgentMcp(
    agentId: string,
    userId: string,
    mcpServers: Record<string, McpServerConfig>
  ): Promise<AgentConfig.Output | null> {
    const query = new Postgres.Query(
      `UPDATE agents
       SET "mcp_servers" = $1::jsonb
       WHERE id = $2 AND user_id = $3
       RETURNING ${buildAgentSelectClause({ includeUserId: true, includeAvatarUrl: true })}`,
      [mcpServers, agentId, userId]
    );

    const result = await Postgres.query<AgentConfig.Output>(query);
    return result.length > 0 ? result[0] : null;
  }

  /**
   * Update agent configuration using the update_agent_complete function
   * @param agentId - Agent ID
   * @param userId - User ID for ownership verification
   * @param config - Complete agent configuration object
   * @returns Promise<{success: boolean, message: string, updated_agent_id: string, agent_data: AgentConfig.Output}>
   */
  export async function updateAgentComplete(
    agentId: string,
    userId: string,
    config: AgentConfig.InputWithOptionalParam
  ): Promise<{
    success: boolean;
    message: string;
    updated_agent_id: string;
    agent_data: AgentConfig.Output;
  }> {
    const query = new Postgres.Query(
      `SELECT success, message, updated_agent_id, agent_data
       FROM update_agent_complete($1::UUID, $2::UUID, $3::JSONB)`,
      [agentId, userId, JSON.stringify(config)]
    );

    const result = await Postgres.query<{
      success: boolean;
      message: string;
      updated_agent_id: string;
      agent_data: AgentConfig.Output;
    }>(query);
    return result[0];
  }

  /**
   * Update agent avatar
   * @param agentId - Agent ID
   * @param userId - User ID for ownership verification
   * @param buffer - Image buffer
   * @param mimetype - Image MIME type
   * @returns Promise<AgentAvatarData | null>
   */
  export async function updateAgentAvatar(
    agentId: string,
    userId: string,
    buffer: Buffer,
    mimetype: string
  ): Promise<AgentAvatarData | null> {
    const query = new Postgres.Query(
      `UPDATE agents
       SET avatar_image = $1, avatar_mime_type = $2
       WHERE id = $3 AND user_id = $4
       RETURNING id, avatar_mime_type`,
      [buffer, mimetype, agentId, userId]
    );

    const result = await Postgres.query<AgentAvatarData>(query);
    return result.length > 0 ? result[0] : null;
  }

  /**
   * Update model configuration for a user
   * @param userId - User ID
   * @param provider - Model provider
   * @param modelName - Model name
   * @param temperature - Temperature setting
   * @param maxTokens - Max tokens setting
   * @returns Promise<any>
   */
  export async function updateModelConfig(
    userId: string,
    provider: string,
    modelName: string,
    temperature: number,
    maxTokens: number
  ): Promise<any> {
    const query = new Postgres.Query(
      `UPDATE models_config SET model = ROW($1, $2, $3, $4)::model_config WHERE user_id = $5`,
      [provider, modelName, temperature, maxTokens, userId]
    );

    const result = await Postgres.query(query);
    return result;
  }

  // ============================================================================
  // DELETE OPERATIONS - Remove agents and related data
  // ============================================================================

  /**
   * Delete agent by ID
   * @param agentId - Agent ID
   * @param userId - User ID for ownership verification
   * @returns Promise<{id: string}> - Deleted agent ID
   */
  export async function deleteAgent(
    agentId: string,
    userId: string
  ): Promise<{ id: string } | null> {
    const query = new Postgres.Query(
      `DELETE FROM agents WHERE id = $1 AND user_id = $2 RETURNING id`,
      [agentId, userId]
    );

    const result = await Postgres.query<{ id: string }>(query);
    return result.length > 0 ? result[0] : null;
  }
}<|MERGE_RESOLUTION|>--- conflicted
+++ resolved
@@ -4,13 +4,9 @@
   AgentConfig,
   AgentProfile,
   McpServerConfig,
-<<<<<<< HEAD
   ModelConfig,
-  supervisorAgentConfig,
-=======
   logger,
   AGENT_CFG_CACHE_DEFAULT_TTL_SECONDS,
->>>>>>> df230362
 } from '@snakagent/core';
 import { metrics } from '@snakagent/metrics';
 import { Postgres } from '../../database.js';

<<<<<<< HEAD
import type { Redis } from 'ioredis';
import {
  supervisorAgentConfig,
  AgentConfig,
  logger,
  AGENT_CFG_CACHE_DEFAULT_TTL_SECONDS,
} from '@snakagent/core';
import { metrics } from '@snakagent/metrics';
=======
import {
  AgentConfig,
  AgentProfile,
  McpServerConfig,
  supervisorAgentConfig,
} from '@snakagent/core';
>>>>>>> 14d1ac76
import { Postgres } from '../../database.js';
import { RedisClient } from '../../redis.js';

const AGENT_CFG_CACHE_TTL_SECONDS = (() => {
  const raw = process.env.AGENT_CFG_CACHE_TTL_SECONDS;
  const parsed = raw ? Number.parseInt(raw, 10) : Number.NaN;
  if (Number.isFinite(parsed) && parsed > 0) {
    return parsed;
  }
  return AGENT_CFG_CACHE_DEFAULT_TTL_SECONDS;
})();

const agentCfgPointerKey = (agentId: string): string =>
  `agent_cfg:${agentId}:current`;

const agentCfgBlobKey = (agentId: string, version: number): string =>
  `agent_cfg:${agentId}:blob:${version}`;

const agentCfgBlobKeyPrefix = (agentId: string): string =>
  `agent_cfg:${agentId}:blob:`;

export type AgentCfgCacheEntry = AgentConfig.OutputWithId & {
  cfg_version: number;
  created_at: string;
  updated_at: string;
  avatar_mime_type: string | null;
};

const redisClient = RedisClient.getInstance();

async function resolveRedis(): Promise<Redis | null> {
  try {
    if (!redisClient.isConnected()) {
      await redisClient.connect();
    }
    return redisClient.getClient();
  } catch (error) {
    logger.warn('Redis unavailable for agent configuration cache', { error });
    return null;
  }
}

export namespace agents {
  /**
   * Agent avatar response data
   */
  export interface AgentAvatarData {
    id: string;
    avatar_mime_type: string;
  }

  /**
   * Model configuration data
   */
  export interface ModelConfig {
    provider: string;
    model_name: string;
    temperature: number;
    max_tokens: number;
  }

  /**
   * Prompts data
   */
  export interface PromptsData {
    task_executor_prompt: string;
    task_manager_prompt: string;
    task_verifier_prompt: string;
    task_memory_manager_prompt: string;
  }

  // ============================================================================
  // HELPER FUNCTIONS
  // ============================================================================

  /**
   * Build WHERE clause for agent queries by ID or name
   * @param identifier - Agent ID or name
   * @param userId - User ID for ownership verification
   * @param searchBy - Search by 'id' or 'name'
   * @returns Object containing whereClause string and params array
   */
  function buildAgentWhereClause(
    identifier: string,
    userId: string,
    searchBy: 'id' | 'name'
  ): { whereClause: string; params: string[] } {
    if (searchBy === 'id') {
      return {
        whereClause: 'id = $1 AND user_id = $2',
        params: [identifier, userId],
      };
    } else {
      return {
        whereClause: '(profile).name = $1 AND user_id = $2',
        params: [identifier, userId],
      };
    }
  }

  /**
   * Generic function to query a single agent by identifier (ID or name)
   * @param identifier - Agent ID or name
   * @param userId - User ID for ownership verification
   * @param searchBy - Search by 'id' or 'name'
   * @param selectClause - SQL SELECT clause (fields to retrieve)
   * @returns Promise<T | null> where T is the result type
   */
  async function queryAgentByIdentifier<T>(
    identifier: string,
    userId: string,
    searchBy: 'id' | 'name',
    selectClause: string
  ): Promise<T | null> {
    const { whereClause, params } = buildAgentWhereClause(
      identifier,
      userId,
      searchBy
    );

    const query = new Postgres.Query(
      `SELECT ${selectClause}
       FROM agents
       WHERE ${whereClause}
       LIMIT 1`,
      params
    );

    const result = await Postgres.query<T>(query);
    return result.length > 0 ? result[0] : null;
  }

  /**
   * Build SELECT clause for agent queries
   * @param options - Configuration options for the SELECT clause
   * @returns SQL SELECT clause string
   */
  function buildAgentSelectClause(
    options: {
      includeUserId?: boolean;
      includeAvatar?: boolean;
      includeAvatarUrl?: boolean;
      includePromptsId?: boolean;
    } = {}
  ): string {
    const {
      includeUserId = false,
      includeAvatar = false,
      includeAvatarUrl = false,
      includePromptsId = true,
    } = options;

    const fields = [
      'id',
      ...(includeUserId ? ['user_id'] : []),
      'row_to_json(profile) as profile',
      'mcp_servers',
      ...(includePromptsId ? ['prompts_id'] : []),
      'row_to_json(graph) as graph',
      'row_to_json(memory) as memory',
      'row_to_json(rag) as rag',
      'created_at',
      'updated_at',
    ];

    if (includeAvatar) {
      fields.push('avatar_image', 'avatar_mime_type');
    }

    if (includeAvatarUrl) {
      fields.push(
        "CASE\n          WHEN avatar_image IS NOT NULL AND avatar_mime_type IS NOT NULL\n          THEN CONCAT('data:', avatar_mime_type, ';base64,', encode(avatar_image, 'base64'))\n          ELSE NULL\n        END as avatar_image",
        'avatar_mime_type'
      );
    }

    return fields.join(',\n        ');
  }

  /**
   * Build SELECT clause with avatar URL encoding
   * Converts binary avatar_image to data URL format
   * @returns SQL SELECT clause string with avatar URL CASE statement
   */
  function buildAgentSelectWithAvatarUrl(): string {
    return `id,
        row_to_json(profile) as profile,
        mcp_servers as "mcp_servers",
        prompts_id,
        row_to_json(graph) as graph,
        row_to_json(memory) as memory,
        row_to_json(rag) as rag,
        CASE
          WHEN avatar_image IS NOT NULL AND avatar_mime_type IS NOT NULL
          THEN CONCAT('data:', avatar_mime_type, ';base64,', encode(avatar_image, 'base64'))
          ELSE NULL
        END as "avatarUrl",
        avatar_mime_type,
        created_at,
        updated_at`;
  }

  // ============================================================================
  // GET OPERATIONS - Retrieve agent data
  // ============================================================================

  /**
   * Get agent profile by identifier (ID or name)
   * @param identifier - Agent ID or name
   * @param userId - User ID for ownership verification
   * @param searchBy - Search by 'id' or 'name'
   * @returns Promise<{id: string, profile: AgentProfile} | null>
   */
  export async function getAgentProfile(
    identifier: string,
    userId: string,
    searchBy: 'id' | 'name'
  ): Promise<{ id: string; profile: AgentProfile } | null> {
    return queryAgentByIdentifier<{ id: string; profile: AgentProfile }>(
      identifier,
      userId,
      searchBy,
      'id, row_to_json(profile) as profile'
    );
  }

  /**
   * Get agent with MCP servers configuration by identifier (ID or name)
   * @param identifier - Agent ID or name
   * @param userId - User ID for ownership verification
   * @param searchBy - Search by 'id' or 'name'
   * @returns Promise<{id: string, profile: AgentProfile, mcp_servers: Record<string, McpServerConfig>} | null>
   */
  export async function getAgentWithMcp(
    identifier: string,
    userId: string,
    searchBy: 'id' | 'name'
  ): Promise<{
    id: string;
    profile: AgentProfile;
    mcp_servers: Record<string, McpServerConfig>;
  } | null> {
    return queryAgentByIdentifier<{
      id: string;
      profile: AgentProfile;
      mcp_servers: Record<string, McpServerConfig>;
    }>(
      identifier,
      userId,
      searchBy,
      'id, row_to_json(profile) as profile, mcp_servers'
    );
  }

  /**
   * Get complete agent data by identifier (ID or name) - includes all fields
   * @param identifier - Agent ID or name
   * @param userId - User ID for ownership verification
   * @param searchBy - Search by 'id' or 'name'
   * @returns Promise<AgentConfig.Input | null>
   */
  export async function getAgentComplete(
    identifier: string,
    userId: string,
    searchBy: 'id' | 'name'
  ): Promise<{ id: string; agentConfig: AgentConfig.Input } | null> {
    const result =
      await queryAgentByIdentifier<AgentConfig.OutputWithoutUserId>(
        identifier,
        userId,
        searchBy,
        buildAgentSelectClause({ includeUserId: true, includeAvatarUrl: true })
      );

    if (result) {
      const { id, user_id, prompts_id, ...agentConfig } = result;
      return { id, agentConfig };
    }

    return null;
  }

  /**
   * Get agent by ID and user ID
   * @param agentId - Agent ID
   * @param userId - User ID for ownership verification
   * @returns Promise<AgentConfig.OutputWithoutUserId | null>
   */
  export async function getAgentById(
    agentId: string,
    userId: string
  ): Promise<AgentConfig.OutputWithoutUserId | null> {
    const query = new Postgres.Query(
      `SELECT ${buildAgentSelectClause()}
      FROM agents WHERE id = $1 AND user_id = $2`,
      [agentId, userId]
    );

    const result = await Postgres.query<AgentConfig.OutputWithoutUserId>(query);
    return result.length > 0 ? result[0] : null;
  }

  /**
   * Retrieve an agent configuration with Redis cache-aside strategy.
   * Uses a versioned pointer (current -> blob) with sliding TTL and metrics instrumentation.
   * @param agentId - Agent identifier
   */
  export async function getAgentCfg(
    agentId: string
  ): Promise<AgentCfgCacheEntry | null> {
    let cacheOutcome: 'hit' | 'miss' | 'stale' | 'error' = 'miss';
    const redis = await resolveRedis();

    if (!redis) {
      cacheOutcome = 'error';
      metrics.recordAgentCfgCacheAccess(cacheOutcome);
    } else {
      const pointerKey = agentCfgPointerKey(agentId);

      try {
        const blobKey = await redis.get(pointerKey);

        if (!blobKey) {
          cacheOutcome = 'miss';
          metrics.recordAgentCfgCacheAccess(cacheOutcome);
        } else if (!blobKey.startsWith(agentCfgBlobKeyPrefix(agentId))) {
          // Pointer references an unexpected key format, remove it
          cacheOutcome = 'stale';
          metrics.recordAgentCfgCacheAccess(cacheOutcome);
          await redis.del(pointerKey);
        } else {
          const cachedPayload = await redis.get(blobKey);

          if (!cachedPayload) {
            cacheOutcome = 'stale';
            metrics.recordAgentCfgCacheAccess(cacheOutcome);
            await redis.del(pointerKey);
          } else {
            try {
              const parsed = JSON.parse(cachedPayload) as AgentCfgCacheEntry;
              const expectedBlobKey = agentCfgBlobKey(
                agentId,
                parsed.cfg_version
              );

              if (blobKey !== expectedBlobKey) {
                cacheOutcome = 'stale';
                metrics.recordAgentCfgCacheAccess(cacheOutcome);
                logger.warn(
                  'Agent configuration cache pointer/version mismatch detected',
                  {
                    agentId,
                    pointerKey,
                    pointerValue: blobKey,
                    expectedBlobKey,
                  }
                );
                await redis.del(pointerKey);
              } else {
                cacheOutcome = 'hit';
                metrics.recordAgentCfgCacheAccess(cacheOutcome);

                if (AGENT_CFG_CACHE_TTL_SECONDS > 0) {
                  const refreshPipeline = redis
                    .multi()
                    .expire(pointerKey, AGENT_CFG_CACHE_TTL_SECONDS)
                    .expire(blobKey, AGENT_CFG_CACHE_TTL_SECONDS);
                  await refreshPipeline.exec();
                }

                return parsed;
              }
            } catch (error) {
              cacheOutcome = 'stale';
              metrics.recordAgentCfgCacheAccess(cacheOutcome);
              logger.warn(
                'Failed to parse agent configuration blob from cache',
                {
                  error,
                  agentId,
                }
              );
              await redis.del(blobKey);
              await redis.del(pointerKey);
            }
          }
        }
      } catch (error) {
        cacheOutcome = 'error';
        metrics.recordAgentCfgCacheAccess(cacheOutcome);
        logger.warn('Failed to read agent configuration from Redis', {
          error,
          agentId,
        });
      }
    }

    const config = await metrics.dbResponseTime(
      'agent_cfg_get',
      async (): Promise<AgentCfgCacheEntry | null> => {
        const query = new Postgres.Query(
          `SELECT
            id,
            user_id,
            row_to_json(profile)        AS profile,
            mcp_servers,
            prompts_id,
            row_to_json(graph)          AS graph,
            row_to_json(memory)         AS memory,
            row_to_json(rag)            AS rag,
            cfg_version,
            created_at,
            updated_at,
            avatar_mime_type
          FROM agents
          WHERE id = $1`,
          [agentId]
        );

        const rows = await Postgres.query<AgentCfgCacheEntry>(query);
        return rows.length > 0 ? rows[0] : null;
      }
    );

    if (!config) {
      return null;
    }

    if (redis) {
      const pointerKey = agentCfgPointerKey(agentId);
      const blobKey = agentCfgBlobKey(agentId, config.cfg_version);
      const ttl = AGENT_CFG_CACHE_TTL_SECONDS;
      const serialized = JSON.stringify(config);

      try {
        const pipeline = redis.multi();

        if (ttl > 0) {
          pipeline.set(blobKey, serialized, 'EX', ttl);
          pipeline.set(pointerKey, blobKey, 'EX', ttl);
        } else {
          pipeline.set(blobKey, serialized);
          pipeline.set(pointerKey, blobKey);
        }

        const execResult = await pipeline.exec();

        if (!execResult) {
          logger.warn(
            'Redis pipeline for agent configuration cache returned null',
            {
              agentId,
            }
          );
        } else {
          const failed = execResult.find(([err]) => err != null);
          if (failed && failed[0]) {
            throw failed[0];
          }
        }

        metrics.recordAgentCfgCacheStore(
          cacheOutcome === 'stale' ? 'refresh' : 'db_seed'
        );
      } catch (error) {
        logger.warn('Failed to write agent configuration to Redis cache', {
          error,
          agentId,
        });
      }
    }

    return config;
  }

  /**
   * Get all agents for a user with avatar URL
   * @param userId - User ID
   * @returns Promise<AgentConfig.OutputWithoutUserId[]>
   */
  export async function getAllAgentsByUser(
    userId: string
  ): Promise<AgentConfig.OutputWithoutUserId[]> {
    const query = new Postgres.Query(
      `SELECT ${buildAgentSelectWithAvatarUrl()}
      FROM agents
      WHERE user_id = $1`,
      [userId]
    );

    const result = await Postgres.query<AgentConfig.OutputWithoutUserId>(query);
    return result;
  }

  /**
   * List agents with filtering and pagination
   * @param userId - User ID
   * @param filters - Optional filters for group, mode, name_contains
   * @param limit - Optional limit for pagination
   * @param offset - Optional offset for pagination
   * @returns Promise<AgentConfig.OutputWithoutUserId[]>
   */
  export async function listAgents(
    userId: string,
    filters?: {
      group?: string;
      mode?: string;
      name_contains?: string;
    },
    limit?: number,
    offset?: number
  ): Promise<AgentConfig.OutputWithoutUserId[]> {
    let queryString = `SELECT ${buildAgentSelectWithAvatarUrl()}
      FROM agents
      WHERE user_id = $1`;

    const queryParams: (string | number)[] = [userId];
    let paramIndex = 2;

    // Add filters
    if (filters) {
      if (
        filters.group !== null &&
        filters.group !== undefined &&
        filters.group !== ''
      ) {
        queryString += ` AND (profile)."group" = $${paramIndex}`;
        queryParams.push(filters.group);
        paramIndex++;
      }

      if (
        filters.mode !== null &&
        filters.mode !== undefined &&
        filters.mode !== ''
      ) {
        queryString += ` AND mode = $${paramIndex}`;
        queryParams.push(filters.mode);
        paramIndex++;
      }

      if (
        filters.name_contains !== null &&
        filters.name_contains !== undefined &&
        filters.name_contains !== ''
      ) {
        queryString += ` AND (profile).name ILIKE $${paramIndex}`;
        queryParams.push(`%${filters.name_contains}%`);
        paramIndex++;
      }
    }

    // Add ordering
    queryString += ` ORDER BY created_at DESC`;

    // Add pagination
    if (limit !== undefined) {
      queryString += ` LIMIT $${paramIndex}`;
      queryParams.push(limit);
      paramIndex++;
    }

    if (offset !== undefined) {
      queryString += ` OFFSET $${paramIndex}`;
      queryParams.push(offset);
    }

    const query = new Postgres.Query(queryString, queryParams);

    const result = await Postgres.query<AgentConfig.OutputWithoutUserId>(query);
    return result;
  }

  /**
   * Get all agents (for initialization/syncing)
   * @returns Promise<Output[]>
   */
  export async function getAllAgents(): Promise<AgentConfig.Output[]> {
    const query = new Postgres.Query(`
      SELECT ${buildAgentSelectClause({ includeUserId: true, includeAvatarUrl: true })}
      FROM agents
    `);

    const result = await Postgres.query<AgentConfig.Output>(query);
    return result;
  }

  /**
   * Select agents with custom WHERE clause
   * @param whereClause - WHERE clause for the query
   * @param params - Parameters for the query
   * @returns Promise<AgentConfig.Output[]>
   */
  export async function selectAgents(
    whereClause: string,
    params: any[]
  ): Promise<AgentConfig.Output[]> {
    const query = new Postgres.Query(
      `SELECT ${buildAgentSelectClause({ includeUserId: true, includeAvatarUrl: true })}
       FROM agents WHERE ${whereClause}`,
      params
    );

    const result = await Postgres.query<AgentConfig.Output>(query);
    return result;
  }

  /**
   * Read a single agent by ID or name with all metadata
   * @param identifier - Agent ID or name
   * @param userId - User ID for ownership verification
   * @param searchBy - Whether to search by 'id' or 'name'
   * @returns Promise<AgentConfig.OutputWithoutUserId | null>
   */
  export async function readAgent(
    identifier: string,
    userId: string,
    searchBy: 'id' | 'name'
  ): Promise<AgentConfig.OutputWithoutUserId | null> {
    return queryAgentByIdentifier<AgentConfig.OutputWithoutUserId>(
      identifier,
      userId,
      searchBy,
      `id,
       row_to_json(profile) as profile,
       mcp_servers,
       prompts_id,
       row_to_json(graph) as graph,
       row_to_json(memory) as memory,
       row_to_json(rag) as rag,
       created_at,
       updated_at,
       avatar_mime_type,
       CASE
         WHEN avatar_image IS NOT NULL AND avatar_mime_type IS NOT NULL
         THEN CONCAT('data:', avatar_mime_type, ';base64,', encode(avatar_image, 'base64'))
         ELSE NULL
       END as avatar_image`
    );
  }

  /**
   * Check if agent exists and get profile information
   * @param agentId - Agent ID
   * @param userId - User ID for ownership verification
   * @returns Promise<{group: string, name: string} | null>
   */
  export async function getAgentProfileInfo(
    agentId: string,
    userId: string
  ): Promise<{ group: string; name: string } | null> {
    const query = new Postgres.Query(
      `SELECT (profile)."group" as "group", (profile).name as name
       FROM agents
       WHERE id = $1 AND user_id = $2`,
      [agentId, userId]
    );

    const result = await Postgres.query<{ group: string; name: string }>(query);
    return result.length > 0 ? result[0] : null;
  }

  /**
   * Check if user has a supervisor agent
   * @param userId - User ID
   * @returns Promise<{id: string, name: string} | null>
   */
  export async function getSupervisorAgent(
    userId: string
  ): Promise<{ id: string; name: string } | null> {
    const query = new Postgres.Query(
      `SELECT id, (profile).name as name
       FROM agents
       WHERE user_id = $1 AND (profile)."group" = $2`,
      [userId, supervisorAgentConfig.profile.group]
    );

    const result = await Postgres.query<{ id: string; name: string }>(query);
    return result.length > 0 ? result[0] : null;
  }

  /**
   * Generic function to get count of agents with optional WHERE clause
   * @param whereClause - Optional WHERE clause (without the WHERE keyword)
   * @param params - Optional parameters for the WHERE clause
   * @returns Promise<number>
   */
  async function getAgentsCount(
    whereClause?: string,
    params?: any[]
  ): Promise<number> {
    const queryString = whereClause
      ? `SELECT COUNT(*) as count FROM agents WHERE ${whereClause}`
      : `SELECT COUNT(*) as count FROM agents`;

    const query = new Postgres.Query(queryString, params || []);
    const result = await Postgres.query<{ count: string }>(query);
    return parseInt(result[0].count, 10);
  }

  /**
   * Get total count of all agents
   * @returns Promise<number>
   */
  export async function getTotalAgentsCount(): Promise<number> {
    return getAgentsCount();
  }

  /**
   * Get count of agents for a specific user
   * @param userId - User ID
   * @returns Promise<number>
   */
  export async function getUserAgentsCount(userId: string): Promise<number> {
    return getAgentsCount('user_id = $1', [userId]);
  }

  /**
   * Check if an agent name exists for a user in a group
   * Used for ensuring unique agent names
   * @param userId - User ID
   * @param baseName - Base agent name
   * @returns Promise<{name: string} | null>
   */
  export async function checkAgentNameExists(
    userId: string,
    baseName: string
  ): Promise<{ name: string } | null> {
    const query = new Postgres.Query(
      `SELECT (profile).name as name
       FROM agents
       WHERE user_id = $1
       AND ((profile).name = $2 OR (profile).name LIKE $2 || '-%')
       ORDER BY LENGTH((profile).name) DESC, (profile).name DESC
       LIMIT 1`,
      [userId, baseName]
    );

    const result = await Postgres.query<{ name: string }>(query);
    return result.length > 0 ? result[0] : null;
  }

  /**
   * Get messages from agents using the optimized function
   * @param agentId - Agent ID
   * @param threadId - Thread ID (optional)
   * @param userId - User ID
   * @param includeDeleted - Include deleted messages
   * @param limit - Limit number of messages
   * @param offset - Offset for pagination
   * @returns Promise<any[]>
   */
  export async function getMessagesOptimized(
    agentId: string,
    threadId: string | null,
    userId: string,
    includeDeleted: boolean,
    limit: number,
    offset: number
  ): Promise<any[]> {
    const query = new Postgres.Query(
      `SELECT * FROM get_messages_optimized($1::UUID,$2,$3::UUID,$4,$5,$6)`,
      [agentId, threadId, userId, includeDeleted, limit, offset]
    );

    const result = await Postgres.query<any>(query);
    return result;
  }

  /**
   * Get model configuration for a user
   * @param userId - User ID
   * @returns Promise<ModelConfig | null>
   */
  export async function getModelFromUser(
    userId: string
  ): Promise<ModelConfig | null> {
    const query = new Postgres.Query(
      `SELECT
        (model).model_provider as "provider",
        (model).model_name as "model_name",
        (model).temperature as "temperature",
        (model).max_tokens as "max_tokens"
      FROM models_config WHERE user_id = $1`,
      [userId]
    );

    const result = await Postgres.query<ModelConfig>(query);
    return result.length > 0 ? result[0] : null;
  }

  /**
   * Get prompts by ID
   * @param promptId - Prompt ID (UUID)
   * @returns Promise<PromptsData | null>
   */
  export async function getPromptsById(
    promptId: string
  ): Promise<PromptsData | null> {
    const query = new Postgres.Query(
      `SELECT json_build_object(
        'task_executor_prompt', task_executor_prompt,
        'task_manager_prompt', task_manager_prompt,
        'task_verifier_prompt', task_verifier_prompt,
        'task_memory_manager_prompt', task_memory_manager_prompt
      ) as prompts_json
       FROM prompts
       WHERE id = $1`,
      [promptId]
    );

    const result = await Postgres.query<{ prompts_json: PromptsData }>(query);
    return result.length > 0 ? result[0].prompts_json : null;
  }

  /**
   * Get existing prompts for a user
   * @param userId - User ID
   * @returns Promise<{id: string} | null>
   */
  export async function getExistingPromptsForUser(
    userId: string
  ): Promise<{ id: string } | null> {
    const query = new Postgres.Query(
      `SELECT id FROM prompts WHERE user_id = $1 LIMIT 1`,
      [userId]
    );

    const result = await Postgres.query<{ id: string }>(query);
    return result.length > 0 ? result[0] : null;
  }

  /**
   * Get agent MCP servers by ID and user ID
   * @param agentId - Agent ID
   * @param userId - User ID for ownership verification
   * @returns Promise<{id: string, mcp_servers: Record<string, McpServerConfig>} | null>
   */
  export async function getAgentMcpServers(
    agentId: string,
    userId: string
  ): Promise<{
    id: string;
    mcp_servers: Record<string, McpServerConfig>;
  } | null> {
    const query = new Postgres.Query(
      'SELECT id, "mcp_servers" FROM agents WHERE id = $1 AND user_id = $2',
      [agentId, userId]
    );

    const result = await Postgres.query<{
      id: string;
      mcp_servers: Record<string, McpServerConfig>;
    }>(query);
    return result.length > 0 ? result[0] : null;
  }

  /**
   * Get all agents MCP servers for a user
   * @param userId - User ID
   * @returns Promise<{id: string, mcp_servers: Record<string, McpServerConfig>}[]>
   */
  export async function getAllAgentsMcpServers(
    userId: string
  ): Promise<{ id: string; mcp_servers: Record<string, McpServerConfig> }[]> {
    const query = new Postgres.Query(
      'SELECT id, "mcp_servers" FROM agents WHERE user_id = $1 ORDER BY created_at ASC',
      [userId]
    );

    const result = await Postgres.query<{
      id: string;
      mcp_servers: Record<string, McpServerConfig>;
    }>(query);
    return result;
  }

  // ============================================================================
  // INSERT OPERATIONS - Create new agents and related data
  // ============================================================================

  /**
   * Insert a new agent using the insert_agent_from_json function
   * @param userId - User ID
   * @param agentConfig - Agent configuration JSON
   * @returns Promise<AgentConfig.Output | null>
   */
  export async function insertAgentFromJson(
    userId: string,
    agentConfig: AgentConfig.Input
  ): Promise<AgentConfig.Output | null> {
    const query = new Postgres.Query(
      `SELECT id, user_id, profile, mcp_servers, prompts_id, graph, memory, rag, created_at, updated_at, avatar_image, avatar_mime_type
          FROM insert_agent_from_json($1, $2)`,
      [userId, JSON.stringify(agentConfig)]
    );

    const result = await Postgres.query<AgentConfig.Output>(query);
    return result.length > 0 ? result[0] : null;
  }

  /**
   * Create default model configuration for a user
   * @param userId - User ID
   * @param provider - Model provider
   * @param modelName - Model name
   * @param temperature - Temperature setting
   * @param maxTokens - Max tokens setting
   * @returns Promise<void>
   */
  export async function createModelConfig(
    userId: string,
    provider: string,
    modelName: string,
    temperature: number,
    maxTokens: number
  ): Promise<void> {
    const query = new Postgres.Query(
      'INSERT INTO models_config (user_id,model) VALUES ($1,ROW($2, $3, $4, $5)::model_config)',
      [userId, provider, modelName, temperature, maxTokens]
    );

    await Postgres.query(query);
  }

  /**
   * Create default prompts for a user
   * @param userId - User ID
   * @param taskExecutorPrompt - Task executor system prompt
   * @param taskManagerPrompt - Task manager system prompt
   * @param taskVerifierPrompt - Task verifier system prompt
   * @param taskMemoryManagerPrompt - Task memory manager system prompt
   * @param isPublic - Whether prompts are public
   * @returns Promise<string> - The created prompt ID
   */
  export async function createDefaultPrompts(
    userId: string,
    taskExecutorPrompt: string,
    taskManagerPrompt: string,
    taskVerifierPrompt: string,
    taskMemoryManagerPrompt: string,
    isPublic: boolean = false
  ): Promise<string> {
    const query = new Postgres.Query(
      `INSERT INTO prompts (
        user_id,
        task_executor_prompt,
        task_manager_prompt,
        task_verifier_prompt,
        task_memory_manager_prompt,
        public
      ) VALUES ($1, $2, $3, $4, $5, $6)
       RETURNING id`,
      [
        userId,
        taskExecutorPrompt,
        taskManagerPrompt,
        taskVerifierPrompt,
        taskMemoryManagerPrompt,
        isPublic,
      ]
    );

    const result = await Postgres.query<{ id: string }>(query);
    if (result.length === 0) {
      throw new Error('Failed to create default prompts - no ID returned');
    }
    return result[0].id;
  }

  // ============================================================================
  // UPDATE OPERATIONS - Modify existing agents and related data
  // ============================================================================

  /**
   * Update agent MCP configuration and return only id and mcp_servers
   * @param agentId - Agent ID
   * @param userId - User ID for ownership verification
   * @param mcpServers - MCP servers configuration
   * @returns Promise<{id: string, mcp_servers: Record<string, McpServerConfig>} | null>
   */
  export async function updateAgentMcpServers(
    agentId: string,
    userId: string,
    mcpServers: Record<string, McpServerConfig>
  ): Promise<{
    id: string;
    mcp_servers: Record<string, McpServerConfig>;
  } | null> {
    const query = new Postgres.Query(
      'UPDATE agents SET "mcp_servers" = $1::jsonb WHERE id = $2 AND user_id = $3 RETURNING id, "mcp_servers"',
      [mcpServers, agentId, userId]
    );

    const result = await Postgres.query<{
      id: string;
      mcp_servers: Record<string, McpServerConfig>;
    }>(query);
    return result.length > 0 ? result[0] : null;
  }

  /**
   * Update agent MCP configuration
   * @param agentId - Agent ID
   * @param userId - User ID for ownership verification
   * @param mcpServers - MCP servers configuration
   * @returns Promise<AgentConfig.Output | null>
   */
  export async function updateAgentMcp(
    agentId: string,
    userId: string,
    mcpServers: Record<string, McpServerConfig>
  ): Promise<AgentConfig.Output | null> {
    const query = new Postgres.Query(
      `UPDATE agents
       SET "mcp_servers" = $1::jsonb
       WHERE id = $2 AND user_id = $3
       RETURNING ${buildAgentSelectClause({ includeUserId: true, includeAvatarUrl: true })}`,
      [mcpServers, agentId, userId]
    );

    const result = await Postgres.query<AgentConfig.Output>(query);
    return result.length > 0 ? result[0] : null;
  }

  /**
   * Update agent configuration using the update_agent_complete function
   * @param agentId - Agent ID
   * @param userId - User ID for ownership verification
   * @param config - Complete agent configuration object
   * @returns Promise<{success: boolean, message: string, updated_agent_id: string, agent_data: AgentConfig.Output}>
   */
  export async function updateAgentComplete(
    agentId: string,
    userId: string,
    config: AgentConfig.InputWithOptionalParam
  ): Promise<{
    success: boolean;
    message: string;
    updated_agent_id: string;
    agent_data: AgentConfig.Output;
  }> {
    const query = new Postgres.Query(
      `SELECT success, message, updated_agent_id, agent_data
       FROM update_agent_complete($1::UUID, $2::UUID, $3::JSONB)`,
      [agentId, userId, JSON.stringify(config)]
    );

    const result = await Postgres.query<{
      success: boolean;
      message: string;
      updated_agent_id: string;
      agent_data: AgentConfig.Output;
    }>(query);
    return result[0];
  }

  /**
   * Update agent avatar
   * @param agentId - Agent ID
   * @param userId - User ID for ownership verification
   * @param buffer - Image buffer
   * @param mimetype - Image MIME type
   * @returns Promise<AgentAvatarData | null>
   */
  export async function updateAgentAvatar(
    agentId: string,
    userId: string,
    buffer: Buffer,
    mimetype: string
  ): Promise<AgentAvatarData | null> {
    const query = new Postgres.Query(
      `UPDATE agents
       SET avatar_image = $1, avatar_mime_type = $2
       WHERE id = $3 AND user_id = $4
       RETURNING id, avatar_mime_type`,
      [buffer, mimetype, agentId, userId]
    );

    const result = await Postgres.query<AgentAvatarData>(query);
    return result.length > 0 ? result[0] : null;
  }

  /**
   * Update model configuration for a user
   * @param userId - User ID
   * @param provider - Model provider
   * @param modelName - Model name
   * @param temperature - Temperature setting
   * @param maxTokens - Max tokens setting
   * @returns Promise<any>
   */
  export async function updateModelConfig(
    userId: string,
    provider: string,
    modelName: string,
    temperature: number,
    maxTokens: number
  ): Promise<any> {
    const query = new Postgres.Query(
      `UPDATE models_config SET model = ROW($1, $2, $3, $4)::model_config WHERE user_id = $5`,
      [provider, modelName, temperature, maxTokens, userId]
    );

    const result = await Postgres.query(query);
    return result;
  }

  // ============================================================================
  // DELETE OPERATIONS - Remove agents and related data
  // ============================================================================

  /**
   * Delete agent by ID
   * @param agentId - Agent ID
   * @param userId - User ID for ownership verification
   * @returns Promise<{id: string}> - Deleted agent ID
   */
  export async function deleteAgent(
    agentId: string,
    userId: string
  ): Promise<{ id: string } | null> {
    const query = new Postgres.Query(
      `DELETE FROM agents WHERE id = $1 AND user_id = $2 RETURNING id`,
      [agentId, userId]
    );

    const result = await Postgres.query<{ id: string }>(query);
    return result.length > 0 ? result[0] : null;
  }
}<|MERGE_RESOLUTION|>--- conflicted
+++ resolved
@@ -1,20 +1,13 @@
-<<<<<<< HEAD
 import type { Redis } from 'ioredis';
 import {
   supervisorAgentConfig,
   AgentConfig,
+  AgentProfile,
+  McpServerConfig,
   logger,
   AGENT_CFG_CACHE_DEFAULT_TTL_SECONDS,
 } from '@snakagent/core';
 import { metrics } from '@snakagent/metrics';
-=======
-import {
-  AgentConfig,
-  AgentProfile,
-  McpServerConfig,
-  supervisorAgentConfig,
-} from '@snakagent/core';
->>>>>>> 14d1ac76
 import { Postgres } from '../../database.js';
 import { RedisClient } from '../../redis.js';
 
@@ -192,129 +185,6 @@
     }
 
     return fields.join(',\n        ');
-  }
-
-  /**
-   * Build SELECT clause with avatar URL encoding
-   * Converts binary avatar_image to data URL format
-   * @returns SQL SELECT clause string with avatar URL CASE statement
-   */
-  function buildAgentSelectWithAvatarUrl(): string {
-    return `id,
-        row_to_json(profile) as profile,
-        mcp_servers as "mcp_servers",
-        prompts_id,
-        row_to_json(graph) as graph,
-        row_to_json(memory) as memory,
-        row_to_json(rag) as rag,
-        CASE
-          WHEN avatar_image IS NOT NULL AND avatar_mime_type IS NOT NULL
-          THEN CONCAT('data:', avatar_mime_type, ';base64,', encode(avatar_image, 'base64'))
-          ELSE NULL
-        END as "avatarUrl",
-        avatar_mime_type,
-        created_at,
-        updated_at`;
-  }
-
-  // ============================================================================
-  // GET OPERATIONS - Retrieve agent data
-  // ============================================================================
-
-  /**
-   * Get agent profile by identifier (ID or name)
-   * @param identifier - Agent ID or name
-   * @param userId - User ID for ownership verification
-   * @param searchBy - Search by 'id' or 'name'
-   * @returns Promise<{id: string, profile: AgentProfile} | null>
-   */
-  export async function getAgentProfile(
-    identifier: string,
-    userId: string,
-    searchBy: 'id' | 'name'
-  ): Promise<{ id: string; profile: AgentProfile } | null> {
-    return queryAgentByIdentifier<{ id: string; profile: AgentProfile }>(
-      identifier,
-      userId,
-      searchBy,
-      'id, row_to_json(profile) as profile'
-    );
-  }
-
-  /**
-   * Get agent with MCP servers configuration by identifier (ID or name)
-   * @param identifier - Agent ID or name
-   * @param userId - User ID for ownership verification
-   * @param searchBy - Search by 'id' or 'name'
-   * @returns Promise<{id: string, profile: AgentProfile, mcp_servers: Record<string, McpServerConfig>} | null>
-   */
-  export async function getAgentWithMcp(
-    identifier: string,
-    userId: string,
-    searchBy: 'id' | 'name'
-  ): Promise<{
-    id: string;
-    profile: AgentProfile;
-    mcp_servers: Record<string, McpServerConfig>;
-  } | null> {
-    return queryAgentByIdentifier<{
-      id: string;
-      profile: AgentProfile;
-      mcp_servers: Record<string, McpServerConfig>;
-    }>(
-      identifier,
-      userId,
-      searchBy,
-      'id, row_to_json(profile) as profile, mcp_servers'
-    );
-  }
-
-  /**
-   * Get complete agent data by identifier (ID or name) - includes all fields
-   * @param identifier - Agent ID or name
-   * @param userId - User ID for ownership verification
-   * @param searchBy - Search by 'id' or 'name'
-   * @returns Promise<AgentConfig.Input | null>
-   */
-  export async function getAgentComplete(
-    identifier: string,
-    userId: string,
-    searchBy: 'id' | 'name'
-  ): Promise<{ id: string; agentConfig: AgentConfig.Input } | null> {
-    const result =
-      await queryAgentByIdentifier<AgentConfig.OutputWithoutUserId>(
-        identifier,
-        userId,
-        searchBy,
-        buildAgentSelectClause({ includeUserId: true, includeAvatarUrl: true })
-      );
-
-    if (result) {
-      const { id, user_id, prompts_id, ...agentConfig } = result;
-      return { id, agentConfig };
-    }
-
-    return null;
-  }
-
-  /**
-   * Get agent by ID and user ID
-   * @param agentId - Agent ID
-   * @param userId - User ID for ownership verification
-   * @returns Promise<AgentConfig.OutputWithoutUserId | null>
-   */
-  export async function getAgentById(
-    agentId: string,
-    userId: string
-  ): Promise<AgentConfig.OutputWithoutUserId | null> {
-    const query = new Postgres.Query(
-      `SELECT ${buildAgentSelectClause()}
-      FROM agents WHERE id = $1 AND user_id = $2`,
-      [agentId, userId]
-    );
-
-    const result = await Postgres.query<AgentConfig.OutputWithoutUserId>(query);
-    return result.length > 0 ? result[0] : null;
   }
 
   /**
@@ -491,6 +361,129 @@
   }
 
   /**
+   * Build SELECT clause with avatar URL encoding
+   * Converts binary avatar_image to data URL format
+   * @returns SQL SELECT clause string with avatar URL CASE statement
+   */
+  function buildAgentSelectWithAvatarUrl(): string {
+    return `id,
+        row_to_json(profile) as profile,
+        mcp_servers as "mcp_servers",
+        prompts_id,
+        row_to_json(graph) as graph,
+        row_to_json(memory) as memory,
+        row_to_json(rag) as rag,
+        CASE
+          WHEN avatar_image IS NOT NULL AND avatar_mime_type IS NOT NULL
+          THEN CONCAT('data:', avatar_mime_type, ';base64,', encode(avatar_image, 'base64'))
+          ELSE NULL
+        END as "avatarUrl",
+        avatar_mime_type,
+        created_at,
+        updated_at`;
+  }
+
+  // ============================================================================
+  // GET OPERATIONS - Retrieve agent data
+  // ============================================================================
+
+  /**
+   * Get agent profile by identifier (ID or name)
+   * @param identifier - Agent ID or name
+   * @param userId - User ID for ownership verification
+   * @param searchBy - Search by 'id' or 'name'
+   * @returns Promise<{id: string, profile: AgentProfile} | null>
+   */
+  export async function getAgentProfile(
+    identifier: string,
+    userId: string,
+    searchBy: 'id' | 'name'
+  ): Promise<{ id: string; profile: AgentProfile } | null> {
+    return queryAgentByIdentifier<{ id: string; profile: AgentProfile }>(
+      identifier,
+      userId,
+      searchBy,
+      'id, row_to_json(profile) as profile'
+    );
+  }
+
+  /**
+   * Get agent with MCP servers configuration by identifier (ID or name)
+   * @param identifier - Agent ID or name
+   * @param userId - User ID for ownership verification
+   * @param searchBy - Search by 'id' or 'name'
+   * @returns Promise<{id: string, profile: AgentProfile, mcp_servers: Record<string, McpServerConfig>} | null>
+   */
+  export async function getAgentWithMcp(
+    identifier: string,
+    userId: string,
+    searchBy: 'id' | 'name'
+  ): Promise<{
+    id: string;
+    profile: AgentProfile;
+    mcp_servers: Record<string, McpServerConfig>;
+  } | null> {
+    return queryAgentByIdentifier<{
+      id: string;
+      profile: AgentProfile;
+      mcp_servers: Record<string, McpServerConfig>;
+    }>(
+      identifier,
+      userId,
+      searchBy,
+      'id, row_to_json(profile) as profile, mcp_servers'
+    );
+  }
+
+  /**
+   * Get complete agent data by identifier (ID or name) - includes all fields
+   * @param identifier - Agent ID or name
+   * @param userId - User ID for ownership verification
+   * @param searchBy - Search by 'id' or 'name'
+   * @returns Promise<AgentConfig.Input | null>
+   */
+  export async function getAgentComplete(
+    identifier: string,
+    userId: string,
+    searchBy: 'id' | 'name'
+  ): Promise<{ id: string; agentConfig: AgentConfig.Input } | null> {
+    const result =
+      await queryAgentByIdentifier<AgentConfig.OutputWithoutUserId>(
+        identifier,
+        userId,
+        searchBy,
+        buildAgentSelectClause({ includeUserId: true, includeAvatarUrl: true })
+      );
+
+    if (result) {
+      const { id, user_id, prompts_id, ...agentConfig } = result;
+      return { id, agentConfig };
+    }
+
+    return null;
+  }
+
+  /**
+   * Get agent by ID and user ID
+   * @param agentId - Agent ID
+   * @param userId - User ID for ownership verification
+   * @returns Promise<AgentConfig.OutputWithoutUserId | null>
+   */
+  export async function getAgentById(
+    agentId: string,
+    userId: string
+  ): Promise<AgentConfig.OutputWithoutUserId | null> {
+    const query = new Postgres.Query(
+      `SELECT ${buildAgentSelectClause()}
+      FROM agents WHERE id = $1 AND user_id = $2`,
+      [agentId, userId]
+    );
+
+    const result = await Postgres.query<AgentConfig.OutputWithoutUserId>(query);
+    return result.length > 0 ? result[0] : null;
+  }
+
+  /**
    * Get all agents for a user with avatar URL
    * @param userId - User ID
    * @returns Promise<AgentConfig.OutputWithoutUserId[]>

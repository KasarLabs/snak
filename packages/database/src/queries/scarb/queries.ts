--- conflicted
+++ resolved
@@ -72,16 +72,12 @@
   }
 
   /**
-   * Initializes the { @see Project }, { @see Program } and { @see Dependency }
-   * tables, as well as some helper functions.
-   *
-   * @throws { DatabaseError } If a database operation fails.
+   * @throws { DatabaseError }
    */
   public async init(): Promise<void> {
     const t = [
       new Query(
         `CREATE TABLE IF NOT EXISTS project(
-<<<<<<< HEAD
             id SERIAL PRIMARY KEY,
             name VARCHAR(100),
             type VARCHAR(50) CHECK (type in ('contract', 'cairo_program')),
@@ -257,243 +253,22 @@
               ORDER BY dependency.id ASC
             );
           $$ LANGUAGE sql`
-=======
-          id SERIAL PRIMARY KEY,
-          name VARCHAR(100),
-          type VARCHAR(50) CHECK (type in ('contract', 'cairo_program')),
-          execution_trace BYTEA,
-          proof JSONB,
-          verified BOOLEAN DEFAULT FALSE,
-          UNIQUE (name)
-        );`
-      ),
-      new Query(
-        `CREATE TABLE IF NOT EXISTS program(
-          id SERIAL PRIMARY KEY,
-          project_id INTEGER REFERENCES project(id) ON DELETE CASCADE,
-          name VARCHAR(255) NOT NULL,
-          source_code TEXT,
-          sierra JSONB,
-          casm JSONB,
-          UNIQUE (project_id, name)
-        )`
-      ),
-      new Query(
-        `CREATE TABLE IF NOT EXISTS dependency(
-          id SERIAL PRIMARY KEY,
-          project_id INTEGER REFERENCES project(id) ON DELETE CASCADE,
-          name VARCHAR(255) NOT NULL,
-          version VARCHAR(50),
-          UNIQUE (project_id, name)
-        )`
-      ),
-      new Query(
-        `CREATE OR REPLACE FUNCTION insert_project(
-          name varchar(100),
-          type varchar(50)
-        ) RETURNS integer AS $$
-          INSERT INTO project(name, type) VALUES
-            ($1, $2)
-            ON CONFLICT (name)
-            DO NOTHING
-            RETURNING id;
-        $$ LANGUAGE sql`
-      ),
-      new Query(
-        `CREATE OR REPLACE FUNCTION insert_program(
-          project_id integer,
-          name varchar(255),
-          source_code text
-        ) RETURNS void AS $$
-          INSERT INTO program (
-            project_id,
-            name,
-            source_code
-          ) VALUES (
-            $1,
-            $2,
-            $3
-          ) ON CONFLICT (
-            project_id,
-            name
-          ) DO UPDATE 
-            SET source_code = $3;
-        $$ LANGUAGE sql;`
-      ),
-      new Query(
-        `CREATE OR REPLACE FUNCTION insert_dependency(
-          project_id integer,
-          name varchar(255),
-          version varchar(50)
-        ) RETURNS void AS $$
-          INSERT INTO dependency (
-            project_id,
-            name,
-            version
-          ) VALUES (
-            $1,
-            $2,
-            COALESCE($3, '')
-          ) ON CONFLICT (
-            project_id, 
-            name
-          ) DO UPDATE 
-            SET version = COALESCE($3, '');
-        $$ LANGUAGE sql;`
-      ),
-      new Query(
-        `CREATE OR REPLACE FUNCTION init_project(
-          project jsonb,
-          programs jsonb,
-          dependencies jsonb
-        ) RETURNS void AS $$
-        DECLARE
-          id integer := insert_project(project->>'name', project->>'type');
-          program jsonb;
-          dependency jsonb;
-          count integer;
-        BEGIN
-          FOR program IN
-            SELECT * FROM jsonb_array_elements(programs)
-          LOOP
-            PERFORM insert_program(
-              id,
-              program->>'name',
-              program->>'source_code'
-            );
-          END LOOP;
-
-          FOR dependency IN
-            SELECT * FROM jsonb_array_elements(dependencies)
-          LOOP
-            PERFORM insert_dependency(
-              id,
-              dependency->>'name',
-              dependency->>'version'
-            );
-          END LOOP;
-         END;
-        $$ LANGUAGE plpgsql;
-        `
-      ),
-      new Query(
-        `CREATE OR REPLACE FUNCTION retrieve_project(
-          name varchar(100)
-        ) RETURNS TABLE (
-          project_id INTEGER,
-          project_name VARCHAR(100),
-          project_type VARCHAR(50),
-          project_trace BYTEA,
-          project_proof JSONB,
-          project_verif BOOLEAN,
-          program_name VARCHAR(255),
-          program_code TEXT,
-          dep_name VARCHAR(255),
-          dep_version VARCHAR(50)
-        ) AS $$
-          SELECT * FROM(
-            SELECT
-              project.id AS project_id,
-              project.name AS project_name,
-              project.type AS project_type,
-              project.execution_trace AS project_trace,
-              project.proof AS project_proof,
-              project.verified AS project_verif,
-              program.name AS program_name,
-              program.source_code AS program_code,
-              NULL AS dep_name,
-              NULL as dep_version
-            FROM
-              project
-              LEFT JOIN program 
-                ON program.project_id = project.id
-            WHERE
-              project.name = $1
-            ORDER BY program.id ASC
-          )
-          UNION ALL
-          SELECT * FROM(
-            SELECT
-              project.id AS project_id,
-              project.name AS project_name,
-              project.type AS project_type,
-              project.execution_trace AS project_trace,
-              project.proof AS project_proof,
-              project.verified AS project_verif,
-              NULL AS program_name,
-              NULL AS program_code,
-              dependency.name AS dep_name,
-              dependency.version as dep_version
-            FROM
-              project
-              LEFT JOIN dependency
-                ON dependency.project_id = project.id
-            WHERE
-              project.name = $1
-            ORDER BY dependency.id ASC
-          );
-        $$ LANGUAGE sql`
->>>>>>> 38141229
       ),
     ];
     await this.transaction(t);
   }
-<<<<<<< HEAD
   public async insertProject(project: scarb.Project): Promise<void> {
-=======
-
-  /**
-   * A scarb project, from which new { @see Program } can be created and
-   * { @see Dependency } added.
-   *
-   * @param { number } [id] - Project id in db (optional).
-   * @param { 'contract' | 'cairo_program' } type - Project type.
-   * @param { string } [execution_trace] - Program execution trace.
-   * @param { string } [proof] - Cairo proof associated to a program execution.
-   * @param { boolean } [verified] - Whether a program's execution has been verified.
-   *
-   * @throws { DatabaseError } If a database operation fails.
-   */
-  export type Project<HasId extends Id = Id.NoId> = HasId extends Id.Id
-    ? ProjectWithId
-    : ProjectBase;
-
-  /**
-   * Inserts a { @see Project } into the db. Duplicates projects are rejected
-   * but do not cause an error.
-   *
-   * @param { Project } project - The project to insert.
-   *
-   * @throws { DatabaseError } If a database operation fails.
-   */
-  export async function insertProject(project: Project): Promise<void> {
->>>>>>> 38141229
     const q = new Query(`SELECT insert_project($1, $2);`, [
       project.name,
       project.type,
     ]);
     await this.query(q);
   }
-<<<<<<< HEAD
   public async selectProject(
-=======
-
-  /**
-   * Retrieves a { @see Project } by name from the db, if it exists.
-   *
-   * @param { string } name - Project name.
-   *
-   * @returns { Project<Id.Id> | undefined } Project at the given name.
-   *
-   * @throws { DatabaseError } If a database operation fails.
-   */
-  export async function selectProject(
->>>>>>> 38141229
     name: string
   ): Promise<scarb.Project<Id.Id> | undefined> {
     const q = new Query(
       `SELECT
-<<<<<<< HEAD
           id,
           name,
           type,
@@ -504,118 +279,25 @@
           project
         WHERE
           name = $1;`,
-=======
-        id,
-        name,
-        type,
-        execution_trace,
-        proof,
-        verified
-      FROM
-        project
-      WHERE
-        name = $1;`,
->>>>>>> 38141229
       [name]
     );
     const q_res = await this.query<scarb.Project<Id.Id>>(q);
     return q_res ? q_res[0] : undefined;
   }
-<<<<<<< HEAD
   public async selectProjects(): Promise<scarb.Project[]> {
-=======
-
-  /**
-   * Selects all { @see Project } from the database.
-   *
-   * > [!WARNING]
-   * > This is probably not a good idea and should be replace by a proper
-   * > cursor asap.
-   *
-   * @returns { Project<Id.Id>[] } All projects currently stored in db,
-   *
-   * @throws { DatabaseError } If a database operation fails.
-   */
-  export async function selectProjects(): Promise<Project<Id.Id>[]> {
->>>>>>> 38141229
     const q = new Query(`SELECT id, name, type FROM project`);
     return await this.query(q);
   }
-<<<<<<< HEAD
   public async deleteProject(name: string): Promise<void> {
-=======
-
-  /**
-   * Deletes a { @see Project } by name from the db.
-   *
-   * @param { string } name - Project name.
-   *
-   * @throws { DatabaseError } If a database operation fails.
-   */
-  export async function deleteProject(name: string): Promise<void> {
->>>>>>> 38141229
     const q = new Query(`DELETE FROM project WHERE name = $1`, [name]);
     await this.query(q);
   }
 
-<<<<<<< HEAD
   public async initProject(
     project: scarb.Project,
     programs: scarb.Program[],
     dependencies: scarb.Dependency[]
   ): Promise<scarb.ProjectData | undefined> {
-=======
-  /**
-   * Information related to a { @see Project }, its { @see Program }s and
-   * { @see Dependency }s.
-   */
-  export interface ProjectData {
-    id: number;
-    name: string;
-    type: 'contract' | 'cairo_program';
-    programs: Program<Id.Id>[];
-    dependencies: Dependency<Id.Id>[];
-    execution_trace?: string;
-    proof?: string;
-    verified?: boolean;
-  }
-  interface ProjectQueryRes {
-    project_id: number;
-    project_name: string;
-    project_type: 'contract' | 'cairo_program';
-    project_trace?: string;
-    project_proof?: string;
-    project_verif?: boolean;
-    program_name?: string;
-    program_code?: string;
-    dep_name?: string;
-    dep_version?: string;
-  }
-
-  /**
-   * Atomically initializes a { @see Project }, along with all its
-   * { @see Program }s and { @see Dependecy }.
-   *
-   * You should always use this function instead of calling
-   * { @see insertProject }, { @see insertProgram } and
-   * { @see insertDependency } separately if you are inserting more than a
-   * single related element at a time.
-   *
-   * @param { Project } project - Project to initialize.
-   * @param { Program[] } programs - Programs to initialize.
-   * @param { Dependency[] } dependencies - Dependencies to initialize.
-   *
-   * @returns { ProjectData | undefined } The data which was inserted, if
-   * successful.
-   *
-   * @throws { DatabaseError } If a database operation fails.
-   */
-  export async function initProject(
-    project: Project,
-    programs: Program[],
-    dependencies: Dependency[]
-  ): Promise<ProjectData | undefined> {
->>>>>>> 38141229
     const t = [
       new Query(`SELECT init_project($1, $2, $3)`, [
         JSON.stringify(project),
@@ -637,23 +319,7 @@
       return t_res.reduce<scarb.ProjectData>(this.reduce, init);
     }
   }
-<<<<<<< HEAD
   public async retrieveProjectData(
-=======
-
-  /**
-   * Retrieves information about a { @see Project }, along with all of its
-   * { @see Program }s and { @see Dependency }.
-   *
-   * @param { string } name - Project name
-   *
-   * @returns { ProjectData | undefined } The project data at a given name, if
-   * it exists.
-   *
-   * @throws { DatabaseError } If a database operation fails.
-   */
-  export async function retrieveProjectData(
->>>>>>> 38141229
     name: string
   ): Promise<scarb.ProjectData | undefined> {
     const q = new Query(`SELECT * FROM retrieve_project($1);`, [name]);
@@ -710,43 +376,7 @@
     return acc;
   }
 
-<<<<<<< HEAD
   public async insertProgram(program: scarb.Program<Id.Id>): Promise<void> {
-=======
-  interface ProgramBase {
-    name: string;
-    source_code: string;
-    sierra?: string | null;
-    casm?: string | null;
-  }
-  interface ProgramWithId extends ProgramBase {
-    project_id: number;
-  }
-
-  /**
-   * A program which is related to a { @see Project }.
-   *
-   * @field { number } [project_id] - Id of the Project the program is part of.
-   * @field { string } name - Program name.
-   * @field { string } source_code - Program source code.
-   * @field { string } [sierra] - Program sierra, only on compiled programs.
-   * @field { string } [casm] - Program casm, only on complied programs.
-   */
-  export type Program<HasId extends Id = Id.NoId> = HasId extends Id.Id
-    ? ProgramWithId
-    : ProgramBase;
-
-  /**
-   * Inserts a new { @see Program } into the database.
-   *
-   * The `source_code` is updated on `(project_id, name)` conflicts.
-   *
-   * @param { Program<Id.Id> } program - Program to insert.
-   *
-   * @throws { DatabaseError } If a database operation fails.
-   */
-  export async function insertProgram(program: Program<Id.Id>): Promise<void> {
->>>>>>> 38141229
     const q = new Query(`SELECT insert_program($1, $2, $3);`, [
       program.project_id,
       program.name,
@@ -754,22 +384,7 @@
     ]);
     await this.query(q);
   }
-<<<<<<< HEAD
   public async insertPrograms(programs: scarb.Program<Id.Id>[]): Promise<void> {
-=======
-
-  /**
-   * Inserts multiple { @see Program }s into the database as a single atomic
-   * transaction.
-   *
-   * @param { Program<Id.Id>[] } programs - Programs to insert.
-   *
-   * @throws { DatabaseError } If a database operation fails.
-   */
-  export async function insertPrograms(
-    programs: Program<Id.Id>[]
-  ): Promise<void> {
->>>>>>> 38141229
     const t = programs.map(
       (program) =>
         new Query(`SELECT insert_program($1, $2, $3);`, [
@@ -780,7 +395,6 @@
     );
     await this.transaction(t);
   }
-<<<<<<< HEAD
   public async selectProgram(
     project_id: number,
     program_name: string
@@ -790,107 +404,29 @@
         WHERE project_id = $1 AND name = $2
         ORDER BY id ASC;`,
       [project_id, program_name]
-=======
-
-  /**
-   * Retrieves a single { @see Program } by { @see Project } id and name from
-   * the db.
-   *
-   * @param { number } projectId - Id of the project the program is part of.
-   * @param { string } programName - Program name.
-   *
-   * @returns { Program<Id.Id> | undefined } The program, if it exists.
-   *
-   * @throws { DatabaseError } If a database operation fails.
-   */
-  export async function selectProgram(
-    projectId: number,
-    programName: string
-  ): Promise<Program<Id.Id> | undefined> {
-    const q = new Query(
-      `SELECT project_id, name, source_code, sierra, casm FROM program
-      WHERE project_id = $1 AND name = $2
-      ORDER BY id ASC;`,
-      [projectId, programName]
->>>>>>> 38141229
     );
     const q_res = await this.query<scarb.Program<Id.Id>>(q);
     return q_res ? q_res[0] : undefined;
   }
-<<<<<<< HEAD
   public async selectPrograms(
-=======
-
-  /**
-   * Retrieves all { @see Program }s associated to a { @see Project }.
-   *
-   * > [!WARNING]
-   * > This is probably not a good idea and should be replace by a proper
-   * > cursor or a limit asap.
-   *
-   * @param { number } project_id - Id of the project the program is part of.
-   *
-   * @returns { Program<Id.Id>[] } All programs associated to a project, if
-   * any.
-   *
-   * @throws { DatabaseError } If a database operation fails.
-   */
-  export async function selectPrograms(
->>>>>>> 38141229
     project_id: number
   ): Promise<scarb.Program<Id.Id>[]> {
     const q = new Query(
       `SELECT project_id, name, source_code, sierra, casm FROM program
-<<<<<<< HEAD
         WHERE project_id = $1
         ORDER BY id ASC;`,
-=======
-      WHERE project_id = $1
-      ORDER BY id ASC;`,
->>>>>>> 38141229
       [project_id]
     );
     return await this.query(q);
   }
-<<<<<<< HEAD
   public async deleteProgram(projectId: number, name: string): Promise<void> {
-=======
-
-  /**
-   * Deletes a single { @see Program } by { @see Project } id and name from
-   * the database.
-   *
-   * @param { number } projectId - Id of the project the program is part of.
-   * @param { string } name - Program name.
-   *
-   * @throws { DatabaseError } If a database operation fails.
-   */
-  export async function deleteProgram(
-    projectId: number,
-    name: string
-  ): Promise<void> {
->>>>>>> 38141229
     const q = new Query(
       `DELETE FROM program WHERE project_id = $1 AND name = $2;`,
       [projectId, name]
     );
     await this.query(q);
   }
-<<<<<<< HEAD
   public async deletePrograms(
-=======
-
-  /**
-   * Atomically deletes multiple { @see Program }s across a single or multiple
-   * { @see Project }s as part of a single transaction.
-   *
-   * @param { { projectId: number, name: string } } programs - Identifiers
-   * used to delete each program.
-   *
-   * @throws { DatabaseError } If a database operation fails.
-   */
-  export async function deletePrograms(
->>>>>>> 38141229
     programs: { projectId: number; name: string }[]
   ): Promise<void> {
     const t = programs.map(
@@ -903,41 +439,7 @@
     await this.transaction(t);
   }
 
-<<<<<<< HEAD
   public async insertDependency(dep: scarb.Dependency<Id.Id>): Promise<void> {
-=======
-  interface DepBase {
-    name: string;
-    version?: string;
-  }
-  interface DepWithId extends DepBase {
-    project_id: number;
-  }
-
-  /**
-   * An external dependency associated to a { @see Project }.
-   *
-   * @field { number } [project_id] - Id of the Project the dependency is part of.
-   * @field { string } name - Dependency name.
-   * @field { string } [version] - Dependency version.
-   */
-  export type Dependency<HasId extends Id = Id.NoId> = HasId extends Id.Id
-    ? DepWithId
-    : DepBase;
-
-  /**
-   * Inserts a single { @see Dependency } into the database.
-   *
-   * The `version` is updated on `(project_id, name)` conflicts.
-   *
-   * @param { Dependency<id> } dep - Dependency to insert.
-   *
-   * @throws { DatabaseError } If a database operation fails.
-   */
-  export async function insertDependency(
-    dep: Dependency<Id.Id>
-  ): Promise<void> {
->>>>>>> 38141229
     const q = new Query(`SELECT insert_dependency($1, $2, $3)`, [
       dep.project_id,
       dep.name,
@@ -945,22 +447,8 @@
     ]);
     await this.query(q);
   }
-<<<<<<< HEAD
   public async insertDependencies(
     deps: scarb.Dependency<Id.Id>[]
-=======
-
-  /**
-   * Inserts multiple { @see Dependency } into the database as a single atomic
-   * transaction.
-   *
-   * @param { Dependency<Id.Id>[] } deps - Dependencies to insert.
-   *
-   * @throws { DatabaseError } If a database operation fails.
-   */
-  export async function insertDependencies(
-    deps: Dependency<Id.Id>[]
->>>>>>> 38141229
   ): Promise<void> {
     const t = deps.map(
       (dep) =>
@@ -972,56 +460,18 @@
     );
     await this.transaction(t);
   }
-<<<<<<< HEAD
   public async selectDependencies(
-=======
-
-  /**
-   * Retrieves all { @see Dependency } associated to a { @see Project }.
-   *
-   * > [!WARNING]
-   * > This is probably not a good idea and should be replace by a proper
-   * > cursor or a limit asap.
-   *
-   * @param { number } projectId - Id of the project the program is part of.
-   *
-   * @returns { Dependency<Id.Id>[] } All dependencies associated to a project,
-   * if any.
-   *
-   * @throws { DatabaseError } If a database operation fails.
-   */
-  export async function selectDependencies(
->>>>>>> 38141229
     projectId: number
   ): Promise<scarb.Dependency<Id.Id>[]> {
     const q = new Query(
       `SELECT project_id, name, version FROM dependency
-<<<<<<< HEAD
         WHERE project_id = $1
         ORDER BY id ASC;`,
-=======
-      WHERE project_id = $1
-      ORDER BY id ASC;`,
->>>>>>> 38141229
       [projectId]
     );
     return await this.query(q);
   }
-<<<<<<< HEAD
   public async deleteDependency(
-=======
-
-  /**
-   * Deletes a single { @see Dependency } by { @see Project id } and name from
-   * the database.
-   *
-   * @param { number } projectId - Id of the project the program is part of.
-   * @param { string } name - Dependency name.
-   *
-   * @throws { DatabaseError } If a database operation fails.
-   */
-  export async function deleteDependency(
->>>>>>> 38141229
     projectId: number,
     name: string
   ): Promise<void> {
@@ -1031,21 +481,7 @@
     );
     await this.query(q);
   }
-<<<<<<< HEAD
   public async deleteDependencies(
-=======
-
-  /**
-   * Atomically deletes multiple { @see Dependency } across a single or
-   * multiple { @see Project }s as part of a single transaction.
-   *
-   * @param { { projectId: number, name: string } } deps - Identifiers
-   * used to delete each dependency.
-   *
-   * @throws { DatabaseError } If a database operation fails.
-   */
-  export async function deleteDependencies(
->>>>>>> 38141229
     deps: { projectId: number; name: string }[]
   ): Promise<void> {
     const t = deps.map(
@@ -1058,21 +494,7 @@
     await this.transaction(t);
   }
 
-<<<<<<< HEAD
   public async saveCompilationResults(
-=======
-  /**
-   * Atomically updates compilation info for multiple { @see Program }s as
-   * part of a single transaction.
-   *
-   * @param { string[] } programNames - Names used to identify each program.
-   * @param { string[] } sierraFiles - Sierra code for each program.
-   * @param { string[] } casmFiles - Casm code for each program.
-   *
-   * @throws { DatabaseError } If a database operation fails.
-   */
-  export async function saveCompilationResults(
->>>>>>> 38141229
     programNames: string[],
     sierraFiles: string[],
     casmFiles: string[]
@@ -1091,19 +513,7 @@
     await this.transaction(t);
   }
 
-<<<<<<< HEAD
   public async saveExecutionResults(
-=======
-  /**
-   * Saves the result of executing a { @see Project }.
-   *
-   * @param { number } projectId - Id of the project being executed.
-   * @param { Buffer } trace - Execution trace (result of execution).
-   *
-   * @throws { DatabaseError } If a database operation fails.
-   */
-  export async function saveExecutionResults(
->>>>>>> 38141229
     projectId: number,
     trace: Buffer
   ): Promise<void> {
@@ -1114,22 +524,7 @@
     await this.query(q);
   }
 
-<<<<<<< HEAD
   public async saveProof(projectId: number, proof: string): Promise<void> {
-=======
-  /**
-   * Saves a { @see Project}'s proof.
-   *
-   * @param { number } projectId - Id of the project being executed.
-   * @param { string } proof - Project proof
-   *
-   * @throws { DatabaseError } If a database operation fails.
-   */
-  export async function saveProof(
-    projectId: number,
-    proof: string
-  ): Promise<void> {
->>>>>>> 38141229
     const q = new Query(`UPDATE PROJECT SET proof = $1 WHERE id = $2;`, [
       JSON.stringify(proof),
       projectId,
@@ -1137,22 +532,7 @@
     await this.query(q);
   }
 
-<<<<<<< HEAD
   public async saveVerify(projectId: number, verified: boolean): Promise<void> {
-=======
-  /**
-   * Saves that a { @see Project }'s proof has been verified.
-   *
-   * @param { number } projectId - Id of the project being executed.
-   * @param { boolean } verified - Whether the project has been verified.
-   *
-   * @throws { DatabaseError } If a database operation fails.
-   */
-  export async function saveVerify(
-    projectId: number,
-    verified: boolean
-  ): Promise<void> {
->>>>>>> 38141229
     const q = new Query(`UPDATE PROJECT SET verified = $1 WHERE id = $2`, [
       verified,
       projectId,

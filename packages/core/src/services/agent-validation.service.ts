--- conflicted
+++ resolved
@@ -1,9 +1,5 @@
 import { getGuardValue } from './guards.service.js';
-<<<<<<< HEAD
-import { AgentConfig, ModelConfig } from '../common/agent.js';
-=======
-import { AgentConfig } from '../common/agent/interfaces/agent.interface.js';
->>>>>>> 7cb333f4
+import { AgentConfig, ModelConfig } from '../common/agent/interfaces/agent.interface.js';
 import logger from '../logger/logger.js';
 
 /**
@@ -275,20 +271,6 @@
     const maxTemperature = getGuardValue('agents.graph.model.max_temperature');
     const maxTokens = getGuardValue('agents.graph.model.max_tokens');
 
-<<<<<<< HEAD
-    // Validate provider
-    if (model.model_provider) {
-      if (model.model_provider.length > providerMaxLength) {
-        throw new Error(
-          `Model provider too long. Maximum length: ${providerMaxLength}`
-        );
-      }
-      if (model.model_provider.length < providerMinLength) {
-        throw new Error(
-          `Model provider too short. Minimum length: ${providerMinLength}`
-        );
-      }
-=======
     // Validate provider - REQUIRED
     if (!model.model_provider) {
       throw new Error('Model provider is required');
@@ -297,7 +279,6 @@
       throw new Error(
         `Invalid model provider. Only '${allowedProvider}' is supported.`
       );
->>>>>>> 7cb333f4
     }
 
     // Validate model_name - REQUIRED

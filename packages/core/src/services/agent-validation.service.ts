--- conflicted
+++ resolved
@@ -275,22 +275,15 @@
     const maxTokens = getGuardValue('agents.graph.model.max_tokens');
 
     // Validate provider - REQUIRED
-<<<<<<< HEAD
     if (!model.model_provider) {
       throw new Error('Model provider is required');
     }
     if (model.model_provider.toLowerCase() !== allowedProvider.toLowerCase()) {
-=======
-    if (!model.provider) {
-      throw new Error('Model provider is required');
-    }
-    if (model.provider.toLowerCase() !== allowedProvider.toLowerCase()) {
->>>>>>> a78bdb58
       throw new Error(
         `Invalid model provider. Only '${allowedProvider}' is supported.`
       );
     }
-
+  
     // Validate model_name - REQUIRED
     if (!model.model_name) {
       throw new Error('Model name is required');

--- conflicted
+++ resolved
@@ -51,29 +51,7 @@
   knowledge?: string[];
   interval: number;
   plugins: string[];
-  memory: boolean;
-  mcpServers?: Record<string, any>;
-  mode: AgentMode;
-}
-
-export interface MemoryConfig {
-  enabled?: boolean;
-  shortTermMemorySize?: number;
-  maxIteration?: number;
-  embeddingModel?: string;
-}
-
-export interface AgentConfig {
-  name: string;
-  prompt: SystemMessage;
-  interval: number;
-  plugins: string[];
   memory: MemoryConfig;
-<<<<<<< HEAD
-  mcpServers?: Record<string, any>;
-  mode: AgentMode;
-  maxIteration: number;
-=======
   mcpServers?: Record<string, any>;
   mode: AgentMode;
 }
@@ -97,7 +75,6 @@
   mcpServers?: Record<string, any>;
   mode: AgentMode;
   maxIterations: number;
->>>>>>> 82b26e46
 }
 
 export interface DatabaseCredentials {

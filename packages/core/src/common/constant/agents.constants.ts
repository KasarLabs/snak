<<<<<<< HEAD
import { AgentConfig, MemoryStrategy } from '../../common/agent.js';
=======
import {
  AgentConfig,
  MemoryStrategy,
} from '@common/agent/interfaces/agent.interface.js';
import { Agent } from 'http';
>>>>>>> 7cb333f4

/**
 * Agent Selector Configuration
 * Responsible for selecting the appropriate agent based on user queries
 */
export const agentSelectorConfig: AgentConfig.Input = {
  profile: {
    name: 'Agent Selector',
    group: 'system',
    description:
      'Analyzes user queries and selects the most appropriate specialized agent to handle the request',
    contexts: [
      'query analysis',
      'agent routing',
      'task classification',
      'intent detection',
    ],
  },
  graph: {
    max_steps: 5,
    max_iterations: 3,
    max_retries: 2,
    execution_timeout_ms: 30000,
    max_token_usage: 4000,
    model: {
      model_provider: 'gemini',
      model_name: 'gemini-2.5-flash',
      temperature: 0.7,
      max_tokens: 8192,
    },
  },

  memory: {
    ltm_enabled: false,
    strategy: MemoryStrategy.HOLISTIC,
    size_limits: {
      short_term_memory_size: 10,
      max_insert_episodic_size: 10,
      max_insert_semantic_size: 10,
      max_retrieve_memory_size: 10,
      limit_before_summarization: 5000,
    },
    thresholds: {
      insert_semantic_threshold: 0.8,
      insert_episodic_threshold: 0.75,
      retrieve_memory_threshold: 0.4,
      hitl_threshold: 0.85,
    },
    timeouts: {
      retrieve_memory_timeout_ms: 5000,
      insert_memory_timeout_ms: 3000,
    },
  },

  rag: {
    enabled: false,
  },

  mcp_servers: {},
};

/**
 * Supervisor Agent Configuration
 * Coordinates multiple agents, monitors execution, and handles delegation
 */
export const supervisorAgentConfig: AgentConfig.Input = {
  profile: {
    name: 'Supervisor',
    group: 'snak-system',
    description:
      'Oversees multi-agent workflows, delegates tasks, monitors execution, verifies results, and coordinates between specialized agents',
    contexts: [
      'task coordination',
      'workflow management',
      'agent delegation',
      'result verification',
      'error handling',
      'execution monitoring',
    ],
  },
  graph: {
    max_steps: 20,
    max_iterations: 10,
    max_retries: 3,
    execution_timeout_ms: 120000,
    max_token_usage: 16000,
    model: {
      model_provider: 'gemini',
      model_name: 'gemini-2.5-flash',
      temperature: 0.7,
      max_tokens: 8192,
    },
  },

  memory: {
    ltm_enabled: true,
    strategy: MemoryStrategy.CATEGORIZED,
    size_limits: {
      short_term_memory_size: 10,
      max_insert_episodic_size: 10,
      max_insert_semantic_size: 10,
      max_retrieve_memory_size: 10,
      limit_before_summarization: 5000,
    },
    thresholds: {
      insert_semantic_threshold: 0.8,
      insert_episodic_threshold: 0.75,
      retrieve_memory_threshold: 0.4,
      hitl_threshold: 0.85,
    },
    timeouts: {
      retrieve_memory_timeout_ms: 10000,
      insert_memory_timeout_ms: 5000,
    },
  },

  rag: {
    enabled: true,
    top_k: 5,
  },

  mcp_servers: {},
};

export namespace AgentConfigDefaults {
  export const graph = {
    max_steps: 50,
    max_iterations: 50,
    max_retries: 3,
    execution_timeout_ms: 120000,
    max_token_usage: 16000,
    model: {
      model_provider: 'gemini',
      model_name: 'gemini-2.5-flash',
      temperature: 0.7,
      max_tokens: 8192,
    },
  };

  export const memory = {
    ltm_enabled: true,
    strategy: MemoryStrategy.HOLISTIC,
    size_limits: {
      short_term_memory_size: 10,
      max_insert_episodic_size: 20,
      max_insert_semantic_size: 20,
      max_retrieve_memory_size: 20,
      limit_before_summarization: 10000,
    },
    thresholds: {
      insert_semantic_threshold: 0.8,
      insert_episodic_threshold: 0.75,
      retrieve_memory_threshold: 0.4,
      hitl_threshold: 0.85,
    },
    timeouts: {
      retrieve_memory_timeout_ms: 20000,
      insert_memory_timeout_ms: 10000,
    },
  };

  export const rag = {
    enabled: false,
    top_k: 0,
  };

  export const mcp_servers = {};
}<|MERGE_RESOLUTION|>--- conflicted
+++ resolved
@@ -1,12 +1,7 @@
-<<<<<<< HEAD
-import { AgentConfig, MemoryStrategy } from '../../common/agent.js';
-=======
 import {
   AgentConfig,
   MemoryStrategy,
-} from '@common/agent/interfaces/agent.interface.js';
-import { Agent } from 'http';
->>>>>>> 7cb333f4
+} from '../../common/agent/interfaces/agent.interface.js';
 
 /**
  * Agent Selector Configuration

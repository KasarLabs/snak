import {
  AgentConfig,
  MemoryStrategy,
  ModelConfig,
<<<<<<< HEAD
} from '../../common/agent.js';
=======
} from '@common/agent/interfaces/agent.interface.js';
>>>>>>> 7cb333f4

export const DEFAULT_AGENT_MODEL: ModelConfig = {
  model_provider: 'gemini',
  model_name: 'gemini-2.5-flash',
  temperature: 0.7,
  max_tokens: 4096,
};

export const DEFAULT_AGENT_CONFIG: AgentConfig.Input = {
  profile: {
    name: 'Default System Agent',
    group: 'system',
    description: 'Default system agent for basic operations',
    contexts: ['Default context-1', 'Default-context-2'],
  },
  mcp_servers: {},
  graph: {
    max_steps: 100,
    max_iterations: 10,
    max_retries: 3,
    execution_timeout_ms: 300000,
    max_token_usage: 100000,
    model: DEFAULT_AGENT_MODEL,
  },
  memory: {
    ltm_enabled: true,
    size_limits: {
      max_insert_episodic_size: 10,
      max_insert_semantic_size: 10,
      max_retrieve_memory_size: 10,
      short_term_memory_size: 5,
      limit_before_summarization: 100,
    },
    thresholds: {
      hitl_threshold: 0.8,
      insert_episodic_threshold: 0.7,
      insert_semantic_threshold: 0.7,
      retrieve_memory_threshold: 0.7,
    },
    timeouts: {
      insert_memory_timeout_ms: 5000,
      retrieve_memory_timeout_ms: 5000,
    },
    strategy: MemoryStrategy.CATEGORIZED,
  },
  rag: {
    enabled: false,
    top_k: 5,
  },
};<|MERGE_RESOLUTION|>--- conflicted
+++ resolved
@@ -2,11 +2,7 @@
   AgentConfig,
   MemoryStrategy,
   ModelConfig,
-<<<<<<< HEAD
-} from '../../common/agent.js';
-=======
 } from '@common/agent/interfaces/agent.interface.js';
->>>>>>> 7cb333f4
 
 export const DEFAULT_AGENT_MODEL: ModelConfig = {
   model_provider: 'gemini',

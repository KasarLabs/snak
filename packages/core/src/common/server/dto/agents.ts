import { isNull } from 'util';
import { AgentConfig } from '../../agent.js';
import {
  IsNotEmpty,
  IsOptional,
  IsString,
  IsUUID,
  IsArray,
  Length,
  Min,
  Max,
  IsInt,
  Matches,
  ArrayNotEmpty,
  ArrayMinSize,
  ArrayMaxSize,
<<<<<<< HEAD
=======
  isNotEmpty,
  isUUID,
  IsIn,
>>>>>>> 73b574a2
} from 'class-validator';

/**
 * DTO for adding a new agent
 */
export class AddAgentRequestDTO {
  @IsNotEmpty()
  agent: AgentConfig.Input;
}

/**
 * DTO for retrieving messages from a specific agent
 */
export class MessageFromAgentIdDTO {
  @IsNotEmpty()
  @IsString()
  @IsUUID()
  agent_id: string;

  @IsNotEmpty()
  @IsString()
  thread_id: string;

  @IsOptional()
  @IsInt()
  @Min(1)
  @Max(100)
  limit_message?: number;
}

/**
 * Interface for message requests to agents
 */
export class MessageRequest {
  @IsNotEmpty()
  @IsString()
  @IsUUID()
  agent_id: string;

  @IsString()
  @Length(1, 10000)
<<<<<<< HEAD
  user_request?: string;
=======
  request: string;
>>>>>>> 73b574a2

  @IsOptional()
  @IsInt()
  @Min(0)
  @Max(1)
  hitl_threshold?: number;
}

/**
 * DTO for deleting multiple agents
 */
export class AgentsDeleteRequestDTO {
  @IsArray()
  @ArrayNotEmpty()
  @ArrayMinSize(1)
  @ArrayMaxSize(100)
  @IsUUID(undefined, { each: true })
  agent_id: string[];
}

/**
 * DTO for updating model configuration
 */
export class UpdateModelConfigDTO {
  @IsNotEmpty()
  @IsString()
  @Length(1, 50)
  @Matches(/^[a-zA-Z0-9_-]+$/, {
    message:
      'Provider must contain only alphanumeric characters, hyphens, and underscores',
  })
  provider: string;

  @IsNotEmpty()
  @IsString()
  @Length(1, 100)
  @Matches(/^[a-zA-Z0-9._:-]+$/, {
    message:
      'Model name must contain only alphanumeric characters, dots, colons, hyphens, and underscores',
  })
  modelName: string;

  @Min(0)
  @Max(2)
  @Matches(/^-?\d+(\.\d+)?$/, { message: 'Temperature must be a number' })
  temperature: number;

  @IsInt()
  @Min(1)
  maxTokens: number;
}

export class Message {
  @IsOptional()
  @IsString()
  @IsUUID()
  agent_id?: string;

  @IsNotEmpty()
  @IsString()
  @Length(1, 50)
  @Matches(/^[a-zA-Z_]+$/, {
    message: 'Sender type must contain only letters and underscores',
  })
  sender_type: string;

  @IsOptional()
  @IsNotEmpty()
  @IsString()
  @Length(1, 10000)
  content?: string;

  @IsNotEmpty()
  @IsString()
  @Length(1, 50)
  @Matches(/^[a-zA-Z_]+$/, {
    message: 'Status must contain only letters and underscores',
  })
  status: string;
}

export class AgentRequestDTO {
  @IsNotEmpty()
  request: Message;
}

export class SupervisorRequest {
  @IsNotEmpty()
  @IsString()
  @Length(1, 10000)
  content: string;

  @IsOptional()
  @IsString()
  @IsUUID()
  agentId?: string; // Optional: specify which agent to use
}

export class SupervisorRequestDTO {
  @IsNotEmpty()
  request: SupervisorRequest;
}

export class getMessagesFromAgentsDTO {
  @IsNotEmpty()
  @IsString()
  @IsUUID()
  agent_id: string;

  @IsNotEmpty()
  @IsString()
  thread_id: string;
}
export class InitializesRequestDTO {
  @IsArray()
  @ArrayNotEmpty()
  @ArrayMinSize(1)
  @ArrayMaxSize(50)
  agents: AgentConfig.Input[];
}

export class AgentDeleteRequestDTO {
  @IsNotEmpty()
  @IsString()
  @IsUUID()
  agent_id: string;
}

export class AgentDeletesRequestDTO {
  @IsArray()
  @ArrayNotEmpty()
  @ArrayMinSize(1)
  @ArrayMaxSize(100)
  @IsUUID(undefined, { each: true })
  agent_id: string[];
}

export class AgentAddRequestDTO {
  @IsNotEmpty()
  agent: AgentConfig.Input;
}

export class AgentAvatarResponseDTO {
  @IsNotEmpty()
  @IsString()
  @IsUUID()
  agent_id: string;

  @IsNotEmpty()
  @IsString()
  @Length(1, 50)
  @Matches(/^image\/(jpeg|png|gif|webp)$/, {
    message: 'MIME type must be a valid image format',
  })
  avatar_mime_type: string;
}

export type AgentResponse<T = unknown> =
  | { status: 'success'; data: T }
  | { status: 'waiting_for_human_input'; data?: T }
  | { status: 'failure'; error: string; data?: T };<|MERGE_RESOLUTION|>--- conflicted
+++ resolved
@@ -14,12 +14,6 @@
   ArrayNotEmpty,
   ArrayMinSize,
   ArrayMaxSize,
-<<<<<<< HEAD
-=======
-  isNotEmpty,
-  isUUID,
-  IsIn,
->>>>>>> 73b574a2
 } from 'class-validator';
 
 /**
@@ -61,11 +55,7 @@
 
   @IsString()
   @Length(1, 10000)
-<<<<<<< HEAD
-  user_request?: string;
-=======
   request: string;
->>>>>>> 73b574a2
 
   @IsOptional()
   @IsInt()
